// Copyright 2020-2023 IOTA Stiftung
// SPDX-License-Identifier: Apache-2.0

use core::fmt::Display;
use core::fmt::Formatter;
use std::borrow::Cow;

use identity_jose::jwk::Jwk;
use serde::de;
use serde::Deserialize;
use serde::Serialize;

use identity_core::common::KeyComparable;
use identity_core::common::Object;
use identity_core::convert::FmtJson;
use identity_core::crypto::KeyType;
use identity_core::crypto::PublicKey;

use crate::error::Error;
use crate::error::Result;
use crate::verification_method::MethodBuilder;
use crate::verification_method::MethodData;
use crate::verification_method::MethodRef;
use crate::verification_method::MethodType;
use identity_did::CoreDID;
use identity_did::DIDUrl;
use identity_did::DID;

/// A DID Document Verification Method.
///
/// [Specification](https://www.w3.org/TR/did-core/#verification-method-properties)
#[derive(Clone, Debug, PartialEq, Eq, Deserialize, Serialize)]
pub struct VerificationMethod {
  #[serde(deserialize_with = "deserialize_id_with_fragment")]
  pub(crate) id: DIDUrl,
  pub(crate) controller: CoreDID,
  #[serde(rename = "type")]
  pub(crate) type_: MethodType,
  #[serde(flatten)]
  pub(crate) data: MethodData,
  #[serde(flatten)]
  pub(crate) properties: Object,
}

/// Deserializes an [`DIDUrl`] while enforcing that its fragment is non-empty.
fn deserialize_id_with_fragment<'de, D>(deserializer: D) -> Result<DIDUrl, D::Error>
where
  D: de::Deserializer<'de>,
{
  let did_url: DIDUrl = DIDUrl::deserialize(deserializer)?;
  if did_url.fragment().unwrap_or_default().is_empty() {
    return Err(de::Error::custom("method id missing fragment"));
  }
  Ok(did_url)
}

impl VerificationMethod {
  // ===========================================================================
  // Builder
  // ===========================================================================

  /// Creates a `MethodBuilder` to configure a new `Method`.
  ///
  /// This is the same as `MethodBuilder::new()`.
  pub fn builder(properties: Object) -> MethodBuilder {
    MethodBuilder::new(properties)
  }

  /// Returns a new `Method` based on the `MethodBuilder` configuration.
  pub fn from_builder(builder: MethodBuilder) -> Result<Self> {
    let id: DIDUrl = builder.id.ok_or(Error::InvalidMethod("missing id"))?;
    if id.fragment().unwrap_or_default().is_empty() {
      return Err(Error::InvalidMethod("empty id fragment"));
    }

    Ok(VerificationMethod {
      id,
      controller: builder.controller.ok_or(Error::InvalidMethod("missing controller"))?,
      type_: builder.type_.ok_or(Error::InvalidMethod("missing type"))?,
      data: builder.data.ok_or(Error::InvalidMethod("missing data"))?,
      properties: builder.properties,
    })
  }

  // ===========================================================================
  // Properties
  // ===========================================================================

  /// Returns a reference to the `VerificationMethod` id.
  pub fn id(&self) -> &DIDUrl {
    &self.id
  }

  /// Sets the `VerificationMethod` id.
  ///
  /// # Errors
  /// [`Error::MissingIdFragment`] if there is no fragment on the [`DIDUrl`].
  pub fn set_id(&mut self, id: DIDUrl) -> Result<()> {
    if id.fragment().unwrap_or_default().is_empty() {
      return Err(Error::MissingIdFragment);
    }
    self.id = id;
    Ok(())
  }

  /// Returns a reference to the `VerificationMethod` controller.
  pub fn controller(&self) -> &CoreDID {
    &self.controller
  }

  /// Returns a mutable reference to the `VerificationMethod` controller.
  pub fn controller_mut(&mut self) -> &mut CoreDID {
    &mut self.controller
  }

  /// Returns a reference to the `VerificationMethod` type.
  pub fn type_(&self) -> &MethodType {
    &self.type_
  }

  /// Returns a mutable reference to the `VerificationMethod` type.
  pub fn type_mut(&mut self) -> &mut MethodType {
    &mut self.type_
  }

  /// Returns a reference to the `VerificationMethod` data.
  pub fn data(&self) -> &MethodData {
    &self.data
  }

  /// Returns a mutable reference to the `VerificationMethod` data.
  pub fn data_mut(&mut self) -> &mut MethodData {
    &mut self.data
  }

  /// Returns a reference to the custom `VerificationMethod` properties.
  pub fn properties(&self) -> &Object {
    &self.properties
  }

  /// Returns a mutable reference to the custom `VerificationMethod` properties.
  pub fn properties_mut(&mut self) -> &mut Object {
    &mut self.properties
  }

  /// Creates a new [`MethodRef`] from `self`.
  pub fn into_method_ref(self) -> MethodRef {
    MethodRef::Embed(self)
  }

  /// Maps the [`VerificationMethod`] by applying a function `f` to
  /// the [`CoreDID`] components of id and controller. Useful when working with DID methods where the identifier
  /// is not known before publishing.
  pub fn map<F>(self, mut f: F) -> VerificationMethod
  where
    F: FnMut(CoreDID) -> CoreDID,
  {
    VerificationMethod {
      id: self.id.map(&mut f),
      controller: f(self.controller),
      type_: self.type_,
      data: self.data,
      properties: self.properties,
    }
  }

  /// Fallible version of [`VerificationMethod::map`].
  pub fn try_map<F, E>(self, mut f: F) -> Result<VerificationMethod, E>
  where
    F: FnMut(CoreDID) -> Result<CoreDID, E>,
  {
    Ok(VerificationMethod {
      id: self.id.try_map(&mut f)?,
      controller: f(self.controller)?,
      type_: self.type_,
      data: self.data,
      properties: self.properties,
    })
  }
}

impl VerificationMethod {
  // ===========================================================================
  // Constructors
  // ===========================================================================

  /// Creates a new [`VerificationMethod`] from the given `did` and public key.
  pub fn new<D: DID>(did: D, key_type: KeyType, public_key: &PublicKey, fragment: &str) -> Result<Self> {
    let method_fragment: String = if !fragment.starts_with('#') {
      format!("#{fragment}")
    } else {
      fragment.to_owned()
    };
    let id: DIDUrl = did
      .to_url()
      .join(method_fragment)
      .map_err(Error::DIDUrlConstructionError)?;

    let mut builder: MethodBuilder = MethodBuilder::default().id(id).controller(did.into());
    match key_type {
      KeyType::Ed25519 => {
        builder = builder.type_(MethodType::ED25519_VERIFICATION_KEY_2018);
        builder = builder.data(MethodData::new_multibase(public_key));
      }
      KeyType::X25519 => {
        builder = builder.type_(MethodType::X25519_KEY_AGREEMENT_KEY_2019);
        builder = builder.data(MethodData::new_multibase(public_key));
      }
    }
    builder.build()
  }

  /// Creates a new [`VerificationMethod`] from the given `did` and [`Jwk`]. If `fragment` is not given
  /// the `kid` value of the given `key` will be used, if present, otherwise an error is returned.
  ///
  /// # Recommendations
  /// The following recommendations are essentially taken from the `publicKeyJwk` description from
  /// the [DID specification](https://www.w3.org/TR/did-core/#dfn-publickeyjwk):
  /// - It is recommended that verification methods that use [`Jwks`](Jwk) to represent their public keys use the value
  ///   of `kid` as their fragment identifier. This is done automatically if `None` is passed in as the fragment.
  /// - It is recommended that [`Jwk`] kid values are set to the public key fingerprint. See
<<<<<<< HEAD
  ///   [`Jwk::thumbprint_b64`](Jwk::thumbprint_b64()).
  //
=======
  ///   [`Jwk::thumbprint_sha256_b64`](Jwk::thumbprint_sha256_b64).
>>>>>>> f68dca0d
  pub fn new_from_jwk<D: DID>(did: D, key: Jwk, fragment: Option<&str>) -> Result<Self> {
    if !key.is_public() {
      return Err(crate::error::Error::PrivateKeyMaterialExposed);
    };

    // If a fragment is given use that, otherwise use the JWK's `kid` if it is set.
    let fragment: Cow<'_, str> = {
      let given_fragment: &str = fragment
        .or_else(|| key.kid())
        .ok_or(crate::error::Error::InvalidMethod(
          "an explicit fragment or JWK kid is required",
        ))?;
      // Make sure the fragment starts with "#"
      if given_fragment.starts_with('#') {
        Cow::Borrowed(given_fragment)
      } else {
        Cow::Owned(format!("#{given_fragment}"))
      }
    };

    let id: DIDUrl = did.to_url().join(fragment).map_err(Error::DIDUrlConstructionError)?;

    MethodBuilder::default()
      .id(id)
      .controller(did.into())
      .type_(MethodType::JWK)
      .data(MethodData::PublicKeyJwk(key))
      .build()
  }
}

impl Display for VerificationMethod {
  fn fmt(&self, f: &mut Formatter<'_>) -> core::fmt::Result {
    self.fmt_json(f)
  }
}

impl AsRef<DIDUrl> for VerificationMethod {
  fn as_ref(&self) -> &DIDUrl {
    self.id()
  }
}

impl KeyComparable for VerificationMethod {
  type Key = DIDUrl;

  #[inline]
  fn key(&self) -> &Self::Key {
    self.id()
  }
}<|MERGE_RESOLUTION|>--- conflicted
+++ resolved
@@ -219,12 +219,7 @@
   /// - It is recommended that verification methods that use [`Jwks`](Jwk) to represent their public keys use the value
   ///   of `kid` as their fragment identifier. This is done automatically if `None` is passed in as the fragment.
   /// - It is recommended that [`Jwk`] kid values are set to the public key fingerprint. See
-<<<<<<< HEAD
-  ///   [`Jwk::thumbprint_b64`](Jwk::thumbprint_b64()).
-  //
-=======
   ///   [`Jwk::thumbprint_sha256_b64`](Jwk::thumbprint_sha256_b64).
->>>>>>> f68dca0d
   pub fn new_from_jwk<D: DID>(did: D, key: Jwk, fragment: Option<&str>) -> Result<Self> {
     if !key.is_public() {
       return Err(crate::error::Error::PrivateKeyMaterialExposed);

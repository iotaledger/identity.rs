[package]
name = "identity_verification"
version = "0.7.0-alpha.6"
authors.workspace = true
edition.workspace = true
homepage.workspace = true
license.workspace = true
rust-version.workspace = true
description = "Verification data types and functionality for identity.rs"

[dependencies]
<<<<<<< HEAD
identity_core = { version = "=0.7.0-alpha.5", path = "./../identity_core", default-features = false }
identity_did = { version = "=0.7.0-alpha.5", path = "./../identity_did", default-features = false }
identity_jose = { version = "=0.7.0-alpha.5", path = "./../identity_jose", default-features = false }
=======
identity_core = { version = "=0.7.0-alpha.6", path = "./../identity_core", default-features = false }
identity_did = { version = "=0.7.0-alpha.6", path = "./../identity_did", default-features = false }
>>>>>>> d4b41a9d
serde.workspace = true
strum.workspace = true
thiserror.workspace = true

[features]
diff = ["identity_core/diff"]

[dev-dependencies]
serde_json.workspace = true<|MERGE_RESOLUTION|>--- conflicted
+++ resolved
@@ -9,14 +9,9 @@
 description = "Verification data types and functionality for identity.rs"
 
 [dependencies]
-<<<<<<< HEAD
-identity_core = { version = "=0.7.0-alpha.5", path = "./../identity_core", default-features = false }
-identity_did = { version = "=0.7.0-alpha.5", path = "./../identity_did", default-features = false }
-identity_jose = { version = "=0.7.0-alpha.5", path = "./../identity_jose", default-features = false }
-=======
 identity_core = { version = "=0.7.0-alpha.6", path = "./../identity_core", default-features = false }
 identity_did = { version = "=0.7.0-alpha.6", path = "./../identity_did", default-features = false }
->>>>>>> d4b41a9d
+identity_jose = { version = "=0.7.0-alpha.6", path = "./../identity_jose", default-features = false }
 serde.workspace = true
 strum.workspace = true
 thiserror.workspace = true

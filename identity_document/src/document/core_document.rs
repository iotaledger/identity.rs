--- conflicted
+++ resolved
@@ -8,15 +8,9 @@
 use std::convert::Infallible;
 
 use identity_verification::jose::jwk::Jwk;
-<<<<<<< HEAD
-use identity_verification::jose::jws::Decoder;
-use identity_verification::jose::jws::JwsSignatureVerifier;
-use identity_verification::jose::jws::Token;
-=======
 use identity_verification::jose::jws::DecodedJws;
 use identity_verification::jose::jws::Decoder;
 use identity_verification::jose::jws::JwsVerifier;
->>>>>>> f68dca0d
 use serde::Serialize;
 
 use identity_core::common::Object;
@@ -463,11 +457,7 @@
   /// All _references to the method_ found in the document will be removed.
   /// This includes cases where the reference is to a method contained in another DID document.
   pub fn remove_method(&mut self, did: &DIDUrl) -> Option<VerificationMethod> {
-<<<<<<< HEAD
-    self.remove_method_get_scope(did).map(|(method, _scope)| method)
-=======
     self.remove_method_and_scope(did).map(|(method, _scope)| method)
->>>>>>> f68dca0d
   }
 
   /// Removes and returns the [`VerificationMethod`] from the document. The [`MethodScope`] under which the method was
@@ -477,11 +467,7 @@
   ///
   /// All _references to the method_ found in the document will be removed.
   /// This includes cases where the reference is to a method contained in another DID document.
-<<<<<<< HEAD
-  pub fn remove_method_get_scope(&mut self, did: &DIDUrl) -> Option<(VerificationMethod, MethodScope)> {
-=======
   pub fn remove_method_and_scope(&mut self, did: &DIDUrl) -> Option<(VerificationMethod, MethodScope)> {
->>>>>>> f68dca0d
     for (method_ref, scope) in [
       self.data.authentication.remove(did).map(|method_ref| {
         (
@@ -1056,11 +1042,7 @@
 // =============================================================================
 impl CoreDocument {
   /// Decodes and verifies the provided JWS according to the passed [`JwsVerificationOptions`] and
-<<<<<<< HEAD
-  /// [`JwsSignatureVerifier`].
-=======
   /// [`JwsVerifier`].
->>>>>>> f68dca0d
   ///
   /// Regardless of which options are passed the following conditions must be met in order for a verification attempt to
   /// take place.
@@ -1069,31 +1051,18 @@
   //
   // NOTE: This is tested in `identity_storage` and `identity_credential`.
   // TODO: Consider including some unit tests for this method in this crate.
-<<<<<<< HEAD
-  pub fn verify_jws<'jws, T: JwsSignatureVerifier>(
-=======
   pub fn verify_jws<'jws, T: JwsVerifier>(
->>>>>>> f68dca0d
     &self,
     jws: &'jws str,
     detached_payload: Option<&'jws [u8]>,
     signature_verifier: &T,
     options: &JwsVerificationOptions,
-<<<<<<< HEAD
-  ) -> Result<Token<'jws>> {
-    let nonce = options.nonce.as_deref();
-    let validation_item = Decoder::new_with_crits(options.crits.as_deref().unwrap_or_default())
-      .decode_compact_serialization(jws.as_bytes(), detached_payload)
-      .map_err(Error::JwsVerificationError)?;
-
-=======
   ) -> Result<DecodedJws<'jws>> {
     let validation_item = Decoder::new()
       .decode_compact_serialization(jws.as_bytes(), detached_payload)
       .map_err(Error::JwsVerificationError)?;
 
     let nonce: Option<&str> = options.nonce.as_deref();
->>>>>>> f68dca0d
     // Validate the nonce
     if validation_item.nonce() != nonce {
       return Err(Error::JwsVerificationError(

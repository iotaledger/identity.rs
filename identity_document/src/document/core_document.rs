--- conflicted
+++ resolved
@@ -986,9 +986,6 @@
   }
 }
 
-<<<<<<< HEAD
-impl CoreDocument {
-=======
 // did:* expansion
 impl CoreDocument {
   /// Creates a [`CoreDocument`] from a did:key DID.
@@ -1003,7 +1000,6 @@
       .build()
   }
 
->>>>>>> 7287ac4a
   /// Creates a [`CoreDocument`] from a did:jwk DID.
   pub fn expand_did_jwk(did_jwk: DIDJwk) -> Result<Self, Error> {
     let verification_method = VerificationMethod::try_from(did_jwk.clone()).map_err(Error::InvalidKeyMaterial)?;
@@ -1719,9 +1715,7 @@
     }
   }
 
-  #[test]
-<<<<<<< HEAD
-=======
+   #[test]
   fn test_did_key_expansion() {
     let did_key = "did:key:z6MkiTBz1ymuepAQ4HEHYSF1H8quG5GLVVQR3djdX3mDooWp"
       .parse::<DIDKey>()
@@ -1756,7 +1750,6 @@
   }
 
   #[test]
->>>>>>> 7287ac4a
   fn test_did_jwk_expansion() {
     let did_jwk = "did:jwk:eyJrdHkiOiJPS1AiLCJjcnYiOiJYMjU1MTkiLCJ1c2UiOiJlbmMiLCJ4IjoiM3A3YmZYdDl3YlRUVzJIQzdPUTFOei1EUThoYmVHZE5yZngtRkctSUswOCJ9"
       .parse::<DIDJwk>()

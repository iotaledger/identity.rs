--- conflicted
+++ resolved
@@ -12,17 +12,10 @@
 description = "Method-agnostic implementation of the Decentralized Identifiers (DID) standard."
 
 [dependencies]
-<<<<<<< HEAD
 did_url = { git = "https://github.com/iotaledger/did_url.git", features = ["std", "serde"] }
 identity_core = { version = "=1.1.0", path = "../identity_core" }
 identity_did = { version = "=1.1.0", path = "../identity_did" }
 identity_verification = { version = "=1.1.0", path = "../identity_verification", default-features = false }
-=======
-did_url = { version = "0.1", default-features = false, features = ["std", "serde"] }
-identity_core = { version = "=1.1.1", path = "../identity_core" }
-identity_did = { version = "=1.1.1", path = "../identity_did" }
-identity_verification = { version = "=1.1.1", path = "../identity_verification", default-features = false }
->>>>>>> 41105e5a
 indexmap = { version = "2.0", default-features = false, features = ["std", "serde"] }
 serde.workspace = true
 strum.workspace = true

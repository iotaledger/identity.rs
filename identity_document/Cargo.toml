[package]
name = "identity_document"
version = "1.5.0"
authors.workspace = true
edition.workspace = true
homepage.workspace = true
keywords = ["iota", "tangle", "identity", "did"]
license.workspace = true
readme = "./README.md"
repository.workspace = true
description = "Method-agnostic implementation of the Decentralized Identifiers (DID) standard."

[dependencies]
<<<<<<< HEAD
identity_core = { version = "=1.4.0", path = "../identity_core", default-features = false }
identity_did = { version = "=1.4.0", path = "../identity_did" }
identity_verification = { version = "=1.4.0", path = "../identity_verification", default-features = false }
=======
did_url_parser = { version = "0.2.0", features = ["std", "serde"] }
identity_core = { version = "=1.5.0", path = "../identity_core", default-features = false }
identity_did = { version = "=1.5.0", path = "../identity_did" }
identity_verification = { version = "=1.5.0", path = "../identity_verification", default-features = false }
>>>>>>> f5c4fe9a
indexmap = { version = "2.0", default-features = false, features = ["std", "serde"] }
serde.workspace = true
strum.workspace = true
thiserror.workspace = true

[dev-dependencies]
criterion = { version = "0.4.0", default-features = false, features = ["cargo_bench_support"] }
serde_json.workspace = true

[[bench]]
name = "deserialize_document"
harness = false

[lints]
workspace = true<|MERGE_RESOLUTION|>--- conflicted
+++ resolved
@@ -11,16 +11,10 @@
 description = "Method-agnostic implementation of the Decentralized Identifiers (DID) standard."
 
 [dependencies]
-<<<<<<< HEAD
-identity_core = { version = "=1.4.0", path = "../identity_core", default-features = false }
-identity_did = { version = "=1.4.0", path = "../identity_did" }
-identity_verification = { version = "=1.4.0", path = "../identity_verification", default-features = false }
-=======
 did_url_parser = { version = "0.2.0", features = ["std", "serde"] }
 identity_core = { version = "=1.5.0", path = "../identity_core", default-features = false }
 identity_did = { version = "=1.5.0", path = "../identity_did" }
 identity_verification = { version = "=1.5.0", path = "../identity_verification", default-features = false }
->>>>>>> f5c4fe9a
 indexmap = { version = "2.0", default-features = false, features = ["std", "serde"] }
 serde.workspace = true
 strum.workspace = true

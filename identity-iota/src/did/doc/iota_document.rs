// Copyright 2020-2021 IOTA Stiftung
// SPDX-License-Identifier: Apache-2.0

use core::convert::TryFrom;
use core::convert::TryInto;
use core::fmt::Debug;
use core::fmt::Display;
use core::fmt::Formatter;
use core::fmt::Result as FmtResult;

use identity_did::verification::MethodRelationship;
use serde::Serialize;

use identity_core::common::Object;
use identity_core::common::Timestamp;
use identity_core::common::Url;
use identity_core::convert::SerdeInto;
use identity_core::crypto::Ed25519;
use identity_core::crypto::JcsEd25519;
use identity_core::crypto::KeyPair;
use identity_core::crypto::PrivateKey;
use identity_core::crypto::PublicKey;
use identity_core::crypto::SetSignature;
use identity_core::crypto::Signature;
use identity_core::crypto::Signer;
use identity_core::crypto::TrySignature;
use identity_core::crypto::TrySignatureMut;
use identity_core::crypto::Verifier;
use identity_did::did::CoreDIDUrl;
use identity_did::document::CoreDocument;
use identity_did::service::Service;
use identity_did::utils::OrderedSet;
use identity_did::verifiable::DocumentSigner;
use identity_did::verifiable::DocumentVerifier;
use identity_did::verifiable::Properties as VerifiableProperties;
use identity_did::verification::MethodQuery;
use identity_did::verification::MethodRef;
use identity_did::verification::MethodScope;
use identity_did::verification::MethodType;
use identity_did::verification::MethodUriType;
use identity_did::verification::TryMethod;
use identity_did::verification::VerificationMethod;

use crate::did::DocumentDiff;
use crate::did::IotaDID;
use crate::did::IotaDIDUrl;
use crate::did::IotaVerificationMethod;
use crate::did::Properties as BaseProperties;
use crate::error::Error;
use crate::error::Result;
use crate::tangle::MessageId;
use crate::tangle::MessageIdExt;
use crate::tangle::NetworkName;
use crate::tangle::TangleRef;

type Properties = VerifiableProperties<BaseProperties>;
type BaseDocument = CoreDocument<Properties, Object, Object>;

pub type IotaDocumentSigner<'a, 'b, 'c> = DocumentSigner<'a, 'b, 'c, Properties, Object, Object>;
pub type IotaDocumentVerifier<'a> = DocumentVerifier<'a, Properties, Object, Object>;

/// A DID Document adhering to the IOTA DID method specification.
///
/// This is a thin wrapper around [`CoreDocument`].
#[derive(Clone, PartialEq, Deserialize, Serialize)]
#[serde(try_from = "CoreDocument", into = "BaseDocument")]
pub struct IotaDocument {
  document: BaseDocument,
  message_id: MessageId,
}

impl TryMethod for IotaDocument {
  const TYPE: MethodUriType = MethodUriType::Absolute;
}

impl IotaDocument {
  pub const DEFAULT_METHOD_FRAGMENT: &'static str = "sign-0";

  /// Creates a new DID Document from the given [`KeyPair`].
  ///
  /// The DID Document will be pre-populated with a single verification method
  /// derived from the provided [`KeyPair`] embedded as a capability invocation
  /// verification relationship. This method will have the DID URL fragment
  /// `#sign-0` and can be easily retrieved with [`IotaDocument::default_signing_method`].
  ///
  /// NOTE: the generated document is unsigned, see [`IotaDocument::sign_self`].
  ///
  /// Example:
  ///
  /// ```
  /// # use identity_core::crypto::KeyPair;
  /// # use identity_iota::did::IotaDocument;
  /// #
  /// // Create a DID Document from a new Ed25519 keypair.
  /// let keypair = KeyPair::new_ed25519().unwrap();
  /// let document = IotaDocument::new(&keypair).unwrap();
  /// ```
  pub fn new(keypair: &KeyPair) -> Result<Self> {
    Self::new_with_options(keypair, None, None)
  }

  /// Creates a new DID Document from the given [`KeyPair`], network, and verification method
  /// fragment name.
  ///
  /// See [`IotaDocument::new`].
  ///
  /// Arguments:
  ///
  /// * keypair: the initial verification method is derived from the public key of this [`KeyPair`].
  /// * network: Tangle network to use for the DID; default [`Network::Mainnet`](crate::tangle::Network::Mainnet).
  /// * fragment: name of the initial verification method; default [`DEFAULT_METHOD_FRAGMENT`].
  ///
  /// Example:
  ///
  /// ```
  /// # use identity_core::crypto::KeyPair;
  /// # use identity_iota::did::IotaDocument;
  /// # use identity_iota::tangle::Network;
  /// #
  /// // Create a new DID Document for the devnet from a new Ed25519 keypair.
  /// let keypair = KeyPair::new_ed25519().unwrap();
  /// let document = IotaDocument::new_with_options(&keypair, Some(Network::Devnet.name()), Some("auth-key")).unwrap();
  /// assert_eq!(document.id().network_str(), "dev");
  /// assert_eq!(
  ///   document.default_signing_method().unwrap().try_into_fragment().unwrap(),
  ///   "#auth-key"
  /// );
  /// ```
  pub fn new_with_options(keypair: &KeyPair, network: Option<NetworkName>, fragment: Option<&str>) -> Result<Self> {
    let public_key: &PublicKey = keypair.public();

    let did: IotaDID = if let Some(network_name) = network {
      IotaDID::new_with_network(public_key.as_ref(), network_name)?
    } else {
      IotaDID::new(public_key.as_ref())?
    };

    let method: IotaVerificationMethod = IotaVerificationMethod::from_did(
      did,
      keypair.type_(),
      keypair.public(),
      fragment.unwrap_or(Self::DEFAULT_METHOD_FRAGMENT),
    )?;

    Self::from_verification_method(method)
  }

  /// Creates a new DID Document from the given [`IotaVerificationMethod`], inserting it as the
  /// default capability invocation method.
  ///
  /// NOTE: the generated document is unsigned, see [`IotaDocument::sign_self`].
  pub fn from_verification_method(method: IotaVerificationMethod) -> Result<Self> {
    Self::check_signing_method(&method)?;
    CoreDocument::builder(Default::default())
      .id(method.id_core().did().clone())
      .capability_invocation(MethodRef::Embed(method.into()))
      .build()
      .map(CoreDocument::into_verifiable)
      .map(TryInto::try_into)?
  }

  /// Converts a generic DID [`CoreDocument`] to an IOTA DID Document.
  ///
  /// # Errors
  ///
  /// Returns `Err` if the document is not a valid IOTA DID Document.
  pub fn try_from_core(document: CoreDocument) -> Result<Self> {
    IotaDocument::validate_core_document(&document)?;

    Ok(Self {
      document: document.serde_into()?,
      message_id: MessageId::null(),
    })
  }

  /// Converts a generic DID [`Document`](BaseDocument) to an IOTA DID Document.
  ///
  /// # Errors
  ///
  /// Returns `Err` if the document is not a valid IOTA DID Document.
  pub fn try_from_base(document: BaseDocument) -> Result<Self> {
    IotaDocument::validate_core_document(&document)?;

    Ok(Self {
      document: document.serde_into()?,
      message_id: MessageId::null(),
    })
  }

  /// Performs validation that a [`CoreDocument`] adheres to the IOTA spec.
  ///
  /// # Errors
  ///
  /// Returns `Err` if the document is not a valid IOTA DID Document.
  fn validate_core_document<T, U, V>(document: &CoreDocument<T, U, V>) -> Result<()> {
    // Validate that the DID conforms to the IotaDID specification.
    // This check is required to ensure the correctness of the `IotaDocument::id()` method which
    // creates an `IotaDID::new_unchecked_ref()` from the underlying DID.
    let _ = IotaDID::try_from_borrowed(document.id())?;

    // Validate that the document controller (if any) conforms to the IotaDID specification.
    // This check is required to ensure the correctness of the `IotaDocument::controller()` method
    // which creates an `IotaDID::new_unchecked_ref()` from the underlying controller.
    document.controller().map_or(Ok(()), |c| IotaDID::check_validity(c))?;

    // Validate that the verification methods conform to the IotaDID specification.
    // This check is required to ensure the correctness of the
    // - `IotaDocument::methods()`,
    // - `IotaDocument::resolve_method()`,
    // - `IotaDocument::try_resolve_method()`,
    // - `IotaDocument::resolve_method_mut()`,
    // - `IotaDocument::try_resolve_method_mut()`,
    // methods which create an `IotaDID::new_unchecked_ref()` from the underlying controller.
    //
    // We check `document.verification_method()` and `document.verification_relationships()`
    // separately because they have separate types.
    for verification_method in document.verification_method().iter() {
      IotaVerificationMethod::check_validity(&*verification_method)?;
    }
    for method_ref in document.verification_relationships() {
      match method_ref {
        MethodRef::Embed(method) => IotaVerificationMethod::check_validity(method)?,
        MethodRef::Refer(did_url) => IotaDID::check_validity(did_url.did())?,
      }
    }

    Ok(())
  }

  /// Validates whether the verification method is a valid [`IotaVerificationMethod`] and that
  /// its key type is allowed to sign document updates.
  fn check_signing_method<T>(method: &VerificationMethod<T>) -> Result<()> {
    IotaVerificationMethod::check_validity(method)?;

    // Ensure the verification method type is supported
    match method.key_type() {
      MethodType::Ed25519VerificationKey2018 => {}
      MethodType::MerkleKeyCollection2021 => return Err(Error::InvalidDocumentSigningMethodType),
    }

    Ok(())
  }

  /// Returns a reference to the underlying [`CoreDocument`].
  pub fn as_document(&self) -> &BaseDocument {
    &self.document
  }

  /// Returns a mutable reference to the underlying [`CoreDocument`].
  ///
  /// # Safety
  ///
  /// This function is unsafe because it does not check that modifications
  /// made to the [`CoreDocument`] maintain a valid IOTA DID Document.
  ///
  /// If this constraint is violated, it may cause issues with future uses of
  /// the DID Document.
  pub unsafe fn as_document_mut(&mut self) -> &mut BaseDocument {
    &mut self.document
  }

  // ===========================================================================
  // Properties
  // ===========================================================================

  /// Returns the DID document [`id`](IotaDID).
  pub fn id(&self) -> &IotaDID {
    // SAFETY: We checked the validity of the DID Document ID in the
    // DID Document constructors; we don't provide mutable references so
    // the value cannot change with typical "safe" Rust.
    unsafe { IotaDID::new_unchecked_ref(self.document.id()) }
  }

  /// Returns a reference to the `IotaDocument` controller.
  pub fn controller(&self) -> Option<&IotaDID> {
    // SAFETY: Validity of controller checked in DID Document constructors.
    unsafe { self.document.controller().map(|did| IotaDID::new_unchecked_ref(did)) }
  }

  /// Returns a reference to the [`CoreDocument`] alsoKnownAs set.
  pub fn also_known_as(&self) -> &[Url] {
    self.document.also_known_as()
  }

  /// Returns the first [`IotaVerificationMethod`] with a capability invocation relationship
  /// capable of signing this DID document.
  pub fn default_signing_method(&self) -> Result<&IotaVerificationMethod> {
    self
      .as_document()
      .capability_invocation()
      .head()
      .map(|method_ref| self.as_document().resolve_method_ref(method_ref))
      .flatten()
      .map(|method: &VerificationMethod<_>|
        // SAFETY: validity of methods checked in `IotaVerificationMethod::check_validity`.
        unsafe { IotaVerificationMethod::new_unchecked_ref(method) })
      .ok_or(Error::MissingSigningKey)
  }

  /// Returns the [`Timestamp`] of when the DID document was created.
  pub fn created(&self) -> Timestamp {
    self.document.properties().created
  }

  /// Sets the [`Timestamp`] of when the DID document was created.
  pub fn set_created(&mut self, value: Timestamp) {
    self.document.properties_mut().created = value;
  }

  /// Returns the [`Timestamp`] of the last DID document update.
  pub fn updated(&self) -> Timestamp {
    self.document.properties().updated
  }

  /// Sets the [`Timestamp`] of the last DID document update.
  pub fn set_updated(&mut self, value: Timestamp) {
    self.document.properties_mut().updated = value;
  }

  /// Returns the Tangle [`MessageId`] of the previous DID document, if any.
  ///
  /// Returns [`MessageId::null`] if not set.
  pub fn previous_message_id(&self) -> &MessageId {
    &self.document.properties().previous_message_id
  }

  /// Sets the Tangle [`MessageId`] the previous DID document.
  pub fn set_previous_message_id(&mut self, value: impl Into<MessageId>) {
    self.document.properties_mut().previous_message_id = value.into();
  }

  /// Returns a reference to the custom DID Document properties.
  pub fn properties(&self) -> &Object {
    &self.document.properties().properties
  }

  /// Returns a mutable reference to the custom DID Document properties.
  pub fn properties_mut(&mut self) -> &mut Object {
    &mut self.document.properties_mut().properties
  }

  /// Returns a reference to the [`proof`](Signature), if one exists.
  pub fn proof(&self) -> Option<&Signature> {
    self.document.proof()
  }

  // ===========================================================================
  // Services
  // ===========================================================================

  /// Return a set of all [`Service`]s in the document.
  pub fn service(&self) -> &OrderedSet<Service> {
    self.document.service()
  }

  /// Add a new [`Service`] to the document.
  pub fn insert_service(&mut self, service: Service) -> bool {
    if service.id().fragment().is_none() {
      false
    } else {
      self.document.service_mut().append(service)
    }
  }

  /// Remove a [`Service`] identified by the given [`IotaDIDUrl`] from the document.
  pub fn remove_service(&mut self, did_url: IotaDIDUrl) -> Result<()> {
    let core_did_url: CoreDIDUrl = CoreDIDUrl::from(did_url);
    self.document.service_mut().remove(&core_did_url);
    Ok(())
  }

  // ===========================================================================
  // Verification Methods
  // ===========================================================================

  /// Returns an iterator over all [`IotaVerificationMethods`][IotaVerificationMethod] in the DID Document.
  pub fn methods(&self) -> impl Iterator<Item = &IotaVerificationMethod> {
    self.document.methods().map(|m|
        // SAFETY: Validity of verification methods checked in `IotaVerificationMethod::check_validity`.
        unsafe { IotaVerificationMethod::new_unchecked_ref(m) })
  }

  /// Adds a new [`IotaVerificationMethod`] to the DID Document.
  pub fn insert_method(&mut self, method: IotaVerificationMethod, scope: MethodScope) -> bool {
    self.document.insert_method(method.into(), scope)
  }

  // Attaches the given relationship to the given method, if the method exists.
  pub fn attach_method_relationship(&mut self, did_url: IotaDIDUrl, relationship: MethodRelationship) -> Result<bool> {
    // Ensure the method exists
    self
      .document
      .resolve_method(did_url.url())
      .ok_or(identity_did::Error::QueryMethodNotFound)?;

    let core_did_url: CoreDIDUrl = CoreDIDUrl::from(did_url);
    let method_ref = MethodRef::Refer(core_did_url);

    let result = match relationship {
      MethodRelationship::Authentication => self.document.authentication_mut().append(method_ref.into()),
      MethodRelationship::AssertionMethod => self.document.assertion_method_mut().append(method_ref.into()),
      MethodRelationship::KeyAgreement => self.document.key_agreement_mut().append(method_ref.into()),
      MethodRelationship::CapabilityDelegation => self.document.capability_delegation_mut().append(method_ref.into()),
      MethodRelationship::CapabilityInvocation => self.document.capability_invocation_mut().append(method_ref.into()),
    };

    Ok(result)
  }

  // Detaches the given relationship from the given method, if the method exists.
  pub fn detach_method_relationship(&mut self, did_url: IotaDIDUrl, relationship: MethodRelationship) -> Result<()> {
    // Ensure the method exists
    self
      .document
      .resolve_method(did_url.url())
      .ok_or(identity_did::Error::QueryMethodNotFound)?;

    let core_did_url: CoreDIDUrl = CoreDIDUrl::from(did_url);

    match relationship {
      MethodRelationship::Authentication => self.document.authentication_mut().remove(&core_did_url),
      MethodRelationship::AssertionMethod => self.document.assertion_method_mut().remove(&core_did_url),
      MethodRelationship::KeyAgreement => self.document.key_agreement_mut().remove(&core_did_url),
      MethodRelationship::CapabilityDelegation => self.document.capability_delegation_mut().remove(&core_did_url),
      MethodRelationship::CapabilityInvocation => self.document.capability_invocation_mut().remove(&core_did_url),
    }

    Ok(())
  }

  /// Removes all occurrences of and references to the specified [`VerificationMethod`]
  /// from this document.
  pub fn remove_method(&mut self, did_url: IotaDIDUrl) {
    let core_did_url: CoreDIDUrl = CoreDIDUrl::from(did_url);
    self.document.remove_method(&core_did_url);
  }

  /// Returns the first [`IotaVerificationMethod`] with an `id` property
  /// matching the provided `query`.
  pub fn resolve_method<'query, Q>(&self, query: Q) -> Option<&IotaVerificationMethod>
  where
    Q: Into<MethodQuery<'query>>,
  {
    // SAFETY: Validity of verification methods checked in `IotaVerificationMethod::check_validity`.
    unsafe {
      self
        .document
        .resolve_method(query)
        .map(|m| IotaVerificationMethod::new_unchecked_ref(m))
    }
  }

  /// Returns the first [`IotaVerificationMethod`] with an `id` property
  /// matching the provided `query`.
  ///
  /// # Errors
  ///
  /// Fails if no matching verification [`IotaVerificationMethod`] is found.
  pub fn try_resolve_method<'query, Q>(&self, query: Q) -> Result<&IotaVerificationMethod>
  where
    Q: Into<MethodQuery<'query>>,
  {
    // SAFETY: Validity of verification methods checked in `IotaVerificationMethod::check_validity`.
    unsafe {
      self
        .document
        .try_resolve_method(query)
        .map(|m| IotaVerificationMethod::new_unchecked_ref(m))
        .map_err(Error::InvalidDoc)
    }
  }

  #[doc(hidden)]
  pub fn try_resolve_method_mut<'query, Q>(&mut self, query: Q) -> Result<&mut VerificationMethod>
  where
    Q: Into<MethodQuery<'query>>,
  {
    self.document.try_resolve_method_mut(query).map_err(Into::into)
  }

  // ===========================================================================
  // Signatures
  // ===========================================================================

  /// Signs this DID document with the verification method specified by `method_query`.
  /// The `method_query` may be the full [`IotaDIDUrl`] of the method or just its fragment,
  /// e.g. "#sign-0". The signing method must have a capability invocation verification
  /// relationship.
  ///
  /// NOTE: does not validate whether `private_key` corresponds to the verification method.
  /// See [`IotaDocument::verify_document`].
  ///
  /// # Errors
  ///
  /// Fails if an unsupported verification method is used or the signature operation fails.
  pub fn sign_self<'query, Q>(&mut self, private_key: &PrivateKey, method_query: Q) -> Result<()>
  where
    Q: Into<MethodQuery<'query>>,
  {
    // Ensure signing method has a capability invocation verification relationship.
    let method: &VerificationMethod<_> = self
      .as_document()
      .try_resolve_method_with_scope(method_query.into(), MethodScope::CapabilityInvocation)?;
    let _ = Self::check_signing_method(method)?;

    // Specify the full method DID Url if the verification method id does not match the document id.
    let method_did: &IotaDID = IotaDID::try_from_borrowed(method.id().did())?;
    let method_id: String = if method_did == self.id() {
      method.try_into_fragment()?
    } else {
      method.id().to_string()
    };

    // Sign document.
    match method.key_type() {
      MethodType::Ed25519VerificationKey2018 => {
        JcsEd25519::<Ed25519>::create_signature(self, method_id, private_key.as_ref())?;
      }
      MethodType::MerkleKeyCollection2021 => {
        // Merkle Key Collections cannot be used to sign documents.
        return Err(Error::InvalidDocumentSigningMethodType);
      }
    }

    Ok(())
  }

  /// Creates a new [`IotaDocumentSigner`] that can be used to create digital
  /// signatures from verification methods in this DID Document.
  pub fn signer<'base>(&'base self, private_key: &'base PrivateKey) -> IotaDocumentSigner<'base, 'base, 'base> {
    self.document.signer(private_key)
  }

  /// Verifies that the signature on the DID document `signed` was generated by a valid method from
  /// the `signer` DID document.
  ///
  /// # Errors
  ///
  /// Fails if:
  /// - The signature proof section is missing in the `signed` document.
  /// - The method is not found in the `signer` document.
  /// - An unsupported verification method is used.
  /// - The signature verification operation fails.
  pub fn verify_document(signed: &IotaDocument, signer: &IotaDocument) -> Result<()> {
    // Ensure signing key has a capability invocation verification relationship.
    let signature: &Signature = signed.try_signature()?;
    let method: &VerificationMethod<_> = signer
      .as_document()
      .try_resolve_method_with_scope(signature, MethodScope::CapabilityInvocation)?;

    // Verify signature.
    let public: PublicKey = method.key_data().try_decode()?.into();
    match method.key_type() {
      MethodType::Ed25519VerificationKey2018 => {
        JcsEd25519::<Ed25519>::verify_signature(signed, public.as_ref())?;
      }
      MethodType::MerkleKeyCollection2021 => {
        // Merkle Key Collections cannot be used to sign documents.
        return Err(identity_did::error::Error::InvalidMethodType.into());
      }
    }

    Ok(())
  }

  /// Verifies a self-signed signature on this DID document.
  ///
  /// Equivalent to `IotaDocument::verify_document(&doc, &doc)`.
  ///
  /// See [`IotaDocument::verify_document`].
  pub fn verify_self_signed(&self) -> Result<()> {
    Self::verify_document(self, self)
  }

  /// Verifies whether `document` is a valid root DID document according to the IOTA DID method
  /// specification.
  ///
  /// It must be signed using a verification method with a public key whose BLAKE2b-256 hash matches
  /// the DID tag.
  pub fn verify_root_document(document: &IotaDocument) -> Result<()> {
    // The previous message id must be null.
    if !document.previous_message_id().is_null() {
      return Err(Error::InvalidRootDocument);
    }

    // Validate the hash of the public key matches the DID tag.
    let signature: &Signature = document.try_signature()?;
    let method: &VerificationMethod<_> = document.as_document().try_resolve_method(signature)?;
    let public: PublicKey = method.key_data().try_decode()?.into();
    if document.id().tag() != IotaDID::encode_key(public.as_ref()) {
      return Err(Error::InvalidRootDocument);
    }

    // Validate the document is signed correctly.
    document.verify_self_signed()
  }

  /// Creates a new [`IotaDocumentVerifier`] that can be used to verify signatures
  /// created with this DID Document.
  pub fn verifier(&self) -> IotaDocumentVerifier<'_> {
    self.document.verifier()
  }

  /// Signs the provided `data` with the verification method specified by `method_query`.
  ///
  /// NOTE: does not validate whether `private_key` corresponds to the verification method.
  /// See [`IotaDocument::verify_data`].
  ///
  /// # Errors
  ///
  /// Fails if an unsupported verification method is used, data
  /// serialization fails, or the signature operation fails.
  pub fn sign_data<'query, 's: 'query, X, Q>(
    &'s self,
    data: &mut X,
    private_key: &'query PrivateKey,
    method_query: Q,
  ) -> Result<()>
  where
    X: Serialize + SetSignature + TryMethod,
    Q: Into<MethodQuery<'query>>,
  {
    self
      .signer(private_key)
      .method(method_query)
      .sign(data)
      .map_err(Into::into)
  }

  /// Verifies the signature of the provided `data` was created using a verification method
  /// in this DID Document.
  ///
  /// NOTE: does not restrict which verification relationship signed the data.
  /// See [`IotaDocument::verify_data_with_scope`].
  ///
  /// # Errors
  ///
  /// Fails if an unsupported verification method is used, document
  /// serialization fails, or the verification operation fails.
  pub fn verify_data<X>(&self, data: &X) -> Result<()>
  where
    X: Serialize + TrySignature,
  {
    self.verifier().verify(data).map_err(Into::into)
  }

  /// Verifies the signature of the provided `data` was created using a verification method
  /// in this DID Document with the verification relationship specified by `scope`.
  ///
  /// # Errors
  ///
  /// Fails if an unsupported verification method is used or the verification operation fails.
  pub fn verify_data_with_scope<X>(&self, data: &X, scope: MethodScope) -> Result<()>
  where
    X: Serialize + TrySignature,
  {
    self.verifier().verify_with_scope(data, scope).map_err(Into::into)
  }

  // ===========================================================================
  // Diffs
  // ===========================================================================

  /// Creates a `DocumentDiff` representing the changes between `self` and `other`.
  ///
  /// The returned `DocumentDiff` will have a digital signature created using the
  /// specified `private_key` and `method_query`.
  ///
  /// NOTE: the method must be a capability invocation method.
  ///
  /// # Errors
  ///
  /// Fails if the diff operation or signature operation fails.
  pub fn diff<'query, 's: 'query, Q>(
    &'query self,
    other: &Self,
    message_id: MessageId,
    private_key: &'query PrivateKey,
    method_query: Q,
  ) -> Result<DocumentDiff>
  where
    Q: Into<MethodQuery<'query>>,
  {
    let mut diff: DocumentDiff = DocumentDiff::new(self, other, message_id)?;

    // Ensure the signing method has a capability invocation verification relationship.
    let method_query = method_query.into();
    let _ = self
      .as_document()
      .try_resolve_method_with_scope(method_query.clone(), MethodScope::CapabilityInvocation)?;

    self.sign_data(&mut diff, private_key, method_query)?;

    Ok(diff)
  }

  /// Verifies the signature of the `diff` was created using a capability invocation method
  /// in this DID Document.
  ///
  /// # Errors
  ///
  /// Fails if an unsupported verification method is used or the verification operation fails.
  pub fn verify_diff(&self, diff: &DocumentDiff) -> Result<()> {
    self.verify_data_with_scope(diff, MethodScope::CapabilityInvocation)
  }

  /// Verifies a `DocumentDiff` signature and merges the changes into `self`.
  ///
  /// If merging fails `self` remains unmodified, otherwise `self` represents
  /// the merged document state.
  ///
  /// See [`IotaDocument::verify_diff`].
  ///
  /// # Errors
  ///
  /// Fails if the merge operation or signature operation fails.
  pub fn merge(&mut self, diff: &DocumentDiff) -> Result<()> {
    self.verify_diff(diff)?;

    *self = diff.merge(self)?;

    Ok(())
  }

  // ===========================================================================
  // Publishing
  // ===========================================================================

  /// Returns the Tangle index of the integration chain for this DID.
  ///
  /// This is equivalent to the tag segment of the [`IotaDID`].
  ///
  /// E.g.
  /// For an [`IotaDocument`] `doc` with `"did:iota:1234567890abcdefghijklmnopqrstuvxyzABCDEFGHI"`,
  /// `doc.integration_index() == "1234567890abcdefghijklmnopqrstuvxyzABCDEFGHI"`
  pub fn integration_index(&self) -> &str {
    self.did().tag()
  }

  /// Returns the Tangle index of the DID diff chain. This should only be called on messages
  /// from documents published on the integration chain.
  ///
  /// This is the Base58-btc encoded SHA-256 digest of the hex-encoded message id.
  pub fn diff_index(message_id: &MessageId) -> Result<String> {
    if message_id.is_null() {
      return Err(Error::InvalidDocumentMessageId);
    }

    Ok(IotaDID::encode_key(message_id.encode_hex().as_bytes()))
  }
}

impl<'a, 'b, 'c> IotaDocument {}

impl Display for IotaDocument {
  fn fmt(&self, f: &mut Formatter<'_>) -> FmtResult {
    Display::fmt(&self.document, f)
  }
}

impl Debug for IotaDocument {
  fn fmt(&self, f: &mut Formatter<'_>) -> FmtResult {
    Debug::fmt(&self.document, f)
  }
}

impl TryFrom<BaseDocument> for IotaDocument {
  type Error = Error;

  fn try_from(other: BaseDocument) -> Result<Self, Self::Error> {
    IotaDocument::try_from_base(other)
  }
}

impl From<IotaDocument> for BaseDocument {
  fn from(other: IotaDocument) -> Self {
    other.document
  }
}

impl TryFrom<CoreDocument> for IotaDocument {
  type Error = Error;

  fn try_from(other: CoreDocument) -> Result<Self, Self::Error> {
    Self::try_from_core(other)
  }
}

impl TrySignature for IotaDocument {
  fn signature(&self) -> Option<&Signature> {
    self.document.proof()
  }
}

impl TrySignatureMut for IotaDocument {
  fn signature_mut(&mut self) -> Option<&mut Signature> {
    self.document.proof_mut()
  }
}

impl SetSignature for IotaDocument {
  fn set_signature(&mut self, signature: Signature) {
    self.document.set_proof(signature)
  }
}

impl TangleRef for IotaDocument {
  fn did(&self) -> &IotaDID {
    self.id()
  }

  fn message_id(&self) -> &MessageId {
    &self.message_id
  }

  fn set_message_id(&mut self, message_id: MessageId) {
    self.message_id = message_id;
  }

  fn previous_message_id(&self) -> &MessageId {
    IotaDocument::previous_message_id(self)
  }

  fn set_previous_message_id(&mut self, message_id: MessageId) {
    IotaDocument::set_previous_message_id(self, message_id)
  }
}

#[cfg(test)]
mod tests {
  use std::collections::BTreeMap;
  use std::str::FromStr;

  use iota_client::bee_message::MESSAGE_ID_LENGTH;

  use identity_core::common::Value;
  use identity_core::convert::FromJson;
  use identity_core::convert::SerdeInto;
  use identity_core::crypto::merkle_key::Sha256;
  use identity_core::crypto::KeyCollection;
  use identity_core::crypto::KeyPair;
  use identity_core::crypto::KeyType;
  use identity_core::crypto::PrivateKey;
  use identity_core::crypto::PublicKey;
  use identity_core::utils::encode_b58;
  use identity_did::did::CoreDID;
  use identity_did::did::CoreDIDUrl;
  use identity_did::did::DID;
  use identity_did::document::CoreDocument;
  use identity_did::service::Service;
  use identity_did::verification::MethodData;
  use identity_did::verification::MethodRef;
  use identity_did::verification::MethodScope;
  use identity_did::verification::MethodType;
  use identity_did::verification::VerificationMethod;

  use crate::did::did::IotaDID;
  use crate::did::doc::iota_document::Properties;
  use crate::did::doc::IotaDocument;
  use crate::did::doc::IotaVerificationMethod;
  use crate::did::IotaDIDUrl;
  use crate::tangle::MessageId;
  use crate::tangle::Network;
  use crate::tangle::TangleRef;
  use crate::Error;

  const DID_ID: &str = "did:iota:HGE4tecHWL2YiZv5qAGtH7gaeQcaz2Z1CR15GWmMjY1M";
  const DID_METHOD_ID: &str = "did:iota:HGE4tecHWL2YiZv5qAGtH7gaeQcaz2Z1CR15GWmMjY1M#sign-0";
  const DID_DEVNET_ID: &str = "did:iota:dev:HGE4tecHWL2YiZv5qAGtH7gaeQcaz2Z1CR15GWmMjY1M";
  const DID_DEVNET_METHOD_ID: &str = "did:iota:dev:HGE4tecHWL2YiZv5qAGtH7gaeQcaz2Z1CR15GWmMjY1M#sign-0";

  fn valid_did() -> CoreDID {
    DID_ID.parse().unwrap()
  }

  fn valid_properties() -> BTreeMap<String, Value> {
    let mut properties: BTreeMap<String, Value> = BTreeMap::default();
    properties.insert("created".to_string(), "2020-01-02T00:00:00Z".into());
    properties.insert("updated".to_string(), "2020-01-02T00:00:00Z".into());
    properties
  }

  fn core_verification_method(controller: &CoreDID, fragment: &str) -> VerificationMethod {
    VerificationMethod::builder(Default::default())
      .id(controller.to_url().join(fragment).unwrap())
      .controller(controller.clone())
      .key_type(MethodType::Ed25519VerificationKey2018)
      .key_data(MethodData::new_multibase(fragment.as_bytes()))
      .build()
      .unwrap()
  }

  fn iota_verification_method(controller: &CoreDID, fragment: &str) -> IotaVerificationMethod {
    let core_method = core_verification_method(controller, fragment);
    IotaVerificationMethod::try_from_core(core_method).unwrap()
  }

  fn iota_document_from_core(controller: &CoreDID) -> IotaDocument {
    let mut properties: BTreeMap<String, Value> = BTreeMap::default();
    properties.insert("created".to_string(), "2020-01-01T00:00:00Z".into());
    properties.insert("updated".to_string(), "2020-01-02T00:00:00Z".into());

    IotaDocument::try_from_core(
      CoreDocument::builder(properties)
        .id(controller.clone())
        .verification_method(core_verification_method(controller, "#key-1"))
        .verification_method(core_verification_method(controller, "#key-2"))
        .verification_method(core_verification_method(controller, "#key-3"))
        .authentication(core_verification_method(controller, "#auth-key"))
        .authentication(controller.to_url().join("#key-3").unwrap())
        .key_agreement(controller.to_url().join("#key-4").unwrap())
        .controller(controller.clone())
        .build()
        .unwrap(),
    )
    .unwrap()
  }

  fn generate_testkey() -> KeyPair {
    let private_key: Vec<u8> = vec![
      40, 185, 109, 70, 134, 119, 123, 37, 190, 254, 232, 186, 106, 48, 213, 63, 133, 223, 167, 126, 159, 43, 178, 4,
      190, 217, 52, 66, 92, 63, 69, 84,
    ];
    let public_key: Vec<u8> = vec![
      212, 151, 158, 35, 16, 178, 19, 27, 83, 109, 212, 138, 141, 134, 122, 246, 156, 148, 227, 69, 68, 251, 190, 31,
      25, 101, 230, 20, 130, 188, 121, 196,
    ];
    KeyPair::from((
      KeyType::Ed25519,
      PublicKey::from(public_key),
      PrivateKey::from(private_key),
    ))
  }

  fn compare_document(document: &IotaDocument) {
    assert_eq!(document.id().to_string(), DID_ID);
    let default_signing_method: &IotaVerificationMethod = document.default_signing_method().unwrap();

    assert_eq!(default_signing_method.id().to_string(), DID_METHOD_ID);
    assert_eq!(
      document.default_signing_method().unwrap().key_type(),
      MethodType::Ed25519VerificationKey2018
    );
    assert_eq!(
      document.default_signing_method().unwrap().key_data(),
      &MethodData::PublicKeyMultibase("zFJsXMk9UqpJf3ZTKnfEQAhvBrVLKMSx9ZeYwQME6c6tT".to_owned())
    );
  }

  fn compare_document_devnet(document: &IotaDocument) {
    assert_eq!(document.id().to_string(), DID_DEVNET_ID);
    assert_eq!(document.id().network_str(), Network::Devnet.name_str());
    assert_eq!(
      document.default_signing_method().unwrap().id().to_string(),
      DID_DEVNET_METHOD_ID
    );
    assert_eq!(
      document.default_signing_method().unwrap().key_type(),
      MethodType::Ed25519VerificationKey2018
    );
    assert_eq!(
      document.default_signing_method().unwrap().key_data(),
      &MethodData::PublicKeyMultibase("zFJsXMk9UqpJf3ZTKnfEQAhvBrVLKMSx9ZeYwQME6c6tT".to_owned())
    );
  }

  #[test]
  fn test_invalid_try_from_core_invalid_id() {
    let invalid_did: CoreDID = "did:invalid:HGE4tecHWL2YiZv5qAGtH7gaeQcaz2Z1CR15GWmMjY1M"
      .parse()
      .unwrap();
    let doc = IotaDocument::try_from_core(
      CoreDocument::builder(valid_properties())
        // INVALID
        .id(invalid_did)
        .authentication(core_verification_method(&valid_did(), "#auth-key"))
        .build()
        .unwrap(),
    );

    assert!(doc.is_err());
  }

  #[test]
  fn test_invalid_try_from_core_no_created_field() {
    let mut properties: BTreeMap<String, Value> = BTreeMap::default();
    properties.insert("updated".to_string(), "2020-01-02T00:00:00Z".into());
    // INVALID - missing "created" field.

    let doc = IotaDocument::try_from_core(
      CoreDocument::builder(properties)
        .id(valid_did())
        .authentication(core_verification_method(&valid_did(), "#auth-key"))
        .build()
        .unwrap(),
    );

    assert!(doc.is_err());
  }

  #[test]
  fn test_invalid_try_from_core_no_updated_field() {
    let mut properties: BTreeMap<String, Value> = BTreeMap::default();
    properties.insert("created".to_string(), "2020-01-02T00:00:00Z".into());
    // INVALID - missing "updated" field.

    let doc = IotaDocument::try_from_core(
      CoreDocument::builder(properties)
        .id(valid_did())
        .authentication(core_verification_method(&valid_did(), "#auth-key"))
        .build()
        .unwrap(),
    );

    assert!(doc.is_err());
  }

  #[test]
  fn test_invalid_try_from_core_invalid_controller() {
    let invalid_controller: CoreDID = "did:invalid:HGE4tecHWL2YiZv5qAGtH7gaeQcaz2Z1CR15GWmMjY1M"
      .parse()
      .unwrap();
    let doc = IotaDocument::try_from_core(
      CoreDocument::builder(valid_properties())
        .id(valid_did())
        // INVALID - does not match document ID
        .authentication(core_verification_method(&invalid_controller, "#auth-key"))
        .build()
        .unwrap(),
    );

    assert!(doc.is_err());
  }

  #[test]
  fn test_invalid_try_from_core_invalid_authentication_method_ref() {
    let invalid_ref: CoreDID = "did:invalid:HGE4tecHWL2YiZv5qAGtH7gaeQcaz2Z1CR15GWmMjY1M"
      .parse()
      .unwrap();
    let doc = IotaDocument::try_from_core(
      CoreDocument::builder(valid_properties())
        .id(valid_did())
        .authentication(core_verification_method(&valid_did(), "#auth-key"))
        // INVALID - does not reference a verification method in the document
        .authentication(MethodRef::Refer(invalid_ref.into_url()))
        .build()
        .unwrap(),
    );

    assert!(doc.is_err());
  }

  #[test]
  fn test_invalid_try_from_core_invalid_assertion_method_ref() {
    let invalid_ref: CoreDID = "did:invalid:HGE4tecHWL2YiZv5qAGtH7gaeQcaz2Z1CR15GWmMjY1M"
      .parse()
      .unwrap();
    let doc = IotaDocument::try_from_core(
      CoreDocument::builder(valid_properties())
        .id(valid_did())
        .authentication(core_verification_method(&valid_did(), "#auth-key"))
        // INVALID - does not reference a verification method in the document
        .assertion_method(MethodRef::Refer(invalid_ref.into_url()))
        .build()
        .unwrap(),
    );

    assert!(doc.is_err());
  }

  #[test]
  fn test_invalid_try_from_core_invalid_key_agreement_ref() {
    let invalid_ref: CoreDID = "did:invalid:HGE4tecHWL2YiZv5qAGtH7gaeQcaz2Z1CR15GWmMjY1M"
      .parse()
      .unwrap();
    let doc = IotaDocument::try_from_core(
      CoreDocument::builder(valid_properties())
        .id(valid_did())
        .authentication(core_verification_method(&valid_did(), "#auth-key"))
        // INVALID - does not reference a verification method in the document
        .key_agreement(MethodRef::Refer(invalid_ref.into_url()))
        .build()
        .unwrap(),
    );

    assert!(doc.is_err());
  }

  #[test]
  fn test_invalid_try_from_core_invalid_capability_delegation_ref() {
    let invalid_ref: CoreDID = "did:invalid:HGE4tecHWL2YiZv5qAGtH7gaeQcaz2Z1CR15GWmMjY1M"
      .parse()
      .unwrap();
    let doc = IotaDocument::try_from_core(
      CoreDocument::builder(valid_properties())
        .id(valid_did())
        .authentication(core_verification_method(&valid_did(), "#auth-key"))
        // INVALID - does not reference a verification method in the document
        .capability_delegation(MethodRef::Refer(invalid_ref.into_url()))
        .build()
        .unwrap(),
    );

    assert!(doc.is_err());
  }

  #[test]
  fn test_invalid_try_from_core_invalid_capability_invocation_ref() {
    let invalid_ref: CoreDID = "did:invalid:HGE4tecHWL2YiZv5qAGtH7gaeQcaz2Z1CR15GWmMjY1M"
      .parse()
      .unwrap();
    let doc = IotaDocument::try_from_core(
      CoreDocument::builder(valid_properties())
        .id(valid_did())
        .authentication(core_verification_method(&valid_did(), "#auth-key"))
        // INVALID - does not reference a verification method in the document
        .capability_invocation(MethodRef::Refer(invalid_ref.into_url()))
        .build()
        .unwrap(),
    );

    assert!(doc.is_err());
  }

  #[test]
  fn test_new() {
    //from keypair
    let keypair: KeyPair = generate_testkey();
    let document: IotaDocument = IotaDocument::new(&keypair).unwrap();
    compare_document(&document);

    //from authentication
    let method = document.default_signing_method().unwrap().to_owned();
    let document: IotaDocument = IotaDocument::from_verification_method(method).unwrap();
    compare_document(&document);

    //from core
    let document: IotaDocument = IotaDocument::try_from_core(document.serde_into().unwrap()).unwrap();
    compare_document(&document);
  }

  #[test]
  fn test_new_with_options_network() {
    let keypair: KeyPair = generate_testkey();
    let document: IotaDocument = IotaDocument::new_with_options(&keypair, Some(Network::Devnet.name()), None).unwrap();
    compare_document_devnet(&document);
  }

  #[test]
  fn test_new_with_options_fragment() {
    let keypair: KeyPair = generate_testkey();
    let document: IotaDocument = IotaDocument::new_with_options(&keypair, None, Some("test-key")).unwrap();
    assert_eq!(
      document.default_signing_method().unwrap().try_into_fragment().unwrap(),
      "#test-key"
    );
  }

  #[test]
  fn test_new_with_options_empty_fragment() {
    let keypair: KeyPair = generate_testkey();
    let result: Result<IotaDocument, Error> = IotaDocument::new_with_options(&keypair, None, Some(""));
    assert!(matches!(result, Err(Error::InvalidMethodMissingFragment)));
  }

  #[test]
  fn test_no_controller() {
    let keypair: KeyPair = generate_testkey();
    let document: IotaDocument = IotaDocument::new(&keypair).unwrap();
    assert_eq!(document.controller(), None);
  }

  #[test]
  fn test_controller_from_core() {
    let controller: CoreDID = valid_did();
    let document: IotaDocument = iota_document_from_core(&controller);
    let expected_controller: Option<IotaDID> = Some(IotaDID::try_from_owned(controller).unwrap());
    assert_eq!(document.controller(), expected_controller.as_ref());
  }

  #[test]
  fn test_methods_new() {
    let keypair: KeyPair = generate_testkey();
    let document: IotaDocument = IotaDocument::new(&keypair).unwrap();

    // An IotaDocument created from a keypair has a single verification method, namely an
    // Ed25519 signature.
    let expected = IotaVerificationMethod::try_from_core(
      VerificationMethod::builder(Default::default())
        .id(
          "did:iota:HGE4tecHWL2YiZv5qAGtH7gaeQcaz2Z1CR15GWmMjY1M#sign-0"
            .parse()
            .unwrap(),
        )
        .controller(valid_did())
        .key_type(MethodType::Ed25519VerificationKey2018)
        .key_data(MethodData::PublicKeyMultibase(
          "zFJsXMk9UqpJf3ZTKnfEQAhvBrVLKMSx9ZeYwQME6c6tT".into(),
        ))
        .build()
        .unwrap(),
    )
    .unwrap();

    let mut methods = document.methods();

    assert_eq!(methods.next(), Some(expected).as_ref());
    assert_eq!(methods.next(), None);
  }

  #[test]
  fn test_methods_from_core() {
    let controller: CoreDID = valid_did();
    let document: IotaDocument = iota_document_from_core(&controller);
    let expected: Vec<IotaVerificationMethod> = vec![
      iota_verification_method(&controller, "#key-1"),
      iota_verification_method(&controller, "#key-2"),
      iota_verification_method(&controller, "#key-3"),
      iota_verification_method(&controller, "#auth-key"),
    ];

    let mut methods = document.methods();
    assert_eq!(methods.next(), Some(&expected[0]));
    assert_eq!(methods.next(), Some(&expected[1]));
    assert_eq!(methods.next(), Some(&expected[2]));
    assert_eq!(methods.next(), Some(&expected[3]));
    assert_eq!(methods.next(), None);
  }

  #[test]
  fn test_sign_self() {
    let keypair: KeyPair = generate_testkey();
    let mut document: IotaDocument = IotaDocument::new(&keypair).unwrap();
    assert!(document.verify_self_signed().is_err());

    // Sign with the default capability invocation method.
    document
      .sign_self(keypair.private(), &document.default_signing_method().unwrap().id())
      .unwrap();
    assert!(document.verify_self_signed().is_ok());
  }

  #[test]
  fn test_sign_self_new_method() {
    let keypair: KeyPair = generate_testkey();
    let mut document: IotaDocument = IotaDocument::new(&keypair).unwrap();
    assert!(document.verify_self_signed().is_err());

    // Add a new capability invocation method directly
    let new_keypair: KeyPair = KeyPair::new(KeyType::Ed25519).unwrap();
    let new_method: IotaVerificationMethod = IotaVerificationMethod::from_keypair(&new_keypair, "new_signer").unwrap();
    document.insert_method(new_method, MethodScope::CapabilityInvocation);

    // INVALID - try sign using the wrong private key
    document.sign_self(keypair.private(), "#new_signer").unwrap();
    assert!(document.verify_self_signed().is_err());

    // VALID - Sign with the new capability invocation method private key
    document.sign_self(new_keypair.private(), "#new_signer").unwrap();
    assert!(document.verify_self_signed().is_ok());
  }

  #[test]
  fn test_sign_self_fails() {
    fn generate_document() -> (IotaDocument, KeyPair) {
      let keypair: KeyPair = generate_testkey();
      let document: IotaDocument = IotaDocument::new(&keypair).unwrap();
      (document, keypair)
    }

    // INVALID - try sign referencing a non-existent verification method.
    {
      let (mut document, keypair) = generate_document();
      assert!(document.verify_self_signed().is_err());
      assert!(document.sign_self(keypair.private(), "#doesnotexist").is_err());
      assert!(document.verify_self_signed().is_err());
    }

    // INVALID - try sign using a random private key.
    {
      let (mut document, _) = generate_document();
      let random_keypair: KeyPair = KeyPair::new(KeyType::Ed25519).unwrap();
      document
        .sign_self(
          random_keypair.private(),
          &document.default_signing_method().unwrap().id(),
        )
        .unwrap();
      assert!(document.verify_self_signed().is_err());
    }

    // INVALID - try sign using any verification relationship other than capability invocation.
    for method_scope in [
      MethodScope::VerificationMethod,
      MethodScope::AssertionMethod,
      MethodScope::CapabilityDelegation,
      MethodScope::Authentication,
      MethodScope::KeyAgreement,
    ] {
      let (mut document, _) = generate_document();
      // Add a new method unable to sign the document.
      let keypair_new: KeyPair = KeyPair::new(KeyType::Ed25519).unwrap();
      let method_new: IotaVerificationMethod =
        IotaVerificationMethod::from_keypair(&keypair_new, "new_signer").unwrap();
      document.insert_method(method_new, method_scope);
      // Try sign the document using the new key.
      assert!(document.sign_self(keypair_new.private(), "#new_signer").is_err());
      assert!(document.verify_self_signed().is_err());
      assert!(IotaDocument::verify_root_document(&document).is_err());
    }

    // INVALID - try sign using a Merkle Key Collection
    {
      let (mut document, _) = generate_document();
      let key_collection: KeyCollection = KeyCollection::new_ed25519(8).unwrap();
      let merkle_key_method =
        IotaVerificationMethod::create_merkle_key::<Sha256>(document.id().clone(), &key_collection, "merkle-key")
          .unwrap();
      document.insert_method(merkle_key_method, MethodScope::CapabilityInvocation);
      assert!(document
        .sign_self(key_collection.private(0).unwrap(), "merkle-key")
        .is_err());
      assert!(document.verify_self_signed().is_err());
    }
  }

  #[test]
  fn test_diff() {
    // Ensure only capability invocation methods are allowed to sign a diff.
    for scope in [
      MethodScope::AssertionMethod,
      MethodScope::Authentication,
      MethodScope::CapabilityDelegation,
      MethodScope::CapabilityInvocation,
      MethodScope::KeyAgreement,
      MethodScope::VerificationMethod,
    ] {
      let key1: KeyPair = generate_testkey();
      let mut doc1: IotaDocument = IotaDocument::new(&key1).unwrap();
      // Add a new verification relationship.
      let key2: KeyPair = KeyPair::new(KeyType::Ed25519).unwrap();
      let method_fragment = format!("{}-1", scope.as_str().to_ascii_lowercase());
      let method_new: IotaVerificationMethod =
        IotaVerificationMethod::from_keypair(&key2, method_fragment.as_str()).unwrap();
      assert!(doc1.insert_method(method_new, scope));
      assert!(doc1
        .as_document()
        .try_resolve_method_with_scope(method_fragment.as_str(), scope)
        .is_ok());
      doc1.set_message_id(MessageId::new([3_u8; 32]));

      // Add a service to an updated document.
      let mut doc2: IotaDocument = doc1.clone();
      let service: Service = Service::from_json(
        r#"{
        "id":"did:iota:HGE4tecHWL2YiZv5qAGtH7gaeQcaz2Z1CR15GWmMjY1N#linked-domain",
        "type": "LinkedDomains",
        "serviceEndpoint": "https://bar.example.com"
      }"#,
      )
      .unwrap();
      doc2.insert_service(service);

      // Try generate and sign a diff using the specified method.
      let diff_result = doc1.diff(&doc2, *doc1.message_id(), key2.private(), method_fragment.as_str());
      if scope == MethodScope::CapabilityInvocation {
        let diff = diff_result.unwrap();
        assert!(doc1.verify_data(&diff).is_ok());
        assert!(doc1.verify_diff(&diff).is_ok());
      } else {
        assert!(diff_result.is_err());
      }
    }
  }

  #[test]
  fn test_verify_data_with_scope() {
    fn generate_data() -> Properties {
      use identity_core::json;
      let mut properties: Properties = Properties::default();
      properties.properties.insert("int_key".to_owned(), json!(1));
      properties.properties.insert("str".to_owned(), json!("some value"));
      properties
        .properties
        .insert("object".to_owned(), json!({ "inner": 42 }));
      properties
    }

    let key: KeyPair = generate_testkey();
    let mut document: IotaDocument = IotaDocument::new(&key).unwrap();

    // Try sign using each type of verification relationship.
    for scope in [
      MethodScope::AssertionMethod,
      MethodScope::Authentication,
      MethodScope::CapabilityDelegation,
      MethodScope::CapabilityInvocation,
      MethodScope::KeyAgreement,
      MethodScope::VerificationMethod,
    ] {
      // Add a new method.
      let key_new: KeyPair = KeyPair::new(KeyType::Ed25519).unwrap();
      let method_fragment = format!("{}-1", scope.as_str().to_ascii_lowercase());
      let method_new: IotaVerificationMethod =
        IotaVerificationMethod::from_keypair(&key_new, method_fragment.as_str()).unwrap();
      document.insert_method(method_new, scope);

      // Sign and verify data.
      let mut data = generate_data();
      document
        .sign_data(&mut data, key_new.private(), method_fragment.as_str())
        .unwrap();
      // Signature should still be valid for every scope.
      assert!(document.verify_data(&data).is_ok());

      // Ensure only the correct scope is valid.
      for scope_check in [
        MethodScope::AssertionMethod,
        MethodScope::Authentication,
        MethodScope::CapabilityDelegation,
        MethodScope::CapabilityInvocation,
        MethodScope::KeyAgreement,
        MethodScope::VerificationMethod,
      ] {
        let result = document.verify_data_with_scope(&data, scope_check);
        // Any other scope should fail validation.
        if scope_check == scope {
          assert!(result.is_ok());
        } else {
          assert!(result.is_err());
        }
      }
    }
  }

  #[test]
  fn test_root_document() {
    let keypair: KeyPair = generate_testkey();
    let mut document: IotaDocument = IotaDocument::new(&keypair).unwrap();
    assert!(IotaDocument::verify_root_document(&document).is_err());

    // VALID - root document signed using the default method.
    document
      .sign_self(keypair.private(), &document.default_signing_method().unwrap().id())
      .unwrap();
    assert!(document.verify_self_signed().is_ok());
    assert!(IotaDocument::verify_root_document(&document).is_ok());
  }

  #[test]
  fn test_root_document_invalid() {
    fn generate_root_document() -> (IotaDocument, KeyPair) {
      let keypair: KeyPair = generate_testkey();
      (IotaDocument::new(&keypair).unwrap(), keypair)
    }

    // INVALID - root document not signed.
    {
      let (document, _) = generate_root_document();
      assert!(IotaDocument::verify_root_document(&document).is_err());
    }

    // INVALID - root document previousMessageId not null.
    {
      let (mut document, keypair) = generate_root_document();
      document.set_previous_message_id(MessageId::new([3u8; MESSAGE_ID_LENGTH]));
      document
        .sign_self(keypair.private(), &document.default_signing_method().unwrap().id())
        .unwrap();
      assert!(document.verify_self_signed().is_ok());
      assert!(IotaDocument::verify_root_document(&document).is_err());
    }

    // INVALID - root document signed with a key not matching the DID tag.
    {
      let (document, keypair) = generate_root_document();
      // Replace the base58 encoded public key with that of a different key.
      let new_keypair: KeyPair = KeyPair::new(KeyType::Ed25519).unwrap();
      let b58_old = encode_b58(keypair.public());
      let b58_new = encode_b58(new_keypair.public());
      let doc_json_modified = document.to_string().replace(&b58_old, &b58_new);
      // Sign the document using the new key.
      let mut new_document: IotaDocument = IotaDocument::from_json(&doc_json_modified).unwrap();
      new_document
        .sign_self(
          new_keypair.private(),
          &new_document.default_signing_method().unwrap().id(),
        )
        .unwrap();
      assert!(new_document.verify_self_signed().is_ok());
      assert!(IotaDocument::verify_root_document(&new_document).is_err());
    }

    // INVALID - root document signed using a different method that does not match the DID tag.
    {
      let (mut document, _) = generate_root_document();
      // Add a new method able to sign the document.
      let keypair_new: KeyPair = KeyPair::new(KeyType::Ed25519).unwrap();
      let method_new: IotaVerificationMethod =
        IotaVerificationMethod::from_keypair(&keypair_new, "new_signer").unwrap();
      document.insert_method(method_new, MethodScope::CapabilityInvocation);
      // Sign the document using the new key.
      document.sign_self(keypair_new.private(), "#new_signer").unwrap();
      assert!(document.verify_self_signed().is_ok());
      assert!(IotaDocument::verify_root_document(&document).is_err());
    }
  }

  #[test]
  fn test_json() {
    let keypair: KeyPair = generate_testkey();
    let mut document: IotaDocument = IotaDocument::new(&keypair).unwrap();

    let json_doc: String = document.to_string();
    let document2: IotaDocument = IotaDocument::from_json(&json_doc).unwrap();
    assert_eq!(document, document2);

    assert!(document
      .sign_self(keypair.private(), &document.default_signing_method().unwrap().id())
      .is_ok());

    let json_doc: String = document.to_string();
    let document2: IotaDocument = IotaDocument::from_json(&json_doc).unwrap();
    assert_eq!(document, document2);
  }

  #[test]
  fn test_default_signing_method() {
    let keypair: KeyPair = generate_testkey();
    let mut document: IotaDocument = IotaDocument::new(&keypair).unwrap();

    let signing_method: IotaVerificationMethod = document.default_signing_method().unwrap().clone();
    assert!(IotaDocument::check_signing_method(&signing_method).is_ok());

    // Ensure signing method has a capability invocation relationship.
    let capability_invocation: IotaVerificationMethod = IotaVerificationMethod::try_from_core(
      document
        .as_document()
        .try_resolve_method_with_scope(signing_method.id(), MethodScope::CapabilityInvocation)
        .unwrap()
        .clone(),
    )
    .unwrap();
    assert_eq!(&signing_method, &capability_invocation);

    // Adding a new capability invocation method still returns the original method.
    let new_keypair: KeyPair = KeyPair::new(KeyType::Ed25519).unwrap();
    let new_method: IotaVerificationMethod = IotaVerificationMethod::from_keypair(&new_keypair, "new_signer").unwrap();
    let new_method_id: IotaDIDUrl = new_method.id();
    document.insert_method(new_method, MethodScope::CapabilityInvocation);
    assert_eq!(document.default_signing_method().unwrap().id(), signing_method.id());

    // Removing the original signing method returns the next one.
    document.remove_method(
      document
        .id()
        .to_url()
        .join(format!("#{}", IotaDocument::DEFAULT_METHOD_FRAGMENT))
        .unwrap(),
    );
    assert_eq!(document.default_signing_method().unwrap().id(), new_method_id);

    // Removing the last signing method causes an error.
    document.remove_method(new_method_id);
    assert!(matches!(
      document.default_signing_method(),
      Err(Error::MissingSigningKey)
    ));
  }

  #[test]
  fn test_document_services() {
    let keypair: KeyPair = generate_testkey();
    let mut document: IotaDocument = IotaDocument::new(&keypair).unwrap();
    let service: Service = Service::from_json(
      r#"{
      "id":"did:iota:HGE4tecHWL2YiZv5qAGtH7gaeQcaz2Z1CR15GWmMjY1N#linked-domain",
      "type": "LinkedDomains",
      "serviceEndpoint": "https://bar.example.com"
    }"#,
    )
    .unwrap();
    document.insert_service(service);

    assert_eq!(1, document.service().len());

    document
      .remove_service(IotaDIDUrl::parse("did:iota:HGE4tecHWL2YiZv5qAGtH7gaeQcaz2Z1CR15GWmMjY1N#linked-domain").unwrap())
      .ok();
    assert_eq!(0, document.service().len());
  }

  #[test]
  fn test_relative_method_uri() {
    let keypair: KeyPair = generate_testkey();
    let mut document: IotaDocument = IotaDocument::new(&keypair).unwrap();

    assert!(document.proof().is_none());
    assert!(document
      .sign_self(keypair.private(), &document.default_signing_method().unwrap().id())
      .is_ok());

    assert_eq!(document.proof().unwrap().verification_method(), "#sign-0");
  }

  #[test]
  fn test_integration_index() {
    let keypair: KeyPair = generate_testkey();
    let document: IotaDocument = IotaDocument::new(&keypair).unwrap();

    // The integration chain index should just be the tag of the DID
    let tag = document.id().tag();
    assert_eq!(document.integration_index(), tag);
  }

  #[test]
  fn test_diff_index() {
    let message_id = MessageId::from_str("c38d6c541f98f780ddca6ad648ff0e073cd86c4dee248149c2de789d84d42132").unwrap();
    let diff_index = IotaDocument::diff_index(&message_id).expect("failed to generate diff_index");
    assert_eq!(diff_index, "2g45GsCAmkvQfcrHGUgqwQJLbYY3Gic8f23wf71sGGGP");
  }

  #[test]
  fn test_new_document_verification_relationships() {
    let keypair: KeyPair = generate_testkey();
    let document: IotaDocument = IotaDocument::new(&keypair).unwrap();
    let verification_method: &IotaVerificationMethod = document.resolve_method("#sign-0").unwrap();
    let expected_did_url: IotaDIDUrl = document.id().to_url().join("#sign-0").unwrap();

    // Ensure capability invocation relationship.
    let capability_invocation_method_id: &CoreDIDUrl =
      document.as_document().capability_invocation().first().unwrap().id();
    assert_eq!(verification_method.id(), expected_did_url);
    assert_eq!(
      capability_invocation_method_id.to_string(),
      expected_did_url.to_string()
    );

    // Ensure fragment of the capability invocation method reference is `authentication`
    match document.as_document().capability_invocation().first().unwrap().clone() {
      MethodRef::Refer(_) => panic!("capability invocation method should be embedded"),
      MethodRef::Embed(method) => assert_eq!(method.id(), capability_invocation_method_id),
    }

    // `methods` returns all embedded verification methods, so only one is expected.
    assert_eq!(document.methods().count(), 1);
  }

  #[test]
<<<<<<< HEAD
  fn test_attach_verification_relationships() {
    let keypair: KeyPair = generate_testkey();
    let mut document: IotaDocument = IotaDocument::new(&keypair).unwrap();

    assert!(document
      .attach_method_relationship(
        document.did().to_url().join("#authentication").unwrap(),
        identity_did::verification::MethodRelationship::CapabilityDelegation,
      )
      .is_ok());

    assert_eq!(document.as_document().verification_relationships().count(), 2);

    // Adding it a second time does nothing.
    assert!(document
      .attach_method_relationship(
        document.did().to_url().join("#authentication").unwrap(),
        identity_did::verification::MethodRelationship::CapabilityDelegation,
      )
      .is_ok());

    // len is still 2.
    assert_eq!(document.as_document().verification_relationships().count(), 2);

    // Attempting to attach a relationship to a non-existing method fails.
    assert!(document
      .attach_method_relationship(
        document.did().to_url().join("#doesNotExist").unwrap(),
        identity_did::verification::MethodRelationship::CapabilityDelegation,
      )
      .is_err());
  }

  #[test]
  fn test_detach_verification_relationships() {
    let keypair: KeyPair = generate_testkey();
    let mut document: IotaDocument = IotaDocument::new(&keypair).unwrap();

    assert!(document
      .attach_method_relationship(
        document.did().to_url().join("#authentication").unwrap(),
        identity_did::verification::MethodRelationship::AssertionMethod,
      )
      .is_ok());

    assert!(document
      .detach_method_relationship(
        document.did().to_url().join("#authentication").unwrap(),
        identity_did::verification::MethodRelationship::AssertionMethod,
      )
      .is_ok());

    // len is 1; the relationship was removed.
    assert_eq!(document.as_document().verification_relationships().count(), 1);

    // Removing it a second time does nothing
    assert!(document
      .detach_method_relationship(
        document.did().to_url().join("#authentication").unwrap(),
        identity_did::verification::MethodRelationship::AssertionMethod,
      )
      .is_ok());

    // len is still 1.
    assert_eq!(document.as_document().verification_relationships().count(), 1);

    // Attempting to detach a relationship from a non-existing method fails.
    assert!(document
      .detach_method_relationship(
        document.did().to_url().join("#doesNotExist").unwrap(),
        identity_did::verification::MethodRelationship::AssertionMethod,
      )
      .is_err());
=======
  fn test_document_equality() {
    let keypair1: KeyPair = KeyPair::new_ed25519().unwrap();
    let method1: IotaVerificationMethod = IotaVerificationMethod::from_keypair(&keypair1, "test-0").unwrap();

    let original_doc = IotaDocument::from_verification_method(method1).unwrap();

    let mut doc1 = original_doc.clone();

    // Update the key material of the existing verification method test-0.
    let keypair2: KeyPair = KeyPair::new_ed25519().unwrap();
    let method2: IotaVerificationMethod =
      IotaVerificationMethod::from_did(doc1.id().to_owned(), &keypair2, "test-0").unwrap();

    doc1.remove_method(doc1.id().to_url().join("#test-0").unwrap()).unwrap();
    doc1.insert_method(method2, MethodScope::CapabilityInvocation);

    // Even though the method fragment is the same, the key material has been updated
    // so the two documents are expected to not be equal.
    assert_ne!(original_doc, doc1);

    let mut doc2 = doc1.clone();
    let keypair3: KeyPair = KeyPair::new_ed25519().unwrap();
    let method3: IotaVerificationMethod =
      IotaVerificationMethod::from_did(doc1.id().to_owned(), &keypair3, "test-0").unwrap();

    let was_inserted = doc2.insert_method(method3, MethodScope::CapabilityInvocation);

    // Nothing was inserted, because a method with the same fragment already existed.
    assert!(!was_inserted);
    assert_eq!(doc1, doc2);
>>>>>>> bb64d36b
  }
}<|MERGE_RESOLUTION|>--- conflicted
+++ resolved
@@ -1647,7 +1647,6 @@
   }
 
   #[test]
-<<<<<<< HEAD
   fn test_attach_verification_relationships() {
     let keypair: KeyPair = generate_testkey();
     let mut document: IotaDocument = IotaDocument::new(&keypair).unwrap();
@@ -1721,7 +1720,8 @@
         identity_did::verification::MethodRelationship::AssertionMethod,
       )
       .is_err());
-=======
+  }
+
   fn test_document_equality() {
     let keypair1: KeyPair = KeyPair::new_ed25519().unwrap();
     let method1: IotaVerificationMethod = IotaVerificationMethod::from_keypair(&keypair1, "test-0").unwrap();
@@ -1752,6 +1752,5 @@
     // Nothing was inserted, because a method with the same fragment already existed.
     assert!(!was_inserted);
     assert_eq!(doc1, doc2);
->>>>>>> bb64d36b
   }
 }
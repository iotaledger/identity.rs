// Copyright 2020-2021 IOTA Stiftung
// SPDX-License-Identifier: Apache-2.0

use core::convert::TryFrom;
use core::convert::TryInto;
use core::fmt::Debug;
use core::fmt::Display;
use core::fmt::Formatter;
use core::fmt::Result as FmtResult;

use identity_did::verification::MethodRelationship;
use serde::Serialize;

use identity_core::common::Object;
use identity_core::common::Timestamp;
use identity_core::common::Url;
use identity_core::convert::SerdeInto;
use identity_core::crypto::Ed25519;
use identity_core::crypto::JcsEd25519;
use identity_core::crypto::KeyPair;
use identity_core::crypto::PrivateKey;
use identity_core::crypto::PublicKey;
use identity_core::crypto::SetSignature;
use identity_core::crypto::Signature;
use identity_core::crypto::Signer;
use identity_core::crypto::TrySignature;
use identity_core::crypto::TrySignatureMut;
use identity_core::crypto::Verifier;
use identity_did::did::CoreDIDUrl;
use identity_did::document::CoreDocument;
use identity_did::service::Service;
use identity_did::utils::DIDKey;
use identity_did::utils::OrderedSet;
use identity_did::verifiable::DocumentSigner;
use identity_did::verifiable::DocumentVerifier;
use identity_did::verifiable::Properties as VerifiableProperties;
use identity_did::verification::MethodQuery;
use identity_did::verification::MethodRef;
use identity_did::verification::MethodScope;
use identity_did::verification::MethodType;
use identity_did::verification::MethodUriType;
use identity_did::verification::TryMethod;
use identity_did::verification::VerificationMethod;

use crate::did::DocumentDiff;
use crate::did::IotaDID;
use crate::did::IotaDIDUrl;
use crate::did::IotaVerificationMethod;
use crate::did::Properties as BaseProperties;
use crate::error::Error;
use crate::error::Result;
use crate::tangle::MessageId;
use crate::tangle::MessageIdExt;
use crate::tangle::NetworkName;
use crate::tangle::TangleRef;

type Properties = VerifiableProperties<BaseProperties>;
type BaseDocument = CoreDocument<Properties, Object, Object>;

pub type IotaDocumentSigner<'a, 'b, 'c> = DocumentSigner<'a, 'b, 'c, Properties, Object, Object>;
pub type IotaDocumentVerifier<'a> = DocumentVerifier<'a, Properties, Object, Object>;

/// A DID Document adhering to the IOTA DID method specification.
///
/// This is a thin wrapper around [`CoreDocument`].
#[derive(Clone, PartialEq, Deserialize, Serialize)]
#[serde(try_from = "CoreDocument", into = "BaseDocument")]
pub struct IotaDocument {
  document: BaseDocument,
  message_id: MessageId,
}

impl TryMethod for IotaDocument {
  const TYPE: MethodUriType = MethodUriType::Absolute;
}

impl IotaDocument {
  pub const DEFAULT_METHOD_FRAGMENT: &'static str = "sign-0";

  /// Creates a new DID Document from the given [`KeyPair`].
  ///
  /// The DID Document will be pre-populated with a single verification method
  /// derived from the provided [`KeyPair`] embedded as a capability invocation
  /// verification relationship. This method will have the DID URL fragment
  /// `#sign-0` and can be easily retrieved with [`IotaDocument::default_signing_method`].
  ///
  /// NOTE: the generated document is unsigned, see [`IotaDocument::sign_self`].
  ///
  /// Example:
  ///
  /// ```
  /// # use identity_core::crypto::KeyPair;
  /// # use identity_iota::did::IotaDocument;
  /// #
  /// // Create a DID Document from a new Ed25519 keypair.
  /// let keypair = KeyPair::new_ed25519().unwrap();
  /// let document = IotaDocument::new(&keypair).unwrap();
  /// ```
  pub fn new(keypair: &KeyPair) -> Result<Self> {
    Self::new_with_options(keypair, None, None)
  }

  /// Creates a new DID Document from the given [`KeyPair`], network, and verification method
  /// fragment name.
  ///
  /// See [`IotaDocument::new`].
  ///
  /// Arguments:
  ///
  /// * keypair: the initial verification method is derived from the public key of this [`KeyPair`].
  /// * network: Tangle network to use for the DID; default [`Network::Mainnet`](crate::tangle::Network::Mainnet).
  /// * fragment: name of the initial verification method; default [`DEFAULT_METHOD_FRAGMENT`].
  ///
  /// Example:
  ///
  /// ```
  /// # use identity_core::crypto::KeyPair;
  /// # use identity_iota::did::IotaDocument;
  /// # use identity_iota::tangle::Network;
  /// #
  /// // Create a new DID Document for the devnet from a new Ed25519 keypair.
  /// let keypair = KeyPair::new_ed25519().unwrap();
  /// let document = IotaDocument::new_with_options(&keypair, Some(Network::Devnet.name()), Some("auth-key")).unwrap();
  /// assert_eq!(document.id().network_str(), "dev");
  /// assert_eq!(
  ///   document.default_signing_method().unwrap().try_into_fragment().unwrap(),
  ///   "#auth-key"
  /// );
  /// ```
  pub fn new_with_options(keypair: &KeyPair, network: Option<NetworkName>, fragment: Option<&str>) -> Result<Self> {
    let public_key: &PublicKey = keypair.public();

    let did: IotaDID = if let Some(network_name) = network {
      IotaDID::new_with_network(public_key.as_ref(), network_name)?
    } else {
      IotaDID::new(public_key.as_ref())?
    };

    let method: IotaVerificationMethod = IotaVerificationMethod::from_did(
      did,
      keypair.type_(),
      keypair.public(),
      fragment.unwrap_or(Self::DEFAULT_METHOD_FRAGMENT),
    )?;

    Self::from_verification_method(method)
  }

  /// Creates a new DID Document from the given [`IotaVerificationMethod`], inserting it as the
  /// default capability invocation method.
  ///
  /// NOTE: the generated document is unsigned, see [`IotaDocument::sign_self`].
  pub fn from_verification_method(method: IotaVerificationMethod) -> Result<Self> {
    Self::check_signing_method(&method)?;
    CoreDocument::builder(Default::default())
      .id(method.id_core().did().clone())
      .capability_invocation(MethodRef::Embed(method.into()))
      .build()
      .map(CoreDocument::into_verifiable)
      .map(TryInto::try_into)?
  }

  /// Converts a generic DID [`CoreDocument`] to an IOTA DID Document.
  ///
  /// # Errors
  ///
  /// Returns `Err` if the document is not a valid IOTA DID Document.
  pub fn try_from_core(document: CoreDocument) -> Result<Self> {
    IotaDocument::validate_core_document(&document)?;

    Ok(Self {
      document: document.serde_into()?,
      message_id: MessageId::null(),
    })
  }

  /// Converts a generic DID [`Document`](BaseDocument) to an IOTA DID Document.
  ///
  /// # Errors
  ///
  /// Returns `Err` if the document is not a valid IOTA DID Document.
  pub fn try_from_base(document: BaseDocument) -> Result<Self> {
    IotaDocument::validate_core_document(&document)?;

    Ok(Self {
      document: document.serde_into()?,
      message_id: MessageId::null(),
    })
  }

  /// Performs validation that a [`CoreDocument`] adheres to the IOTA spec.
  ///
  /// # Errors
  ///
  /// Returns `Err` if the document is not a valid IOTA DID Document.
  fn validate_core_document<T, U, V>(document: &CoreDocument<T, U, V>) -> Result<()> {
    // Validate that the DID conforms to the IotaDID specification.
    // This check is required to ensure the correctness of the `IotaDocument::id()` method which
    // creates an `IotaDID::new_unchecked_ref()` from the underlying DID.
    let _ = IotaDID::try_from_borrowed(document.id())?;

    // Validate that the document controller (if any) conforms to the IotaDID specification.
    // This check is required to ensure the correctness of the `IotaDocument::controller()` method
    // which creates an `IotaDID::new_unchecked_ref()` from the underlying controller.
    document.controller().map_or(Ok(()), |c| IotaDID::check_validity(c))?;

    // Validate that the verification methods conform to the IotaDID specification.
    // This check is required to ensure the correctness of the
    // - `IotaDocument::methods()`,
    // - `IotaDocument::resolve_method()`,
    // - `IotaDocument::try_resolve_method()`,
    // - `IotaDocument::resolve_method_mut()`,
    // - `IotaDocument::try_resolve_method_mut()`,
    // methods which create an `IotaDID::new_unchecked_ref()` from the underlying controller.
    //
    // We check `document.verification_method()` and `document.verification_relationships()`
    // separately because they have separate types.
    for verification_method in document.verification_method().iter() {
      IotaVerificationMethod::check_validity(&*verification_method)?;
    }
    for method_ref in document.verification_relationships() {
      match method_ref {
        MethodRef::Embed(method) => IotaVerificationMethod::check_validity(method)?,
        MethodRef::Refer(did_url) => IotaDID::check_validity(did_url.did())?,
      }
    }

    Ok(())
  }

  /// Validates whether the verification method is a valid [`IotaVerificationMethod`] and that
  /// its key type is allowed to sign document updates.
  fn check_signing_method<T>(method: &VerificationMethod<T>) -> Result<()> {
    IotaVerificationMethod::check_validity(method)?;

    // Ensure the verification method type is supported
    match method.key_type() {
      MethodType::Ed25519VerificationKey2018 => {}
      MethodType::MerkleKeyCollection2021 => return Err(Error::InvalidDocumentSigningMethodType),
    }

    Ok(())
  }

  /// Returns a reference to the underlying [`CoreDocument`].
  pub fn as_document(&self) -> &BaseDocument {
    &self.document
  }

  /// Returns a mutable reference to the underlying [`CoreDocument`].
  ///
  /// # Safety
  ///
  /// This function is unsafe because it does not check that modifications
  /// made to the [`CoreDocument`] maintain a valid IOTA DID Document.
  ///
  /// If this constraint is violated, it may cause issues with future uses of
  /// the DID Document.
  pub unsafe fn as_document_mut(&mut self) -> &mut BaseDocument {
    &mut self.document
  }

  // ===========================================================================
  // Properties
  // ===========================================================================

  /// Returns the DID document [`id`](IotaDID).
  pub fn id(&self) -> &IotaDID {
    // SAFETY: We checked the validity of the DID Document ID in the
    // DID Document constructors; we don't provide mutable references so
    // the value cannot change with typical "safe" Rust.
    unsafe { IotaDID::new_unchecked_ref(self.document.id()) }
  }

  /// Returns a reference to the `IotaDocument` controller.
  pub fn controller(&self) -> Option<&IotaDID> {
    // SAFETY: Validity of controller checked in DID Document constructors.
    unsafe { self.document.controller().map(|did| IotaDID::new_unchecked_ref(did)) }
  }

  /// Returns a reference to the [`CoreDocument`] alsoKnownAs set.
  pub fn also_known_as(&self) -> &[Url] {
    self.document.also_known_as()
  }

  /// Returns the first [`IotaVerificationMethod`] with a capability invocation relationship
  /// capable of signing this DID document.
  pub fn default_signing_method(&self) -> Result<&IotaVerificationMethod> {
    self
      .as_document()
      .capability_invocation()
      .head()
      .map(|method_ref| self.as_document().resolve_method_ref(method_ref))
      .flatten()
      .map(|method: &VerificationMethod<_>|
        // SAFETY: validity of methods checked in `IotaVerificationMethod::check_validity`.
        unsafe { IotaVerificationMethod::new_unchecked_ref(method) })
      .ok_or(Error::MissingSigningKey)
  }

  /// Returns the [`Timestamp`] of when the DID document was created.
  pub fn created(&self) -> Timestamp {
    self.document.properties().created
  }

  /// Sets the [`Timestamp`] of when the DID document was created.
  pub fn set_created(&mut self, value: Timestamp) {
    self.document.properties_mut().created = value;
  }

  /// Returns the [`Timestamp`] of the last DID document update.
  pub fn updated(&self) -> Timestamp {
    self.document.properties().updated
  }

  /// Sets the [`Timestamp`] of the last DID document update.
  pub fn set_updated(&mut self, value: Timestamp) {
    self.document.properties_mut().updated = value;
  }

  /// Returns the Tangle [`MessageId`] of the previous DID document, if any.
  ///
  /// Returns [`MessageId::null`] if not set.
  pub fn previous_message_id(&self) -> &MessageId {
    &self.document.properties().previous_message_id
  }

  /// Sets the Tangle [`MessageId`] the previous DID document.
  pub fn set_previous_message_id(&mut self, value: impl Into<MessageId>) {
    self.document.properties_mut().previous_message_id = value.into();
  }

  /// Returns a reference to the custom DID Document properties.
  pub fn properties(&self) -> &Object {
    &self.document.properties().properties
  }

  /// Returns a mutable reference to the custom DID Document properties.
  pub fn properties_mut(&mut self) -> &mut Object {
    &mut self.document.properties_mut().properties
  }

  /// Returns a reference to the [`proof`](Signature), if one exists.
  pub fn proof(&self) -> Option<&Signature> {
    self.document.proof()
  }

  // ===========================================================================
  // Services
  // ===========================================================================

  /// Return a set of all [`Service`]s in the document.
  pub fn service(&self) -> &OrderedSet<DIDKey<Service>> {
    self.document.service()
  }

  /// Add a new [`Service`] to the document.
  pub fn insert_service(&mut self, service: Service) -> bool {
    if service.id().fragment().is_none() {
      false
    } else {
      self.document.service_mut().append(service.into())
    }
  }

  /// Remove a [`Service`] identified by the given [`IotaDIDUrl`] from the document.
  pub fn remove_service(&mut self, did_url: IotaDIDUrl) -> Result<()> {
    let core_did_url: CoreDIDUrl = CoreDIDUrl::from(did_url);
    self.document.service_mut().remove(&core_did_url);
    Ok(())
  }

  // ===========================================================================
  // Verification Methods
  // ===========================================================================

  /// Returns an iterator over all [`IotaVerificationMethods`][IotaVerificationMethod] in the DID Document.
  pub fn methods(&self) -> impl Iterator<Item = &IotaVerificationMethod> {
    self.document.methods().map(|m|
        // SAFETY: Validity of verification methods checked in `IotaVerificationMethod::check_validity`.
        unsafe { IotaVerificationMethod::new_unchecked_ref(m) })
  }

  /// Adds a new [`IotaVerificationMethod`] to the DID Document.
  pub fn insert_method(&mut self, method: IotaVerificationMethod, scope: MethodScope) -> bool {
    self.document.insert_method(method.into(), scope)
  }

<<<<<<< HEAD
  // Attaches the given relationship to the given method, if the method exists.
  pub fn attach_method_relationship(&mut self, did_url: IotaDIDUrl, relationship: MethodRelationship) -> Result<bool> {
    // Ensure the method exists
    self
      .document
      .resolve(did_url.url())
      .ok_or(identity_did::Error::QueryMethodNotFound)?;

    let core_did_url: CoreDIDUrl = CoreDIDUrl::from(did_url);
    let method_ref = MethodRef::Refer(core_did_url);

    let result = match relationship {
      MethodRelationship::Authentication => self.document.authentication_mut().append(method_ref.into()),
      MethodRelationship::AssertionMethod => self.document.assertion_method_mut().append(method_ref.into()),
      MethodRelationship::KeyAgreement => self.document.key_agreement_mut().append(method_ref.into()),
      MethodRelationship::CapabilityDelegation => self.document.capability_delegation_mut().append(method_ref.into()),
      MethodRelationship::CapabilityInvocation => self.document.capability_invocation_mut().append(method_ref.into()),
    };

    Ok(result)
  }

  // Detaches the given relationship from the given method, if the method exists.
  pub fn detach_method_relationship(&mut self, did_url: IotaDIDUrl, relationship: MethodRelationship) -> Result<()> {
    // Ensure the method exists
    self
      .document
      .resolve(did_url.url())
      .ok_or(identity_did::Error::QueryMethodNotFound)?;

    let core_did_url: CoreDIDUrl = CoreDIDUrl::from(did_url);

    match relationship {
      MethodRelationship::Authentication => self.document.authentication_mut().remove(&core_did_url),
      MethodRelationship::AssertionMethod => self.document.assertion_method_mut().remove(&core_did_url),
      MethodRelationship::KeyAgreement => self.document.key_agreement_mut().remove(&core_did_url),
      MethodRelationship::CapabilityDelegation => self.document.capability_delegation_mut().remove(&core_did_url),
      MethodRelationship::CapabilityInvocation => self.document.capability_invocation_mut().remove(&core_did_url),
    }

    Ok(())
  }

  /// Removes all references to the specified Verification Method.
=======
  /// Removes all occurrences of and references to the specified [`VerificationMethod`]
  /// from this document.
>>>>>>> 459b1c97
  pub fn remove_method(&mut self, did_url: IotaDIDUrl) -> Result<()> {
    let core_did_url: CoreDIDUrl = CoreDIDUrl::from(did_url);
    self.document.remove_method(&core_did_url);
    Ok(())
  }

  /// Returns the first [`IotaVerificationMethod`] with an `id` property
  /// matching the provided `query`.
  pub fn resolve_method<'query, Q>(&self, query: Q) -> Option<&IotaVerificationMethod>
  where
    Q: Into<MethodQuery<'query>>,
  {
    // SAFETY: Validity of verification methods checked in `IotaVerificationMethod::check_validity`.
    unsafe {
      self
        .document
        .resolve_method(query)
        .map(|m| IotaVerificationMethod::new_unchecked_ref(m))
    }
  }

  /// Returns the first [`IotaVerificationMethod`] with an `id` property
  /// matching the provided `query`.
  ///
  /// # Errors
  ///
  /// Fails if no matching verification [`IotaVerificationMethod`] is found.
  pub fn try_resolve_method<'query, Q>(&self, query: Q) -> Result<&IotaVerificationMethod>
  where
    Q: Into<MethodQuery<'query>>,
  {
    // SAFETY: Validity of verification methods checked in `IotaVerificationMethod::check_validity`.
    unsafe {
      self
        .document
        .try_resolve_method(query)
        .map(|m| IotaVerificationMethod::new_unchecked_ref(m))
        .map_err(Error::InvalidDoc)
    }
  }

  #[doc(hidden)]
  pub fn try_resolve_method_mut<'query, Q>(&mut self, query: Q) -> Result<&mut VerificationMethod>
  where
    Q: Into<MethodQuery<'query>>,
  {
    self.document.try_resolve_method_mut(query).map_err(Into::into)
  }

  // ===========================================================================
  // Signatures
  // ===========================================================================

  /// Signs this DID document with the verification method specified by `method_query`.
  /// The `method_query` may be the full [`IotaDIDUrl`] of the method or just its fragment,
  /// e.g. "#sign-0". The signing method must have a capability invocation verification
  /// relationship.
  ///
  /// NOTE: does not validate whether `private_key` corresponds to the verification method.
  /// See [`IotaDocument::verify_document`].
  ///
  /// # Errors
  ///
  /// Fails if an unsupported verification method is used or the signature operation fails.
  pub fn sign_self<'query, Q>(&mut self, private_key: &PrivateKey, method_query: Q) -> Result<()>
  where
    Q: Into<MethodQuery<'query>>,
  {
    // Ensure signing method has a capability invocation verification relationship.
    let method: &VerificationMethod<_> = self
      .as_document()
      .try_resolve_method_with_scope(method_query.into(), MethodScope::CapabilityInvocation)?;
    let _ = Self::check_signing_method(method)?;

    // Specify the full method DID Url if the verification method id does not match the document id.
    let method_did: &IotaDID = IotaDID::try_from_borrowed(method.id().did())?;
    let method_id: String = if method_did == self.id() {
      method.try_into_fragment()?
    } else {
      method.id().to_string()
    };

    // Sign document.
    match method.key_type() {
      MethodType::Ed25519VerificationKey2018 => {
        JcsEd25519::<Ed25519>::create_signature(self, method_id, private_key.as_ref())?;
      }
      MethodType::MerkleKeyCollection2021 => {
        // Merkle Key Collections cannot be used to sign documents.
        return Err(Error::InvalidDocumentSigningMethodType);
      }
    }

    Ok(())
  }

  /// Creates a new [`IotaDocumentSigner`] that can be used to create digital
  /// signatures from verification methods in this DID Document.
  pub fn signer<'base>(&'base self, private_key: &'base PrivateKey) -> IotaDocumentSigner<'base, 'base, 'base> {
    self.document.signer(private_key)
  }

  /// Verifies that the signature on the DID document `signed` was generated by a valid method from
  /// the `signer` DID document.
  ///
  /// # Errors
  ///
  /// Fails if:
  /// - The signature proof section is missing in the `signed` document.
  /// - The method is not found in the `signer` document.
  /// - An unsupported verification method is used.
  /// - The signature verification operation fails.
  pub fn verify_document(signed: &IotaDocument, signer: &IotaDocument) -> Result<()> {
    // Ensure signing key has a capability invocation verification relationship.
    let signature: &Signature = signed.try_signature()?;
    let method: &VerificationMethod<_> = signer
      .as_document()
      .try_resolve_method_with_scope(signature, MethodScope::CapabilityInvocation)?;

    // Verify signature.
    let public: PublicKey = method.key_data().try_decode()?.into();
    match method.key_type() {
      MethodType::Ed25519VerificationKey2018 => {
        JcsEd25519::<Ed25519>::verify_signature(signed, public.as_ref())?;
      }
      MethodType::MerkleKeyCollection2021 => {
        // Merkle Key Collections cannot be used to sign documents.
        return Err(identity_did::error::Error::InvalidMethodType.into());
      }
    }

    Ok(())
  }

  /// Verifies a self-signed signature on this DID document.
  ///
  /// Equivalent to `IotaDocument::verify_document(&doc, &doc)`.
  ///
  /// See [`IotaDocument::verify_document`].
  pub fn verify_self_signed(&self) -> Result<()> {
    Self::verify_document(self, self)
  }

  /// Verifies whether `document` is a valid root DID document according to the IOTA DID method
  /// specification.
  ///
  /// It must be signed using a verification method with a public key whose BLAKE2b-256 hash matches
  /// the DID tag.
  pub fn verify_root_document(document: &IotaDocument) -> Result<()> {
    // The previous message id must be null.
    if !document.previous_message_id().is_null() {
      return Err(Error::InvalidRootDocument);
    }

    // Validate the hash of the public key matches the DID tag.
    let signature: &Signature = document.try_signature()?;
    let method: &VerificationMethod<_> = document.as_document().try_resolve_method(signature)?;
    let public: PublicKey = method.key_data().try_decode()?.into();
    if document.id().tag() != IotaDID::encode_key(public.as_ref()) {
      return Err(Error::InvalidRootDocument);
    }

    // Validate the document is signed correctly.
    document.verify_self_signed()
  }

  /// Creates a new [`IotaDocumentVerifier`] that can be used to verify signatures
  /// created with this DID Document.
  pub fn verifier(&self) -> IotaDocumentVerifier<'_> {
    self.document.verifier()
  }

  /// Signs the provided `data` with the verification method specified by `method_query`.
  ///
  /// NOTE: does not validate whether `private_key` corresponds to the verification method.
  /// See [`IotaDocument::verify_data`].
  ///
  /// # Errors
  ///
  /// Fails if an unsupported verification method is used, data
  /// serialization fails, or the signature operation fails.
  pub fn sign_data<'query, 's: 'query, X, Q>(
    &'s self,
    data: &mut X,
    private_key: &'query PrivateKey,
    method_query: Q,
  ) -> Result<()>
  where
    X: Serialize + SetSignature + TryMethod,
    Q: Into<MethodQuery<'query>>,
  {
    self
      .signer(private_key)
      .method(method_query)
      .sign(data)
      .map_err(Into::into)
  }

  /// Verifies the signature of the provided `data` was created using a verification method
  /// in this DID Document.
  ///
  /// NOTE: does not restrict which verification relationship signed the data.
  /// See [`IotaDocument::verify_data_with_scope`].
  ///
  /// # Errors
  ///
  /// Fails if an unsupported verification method is used, document
  /// serialization fails, or the verification operation fails.
  pub fn verify_data<X>(&self, data: &X) -> Result<()>
  where
    X: Serialize + TrySignature,
  {
    self.verifier().verify(data).map_err(Into::into)
  }

  /// Verifies the signature of the provided `data` was created using a verification method
  /// in this DID Document with the verification relationship specified by `scope`.
  ///
  /// # Errors
  ///
  /// Fails if an unsupported verification method is used or the verification operation fails.
  pub fn verify_data_with_scope<X>(&self, data: &X, scope: MethodScope) -> Result<()>
  where
    X: Serialize + TrySignature,
  {
    self.verifier().verify_with_scope(data, scope).map_err(Into::into)
  }

  // ===========================================================================
  // Diffs
  // ===========================================================================

  /// Creates a `DocumentDiff` representing the changes between `self` and `other`.
  ///
  /// The returned `DocumentDiff` will have a digital signature created using the
  /// specified `private_key` and `method_query`.
  ///
  /// NOTE: the method must be a capability invocation method.
  ///
  /// # Errors
  ///
  /// Fails if the diff operation or signature operation fails.
  pub fn diff<'query, 's: 'query, Q>(
    &'query self,
    other: &Self,
    message_id: MessageId,
    private_key: &'query PrivateKey,
    method_query: Q,
  ) -> Result<DocumentDiff>
  where
    Q: Into<MethodQuery<'query>>,
  {
    let mut diff: DocumentDiff = DocumentDiff::new(self, other, message_id)?;

    // Ensure the signing method has a capability invocation verification relationship.
    let method_query = method_query.into();
    let _ = self
      .as_document()
      .try_resolve_method_with_scope(method_query.clone(), MethodScope::CapabilityInvocation)?;

    self.sign_data(&mut diff, private_key, method_query)?;

    Ok(diff)
  }

  /// Verifies the signature of the `diff` was created using a capability invocation method
  /// in this DID Document.
  ///
  /// # Errors
  ///
  /// Fails if an unsupported verification method is used or the verification operation fails.
  pub fn verify_diff(&self, diff: &DocumentDiff) -> Result<()> {
    self.verify_data_with_scope(diff, MethodScope::CapabilityInvocation)
  }

  /// Verifies a `DocumentDiff` signature and merges the changes into `self`.
  ///
  /// If merging fails `self` remains unmodified, otherwise `self` represents
  /// the merged document state.
  ///
  /// See [`IotaDocument::verify_diff`].
  ///
  /// # Errors
  ///
  /// Fails if the merge operation or signature operation fails.
  pub fn merge(&mut self, diff: &DocumentDiff) -> Result<()> {
    self.verify_diff(diff)?;

    *self = diff.merge(self)?;

    Ok(())
  }

  // ===========================================================================
  // Publishing
  // ===========================================================================

  /// Returns the Tangle index of the integration chain for this DID.
  ///
  /// This is equivalent to the tag segment of the [`IotaDID`].
  ///
  /// E.g.
  /// For an [`IotaDocument`] `doc` with `"did:iota:1234567890abcdefghijklmnopqrstuvxyzABCDEFGHI"`,
  /// `doc.integration_index() == "1234567890abcdefghijklmnopqrstuvxyzABCDEFGHI"`
  pub fn integration_index(&self) -> &str {
    self.did().tag()
  }

  /// Returns the Tangle index of the DID diff chain. This should only be called on messages
  /// from documents published on the integration chain.
  ///
  /// This is the Base58-btc encoded SHA-256 digest of the hex-encoded message id.
  pub fn diff_index(message_id: &MessageId) -> Result<String> {
    if message_id.is_null() {
      return Err(Error::InvalidDocumentMessageId);
    }

    Ok(IotaDID::encode_key(message_id.encode_hex().as_bytes()))
  }
}

impl<'a, 'b, 'c> IotaDocument {}

impl Display for IotaDocument {
  fn fmt(&self, f: &mut Formatter<'_>) -> FmtResult {
    Display::fmt(&self.document, f)
  }
}

impl Debug for IotaDocument {
  fn fmt(&self, f: &mut Formatter<'_>) -> FmtResult {
    Debug::fmt(&self.document, f)
  }
}

impl TryFrom<BaseDocument> for IotaDocument {
  type Error = Error;

  fn try_from(other: BaseDocument) -> Result<Self, Self::Error> {
    IotaDocument::try_from_base(other)
  }
}

impl From<IotaDocument> for BaseDocument {
  fn from(other: IotaDocument) -> Self {
    other.document
  }
}

impl TryFrom<CoreDocument> for IotaDocument {
  type Error = Error;

  fn try_from(other: CoreDocument) -> Result<Self, Self::Error> {
    Self::try_from_core(other)
  }
}

impl TrySignature for IotaDocument {
  fn signature(&self) -> Option<&Signature> {
    self.document.proof()
  }
}

impl TrySignatureMut for IotaDocument {
  fn signature_mut(&mut self) -> Option<&mut Signature> {
    self.document.proof_mut()
  }
}

impl SetSignature for IotaDocument {
  fn set_signature(&mut self, signature: Signature) {
    self.document.set_proof(signature)
  }
}

impl TangleRef for IotaDocument {
  fn did(&self) -> &IotaDID {
    self.id()
  }

  fn message_id(&self) -> &MessageId {
    &self.message_id
  }

  fn set_message_id(&mut self, message_id: MessageId) {
    self.message_id = message_id;
  }

  fn previous_message_id(&self) -> &MessageId {
    IotaDocument::previous_message_id(self)
  }

  fn set_previous_message_id(&mut self, message_id: MessageId) {
    IotaDocument::set_previous_message_id(self, message_id)
  }
}

#[cfg(test)]
mod tests {
  use std::collections::BTreeMap;
  use std::str::FromStr;

  use iota_client::bee_message::MESSAGE_ID_LENGTH;

  use identity_core::common::Value;
  use identity_core::convert::FromJson;
  use identity_core::convert::SerdeInto;
  use identity_core::crypto::merkle_key::Sha256;
  use identity_core::crypto::KeyCollection;
  use identity_core::crypto::KeyPair;
  use identity_core::crypto::KeyType;
  use identity_core::crypto::PrivateKey;
  use identity_core::crypto::PublicKey;
  use identity_core::utils::encode_b58;
  use identity_did::did::CoreDID;
  use identity_did::did::CoreDIDUrl;
  use identity_did::did::DID;
  use identity_did::document::CoreDocument;
  use identity_did::service::Service;
  use identity_did::verification::MethodData;
  use identity_did::verification::MethodRef;
  use identity_did::verification::MethodScope;
  use identity_did::verification::MethodType;
  use identity_did::verification::VerificationMethod;

  use crate::did::did::IotaDID;
  use crate::did::doc::iota_document::Properties;
  use crate::did::doc::IotaDocument;
  use crate::did::doc::IotaVerificationMethod;
  use crate::did::IotaDIDUrl;
  use crate::tangle::MessageId;
  use crate::tangle::Network;
  use crate::tangle::TangleRef;
  use crate::Error;

  const DID_ID: &str = "did:iota:HGE4tecHWL2YiZv5qAGtH7gaeQcaz2Z1CR15GWmMjY1M";
  const DID_METHOD_ID: &str = "did:iota:HGE4tecHWL2YiZv5qAGtH7gaeQcaz2Z1CR15GWmMjY1M#sign-0";
  const DID_DEVNET_ID: &str = "did:iota:dev:HGE4tecHWL2YiZv5qAGtH7gaeQcaz2Z1CR15GWmMjY1M";
  const DID_DEVNET_METHOD_ID: &str = "did:iota:dev:HGE4tecHWL2YiZv5qAGtH7gaeQcaz2Z1CR15GWmMjY1M#sign-0";

  fn valid_did() -> CoreDID {
    DID_ID.parse().unwrap()
  }

  fn valid_properties() -> BTreeMap<String, Value> {
    let mut properties: BTreeMap<String, Value> = BTreeMap::default();
    properties.insert("created".to_string(), "2020-01-02T00:00:00Z".into());
    properties.insert("updated".to_string(), "2020-01-02T00:00:00Z".into());
    properties
  }

  fn core_verification_method(controller: &CoreDID, fragment: &str) -> VerificationMethod {
    VerificationMethod::builder(Default::default())
      .id(controller.to_url().join(fragment).unwrap())
      .controller(controller.clone())
      .key_type(MethodType::Ed25519VerificationKey2018)
      .key_data(MethodData::new_multibase(fragment.as_bytes()))
      .build()
      .unwrap()
  }

  fn iota_verification_method(controller: &CoreDID, fragment: &str) -> IotaVerificationMethod {
    let core_method = core_verification_method(controller, fragment);
    IotaVerificationMethod::try_from_core(core_method).unwrap()
  }

  fn iota_document_from_core(controller: &CoreDID) -> IotaDocument {
    let mut properties: BTreeMap<String, Value> = BTreeMap::default();
    properties.insert("created".to_string(), "2020-01-01T00:00:00Z".into());
    properties.insert("updated".to_string(), "2020-01-02T00:00:00Z".into());

    IotaDocument::try_from_core(
      CoreDocument::builder(properties)
        .id(controller.clone())
        .verification_method(core_verification_method(controller, "#key-1"))
        .verification_method(core_verification_method(controller, "#key-2"))
        .verification_method(core_verification_method(controller, "#key-3"))
        .authentication(core_verification_method(controller, "#auth-key"))
        .authentication(controller.to_url().join("#key-3").unwrap())
        .key_agreement(controller.to_url().join("#key-4").unwrap())
        .controller(controller.clone())
        .build()
        .unwrap(),
    )
    .unwrap()
  }

  fn generate_testkey() -> KeyPair {
    let private_key: Vec<u8> = vec![
      40, 185, 109, 70, 134, 119, 123, 37, 190, 254, 232, 186, 106, 48, 213, 63, 133, 223, 167, 126, 159, 43, 178, 4,
      190, 217, 52, 66, 92, 63, 69, 84,
    ];
    let public_key: Vec<u8> = vec![
      212, 151, 158, 35, 16, 178, 19, 27, 83, 109, 212, 138, 141, 134, 122, 246, 156, 148, 227, 69, 68, 251, 190, 31,
      25, 101, 230, 20, 130, 188, 121, 196,
    ];
    KeyPair::from((
      KeyType::Ed25519,
      PublicKey::from(public_key),
      PrivateKey::from(private_key),
    ))
  }

  fn compare_document(document: &IotaDocument) {
    assert_eq!(document.id().to_string(), DID_ID);
    let default_signing_method: &IotaVerificationMethod = document.default_signing_method().unwrap();

    assert_eq!(default_signing_method.id().to_string(), DID_METHOD_ID);
    assert_eq!(
      document.default_signing_method().unwrap().key_type(),
      MethodType::Ed25519VerificationKey2018
    );
    assert_eq!(
      document.default_signing_method().unwrap().key_data(),
      &MethodData::PublicKeyMultibase("zFJsXMk9UqpJf3ZTKnfEQAhvBrVLKMSx9ZeYwQME6c6tT".to_owned())
    );
  }

  fn compare_document_devnet(document: &IotaDocument) {
    assert_eq!(document.id().to_string(), DID_DEVNET_ID);
    assert_eq!(document.id().network_str(), Network::Devnet.name_str());
    assert_eq!(
      document.default_signing_method().unwrap().id().to_string(),
      DID_DEVNET_METHOD_ID
    );
    assert_eq!(
      document.default_signing_method().unwrap().key_type(),
      MethodType::Ed25519VerificationKey2018
    );
    assert_eq!(
      document.default_signing_method().unwrap().key_data(),
      &MethodData::PublicKeyMultibase("zFJsXMk9UqpJf3ZTKnfEQAhvBrVLKMSx9ZeYwQME6c6tT".to_owned())
    );
  }

  #[test]
  fn test_invalid_try_from_core_invalid_id() {
    let invalid_did: CoreDID = "did:invalid:HGE4tecHWL2YiZv5qAGtH7gaeQcaz2Z1CR15GWmMjY1M"
      .parse()
      .unwrap();
    let doc = IotaDocument::try_from_core(
      CoreDocument::builder(valid_properties())
        // INVALID
        .id(invalid_did)
        .authentication(core_verification_method(&valid_did(), "#auth-key"))
        .build()
        .unwrap(),
    );

    assert!(doc.is_err());
  }

  #[test]
  fn test_invalid_try_from_core_no_created_field() {
    let mut properties: BTreeMap<String, Value> = BTreeMap::default();
    properties.insert("updated".to_string(), "2020-01-02T00:00:00Z".into());
    // INVALID - missing "created" field.

    let doc = IotaDocument::try_from_core(
      CoreDocument::builder(properties)
        .id(valid_did())
        .authentication(core_verification_method(&valid_did(), "#auth-key"))
        .build()
        .unwrap(),
    );

    assert!(doc.is_err());
  }

  #[test]
  fn test_invalid_try_from_core_no_updated_field() {
    let mut properties: BTreeMap<String, Value> = BTreeMap::default();
    properties.insert("created".to_string(), "2020-01-02T00:00:00Z".into());
    // INVALID - missing "updated" field.

    let doc = IotaDocument::try_from_core(
      CoreDocument::builder(properties)
        .id(valid_did())
        .authentication(core_verification_method(&valid_did(), "#auth-key"))
        .build()
        .unwrap(),
    );

    assert!(doc.is_err());
  }

  #[test]
  fn test_invalid_try_from_core_invalid_controller() {
    let invalid_controller: CoreDID = "did:invalid:HGE4tecHWL2YiZv5qAGtH7gaeQcaz2Z1CR15GWmMjY1M"
      .parse()
      .unwrap();
    let doc = IotaDocument::try_from_core(
      CoreDocument::builder(valid_properties())
        .id(valid_did())
        // INVALID - does not match document ID
        .authentication(core_verification_method(&invalid_controller, "#auth-key"))
        .build()
        .unwrap(),
    );

    assert!(doc.is_err());
  }

  #[test]
  fn test_invalid_try_from_core_invalid_authentication_method_ref() {
    let invalid_ref: CoreDID = "did:invalid:HGE4tecHWL2YiZv5qAGtH7gaeQcaz2Z1CR15GWmMjY1M"
      .parse()
      .unwrap();
    let doc = IotaDocument::try_from_core(
      CoreDocument::builder(valid_properties())
        .id(valid_did())
        .authentication(core_verification_method(&valid_did(), "#auth-key"))
        // INVALID - does not reference a verification method in the document
        .authentication(MethodRef::Refer(invalid_ref.into_url()))
        .build()
        .unwrap(),
    );

    assert!(doc.is_err());
  }

  #[test]
  fn test_invalid_try_from_core_invalid_assertion_method_ref() {
    let invalid_ref: CoreDID = "did:invalid:HGE4tecHWL2YiZv5qAGtH7gaeQcaz2Z1CR15GWmMjY1M"
      .parse()
      .unwrap();
    let doc = IotaDocument::try_from_core(
      CoreDocument::builder(valid_properties())
        .id(valid_did())
        .authentication(core_verification_method(&valid_did(), "#auth-key"))
        // INVALID - does not reference a verification method in the document
        .assertion_method(MethodRef::Refer(invalid_ref.into_url()))
        .build()
        .unwrap(),
    );

    assert!(doc.is_err());
  }

  #[test]
  fn test_invalid_try_from_core_invalid_key_agreement_ref() {
    let invalid_ref: CoreDID = "did:invalid:HGE4tecHWL2YiZv5qAGtH7gaeQcaz2Z1CR15GWmMjY1M"
      .parse()
      .unwrap();
    let doc = IotaDocument::try_from_core(
      CoreDocument::builder(valid_properties())
        .id(valid_did())
        .authentication(core_verification_method(&valid_did(), "#auth-key"))
        // INVALID - does not reference a verification method in the document
        .key_agreement(MethodRef::Refer(invalid_ref.into_url()))
        .build()
        .unwrap(),
    );

    assert!(doc.is_err());
  }

  #[test]
  fn test_invalid_try_from_core_invalid_capability_delegation_ref() {
    let invalid_ref: CoreDID = "did:invalid:HGE4tecHWL2YiZv5qAGtH7gaeQcaz2Z1CR15GWmMjY1M"
      .parse()
      .unwrap();
    let doc = IotaDocument::try_from_core(
      CoreDocument::builder(valid_properties())
        .id(valid_did())
        .authentication(core_verification_method(&valid_did(), "#auth-key"))
        // INVALID - does not reference a verification method in the document
        .capability_delegation(MethodRef::Refer(invalid_ref.into_url()))
        .build()
        .unwrap(),
    );

    assert!(doc.is_err());
  }

  #[test]
  fn test_invalid_try_from_core_invalid_capability_invocation_ref() {
    let invalid_ref: CoreDID = "did:invalid:HGE4tecHWL2YiZv5qAGtH7gaeQcaz2Z1CR15GWmMjY1M"
      .parse()
      .unwrap();
    let doc = IotaDocument::try_from_core(
      CoreDocument::builder(valid_properties())
        .id(valid_did())
        .authentication(core_verification_method(&valid_did(), "#auth-key"))
        // INVALID - does not reference a verification method in the document
        .capability_invocation(MethodRef::Refer(invalid_ref.into_url()))
        .build()
        .unwrap(),
    );

    assert!(doc.is_err());
  }

  #[test]
  fn test_new() {
    //from keypair
    let keypair: KeyPair = generate_testkey();
    let document: IotaDocument = IotaDocument::new(&keypair).unwrap();
    compare_document(&document);

    //from authentication
    let method = document.default_signing_method().unwrap().to_owned();
    let document: IotaDocument = IotaDocument::from_verification_method(method).unwrap();
    compare_document(&document);

    //from core
    let document: IotaDocument = IotaDocument::try_from_core(document.serde_into().unwrap()).unwrap();
    compare_document(&document);
  }

  #[test]
  fn test_new_with_options_network() {
    let keypair: KeyPair = generate_testkey();
    let document: IotaDocument = IotaDocument::new_with_options(&keypair, Some(Network::Devnet.name()), None).unwrap();
    compare_document_devnet(&document);
  }

  #[test]
  fn test_new_with_options_fragment() {
    let keypair: KeyPair = generate_testkey();
    let document: IotaDocument = IotaDocument::new_with_options(&keypair, None, Some("test-key")).unwrap();
    assert_eq!(
      document.default_signing_method().unwrap().try_into_fragment().unwrap(),
      "#test-key"
    );
  }

  #[test]
  fn test_new_with_options_empty_fragment() {
    let keypair: KeyPair = generate_testkey();
    let result: Result<IotaDocument, Error> = IotaDocument::new_with_options(&keypair, None, Some(""));
    assert!(matches!(result, Err(Error::InvalidMethodMissingFragment)));
  }

  #[test]
  fn test_no_controller() {
    let keypair: KeyPair = generate_testkey();
    let document: IotaDocument = IotaDocument::new(&keypair).unwrap();
    assert_eq!(document.controller(), None);
  }

  #[test]
  fn test_controller_from_core() {
    let controller: CoreDID = valid_did();
    let document: IotaDocument = iota_document_from_core(&controller);
    let expected_controller: Option<IotaDID> = Some(IotaDID::try_from_owned(controller).unwrap());
    assert_eq!(document.controller(), expected_controller.as_ref());
  }

  #[test]
  fn test_methods_new() {
    let keypair: KeyPair = generate_testkey();
    let document: IotaDocument = IotaDocument::new(&keypair).unwrap();

    // An IotaDocument created from a keypair has a single verification method, namely an
    // Ed25519 signature.
    let expected = IotaVerificationMethod::try_from_core(
      VerificationMethod::builder(Default::default())
        .id(
          "did:iota:HGE4tecHWL2YiZv5qAGtH7gaeQcaz2Z1CR15GWmMjY1M#sign-0"
            .parse()
            .unwrap(),
        )
        .controller(valid_did())
        .key_type(MethodType::Ed25519VerificationKey2018)
        .key_data(MethodData::PublicKeyMultibase(
          "zFJsXMk9UqpJf3ZTKnfEQAhvBrVLKMSx9ZeYwQME6c6tT".into(),
        ))
        .build()
        .unwrap(),
    )
    .unwrap();

    let mut methods = document.methods();

    assert_eq!(methods.next(), Some(expected).as_ref());
    assert_eq!(methods.next(), None);
  }

  #[test]
  fn test_methods_from_core() {
    let controller: CoreDID = valid_did();
    let document: IotaDocument = iota_document_from_core(&controller);
    let expected: Vec<IotaVerificationMethod> = vec![
      iota_verification_method(&controller, "#key-1"),
      iota_verification_method(&controller, "#key-2"),
      iota_verification_method(&controller, "#key-3"),
      iota_verification_method(&controller, "#auth-key"),
    ];

    let mut methods = document.methods();
    assert_eq!(methods.next(), Some(&expected[0]));
    assert_eq!(methods.next(), Some(&expected[1]));
    assert_eq!(methods.next(), Some(&expected[2]));
    assert_eq!(methods.next(), Some(&expected[3]));
    assert_eq!(methods.next(), None);
  }

  #[test]
  fn test_sign_self() {
    let keypair: KeyPair = generate_testkey();
    let mut document: IotaDocument = IotaDocument::new(&keypair).unwrap();
    assert!(document.verify_self_signed().is_err());

    // Sign with the default capability invocation method.
    document
      .sign_self(keypair.private(), &document.default_signing_method().unwrap().id())
      .unwrap();
    assert!(document.verify_self_signed().is_ok());
  }

  #[test]
  fn test_sign_self_new_method() {
    let keypair: KeyPair = generate_testkey();
    let mut document: IotaDocument = IotaDocument::new(&keypair).unwrap();
    assert!(document.verify_self_signed().is_err());

    // Add a new capability invocation method directly
    let new_keypair: KeyPair = KeyPair::new(KeyType::Ed25519).unwrap();
    let new_method: IotaVerificationMethod = IotaVerificationMethod::from_keypair(&new_keypair, "new_signer").unwrap();
    document.insert_method(new_method, MethodScope::CapabilityInvocation);

    // INVALID - try sign using the wrong private key
    document.sign_self(keypair.private(), "#new_signer").unwrap();
    assert!(document.verify_self_signed().is_err());

    // VALID - Sign with the new capability invocation method private key
    document.sign_self(new_keypair.private(), "#new_signer").unwrap();
    assert!(document.verify_self_signed().is_ok());
  }

  #[test]
  fn test_sign_self_fails() {
    fn generate_document() -> (IotaDocument, KeyPair) {
      let keypair: KeyPair = generate_testkey();
      let document: IotaDocument = IotaDocument::new(&keypair).unwrap();
      (document, keypair)
    }

    // INVALID - try sign referencing a non-existent verification method.
    {
      let (mut document, keypair) = generate_document();
      assert!(document.verify_self_signed().is_err());
      assert!(document.sign_self(keypair.private(), "#doesnotexist").is_err());
      assert!(document.verify_self_signed().is_err());
    }

    // INVALID - try sign using a random private key.
    {
      let (mut document, _) = generate_document();
      let random_keypair: KeyPair = KeyPair::new(KeyType::Ed25519).unwrap();
      document
        .sign_self(
          random_keypair.private(),
          &document.default_signing_method().unwrap().id(),
        )
        .unwrap();
      assert!(document.verify_self_signed().is_err());
    }

    // INVALID - try sign using any verification relationship other than capability invocation.
    for method_scope in [
      MethodScope::VerificationMethod,
      MethodScope::AssertionMethod,
      MethodScope::CapabilityDelegation,
      MethodScope::Authentication,
      MethodScope::KeyAgreement,
    ] {
      let (mut document, _) = generate_document();
      // Add a new method unable to sign the document.
      let keypair_new: KeyPair = KeyPair::new(KeyType::Ed25519).unwrap();
      let method_new: IotaVerificationMethod =
        IotaVerificationMethod::from_keypair(&keypair_new, "new_signer").unwrap();
      document.insert_method(method_new, method_scope);
      // Try sign the document using the new key.
      assert!(document.sign_self(keypair_new.private(), "#new_signer").is_err());
      assert!(document.verify_self_signed().is_err());
      assert!(IotaDocument::verify_root_document(&document).is_err());
    }

    // INVALID - try sign using a Merkle Key Collection
    {
      let (mut document, _) = generate_document();
      let key_collection: KeyCollection = KeyCollection::new_ed25519(8).unwrap();
      let merkle_key_method =
        IotaVerificationMethod::create_merkle_key::<Sha256>(document.id().clone(), &key_collection, "merkle-key")
          .unwrap();
      document.insert_method(merkle_key_method, MethodScope::CapabilityInvocation);
      assert!(document
        .sign_self(key_collection.private(0).unwrap(), "merkle-key")
        .is_err());
      assert!(document.verify_self_signed().is_err());
    }
  }

  #[test]
  fn test_diff() {
    // Ensure only capability invocation methods are allowed to sign a diff.
    for scope in [
      MethodScope::AssertionMethod,
      MethodScope::Authentication,
      MethodScope::CapabilityDelegation,
      MethodScope::CapabilityInvocation,
      MethodScope::KeyAgreement,
      MethodScope::VerificationMethod,
    ] {
      let key1: KeyPair = generate_testkey();
      let mut doc1: IotaDocument = IotaDocument::new(&key1).unwrap();
      // Add a new verification relationship.
      let key2: KeyPair = KeyPair::new(KeyType::Ed25519).unwrap();
      let method_fragment = format!("{}-1", scope.as_str().to_ascii_lowercase());
      let method_new: IotaVerificationMethod =
        IotaVerificationMethod::from_keypair(&key2, method_fragment.as_str()).unwrap();
      assert!(doc1.insert_method(method_new, scope));
      assert!(doc1
        .as_document()
        .try_resolve_method_with_scope(method_fragment.as_str(), scope)
        .is_ok());
      doc1.set_message_id(MessageId::new([3_u8; 32]));

      // Add a service to an updated document.
      let mut doc2: IotaDocument = doc1.clone();
      let service: Service = Service::from_json(
        r#"{
        "id":"did:iota:HGE4tecHWL2YiZv5qAGtH7gaeQcaz2Z1CR15GWmMjY1N#linked-domain",
        "type": "LinkedDomains",
        "serviceEndpoint": "https://bar.example.com"
      }"#,
      )
      .unwrap();
      doc2.insert_service(service);

      // Try generate and sign a diff using the specified method.
      let diff_result = doc1.diff(&doc2, *doc1.message_id(), key2.private(), method_fragment.as_str());
      if scope == MethodScope::CapabilityInvocation {
        let diff = diff_result.unwrap();
        assert!(doc1.verify_data(&diff).is_ok());
        assert!(doc1.verify_diff(&diff).is_ok());
      } else {
        assert!(diff_result.is_err());
      }
    }
  }

  #[test]
  fn test_verify_data_with_scope() {
    fn generate_data() -> Properties {
      use identity_core::json;
      let mut properties: Properties = Properties::default();
      properties.properties.insert("int_key".to_owned(), json!(1));
      properties.properties.insert("str".to_owned(), json!("some value"));
      properties
        .properties
        .insert("object".to_owned(), json!({ "inner": 42 }));
      properties
    }

    let key: KeyPair = generate_testkey();
    let mut document: IotaDocument = IotaDocument::new(&key).unwrap();

    // Try sign using each type of verification relationship.
    for scope in [
      MethodScope::AssertionMethod,
      MethodScope::Authentication,
      MethodScope::CapabilityDelegation,
      MethodScope::CapabilityInvocation,
      MethodScope::KeyAgreement,
      MethodScope::VerificationMethod,
    ] {
      // Add a new method.
      let key_new: KeyPair = KeyPair::new(KeyType::Ed25519).unwrap();
      let method_fragment = format!("{}-1", scope.as_str().to_ascii_lowercase());
      let method_new: IotaVerificationMethod =
        IotaVerificationMethod::from_keypair(&key_new, method_fragment.as_str()).unwrap();
      document.insert_method(method_new, scope);

      // Sign and verify data.
      let mut data = generate_data();
      document
        .sign_data(&mut data, key_new.private(), method_fragment.as_str())
        .unwrap();
      // Signature should still be valid for every scope.
      assert!(document.verify_data(&data).is_ok());

      // Ensure only the correct scope is valid.
      for scope_check in [
        MethodScope::AssertionMethod,
        MethodScope::Authentication,
        MethodScope::CapabilityDelegation,
        MethodScope::CapabilityInvocation,
        MethodScope::KeyAgreement,
        MethodScope::VerificationMethod,
      ] {
        let result = document.verify_data_with_scope(&data, scope_check);
        // Any other scope should fail validation.
        if scope_check == scope {
          assert!(result.is_ok());
        } else {
          assert!(result.is_err());
        }
      }
    }
  }

  #[test]
  fn test_root_document() {
    let keypair: KeyPair = generate_testkey();
    let mut document: IotaDocument = IotaDocument::new(&keypair).unwrap();
    assert!(IotaDocument::verify_root_document(&document).is_err());

    // VALID - root document signed using the default method.
    document
      .sign_self(keypair.private(), &document.default_signing_method().unwrap().id())
      .unwrap();
    assert!(document.verify_self_signed().is_ok());
    assert!(IotaDocument::verify_root_document(&document).is_ok());
  }

  #[test]
  fn test_root_document_invalid() {
    fn generate_root_document() -> (IotaDocument, KeyPair) {
      let keypair: KeyPair = generate_testkey();
      (IotaDocument::new(&keypair).unwrap(), keypair)
    }

    // INVALID - root document not signed.
    {
      let (document, _) = generate_root_document();
      assert!(IotaDocument::verify_root_document(&document).is_err());
    }

    // INVALID - root document previousMessageId not null.
    {
      let (mut document, keypair) = generate_root_document();
      document.set_previous_message_id(MessageId::new([3u8; MESSAGE_ID_LENGTH]));
      document
        .sign_self(keypair.private(), &document.default_signing_method().unwrap().id())
        .unwrap();
      assert!(document.verify_self_signed().is_ok());
      assert!(IotaDocument::verify_root_document(&document).is_err());
    }

    // INVALID - root document signed with a key not matching the DID tag.
    {
      let (document, keypair) = generate_root_document();
      // Replace the base58 encoded public key with that of a different key.
      let new_keypair: KeyPair = KeyPair::new(KeyType::Ed25519).unwrap();
      let b58_old = encode_b58(keypair.public());
      let b58_new = encode_b58(new_keypair.public());
      let doc_json_modified = document.to_string().replace(&b58_old, &b58_new);
      // Sign the document using the new key.
      let mut new_document: IotaDocument = IotaDocument::from_json(&doc_json_modified).unwrap();
      new_document
        .sign_self(
          new_keypair.private(),
          &new_document.default_signing_method().unwrap().id(),
        )
        .unwrap();
      assert!(new_document.verify_self_signed().is_ok());
      assert!(IotaDocument::verify_root_document(&new_document).is_err());
    }

    // INVALID - root document signed using a different method that does not match the DID tag.
    {
      let (mut document, _) = generate_root_document();
      // Add a new method able to sign the document.
      let keypair_new: KeyPair = KeyPair::new(KeyType::Ed25519).unwrap();
      let method_new: IotaVerificationMethod =
        IotaVerificationMethod::from_keypair(&keypair_new, "new_signer").unwrap();
      document.insert_method(method_new, MethodScope::CapabilityInvocation);
      // Sign the document using the new key.
      document.sign_self(keypair_new.private(), "#new_signer").unwrap();
      assert!(document.verify_self_signed().is_ok());
      assert!(IotaDocument::verify_root_document(&document).is_err());
    }
  }

  #[test]
  fn test_json() {
    let keypair: KeyPair = generate_testkey();
    let mut document: IotaDocument = IotaDocument::new(&keypair).unwrap();

    let json_doc: String = document.to_string();
    let document2: IotaDocument = IotaDocument::from_json(&json_doc).unwrap();
    assert_eq!(document, document2);

    assert!(document
      .sign_self(keypair.private(), &document.default_signing_method().unwrap().id())
      .is_ok());

    let json_doc: String = document.to_string();
    let document2: IotaDocument = IotaDocument::from_json(&json_doc).unwrap();
    assert_eq!(document, document2);
  }

  #[test]
  fn test_default_signing_method() {
    let keypair: KeyPair = generate_testkey();
    let mut document: IotaDocument = IotaDocument::new(&keypair).unwrap();

    let signing_method: IotaVerificationMethod = document.default_signing_method().unwrap().clone();
    assert!(IotaDocument::check_signing_method(&signing_method).is_ok());

    // Ensure signing method has a capability invocation relationship.
    let capability_invocation: IotaVerificationMethod = IotaVerificationMethod::try_from_core(
      document
        .as_document()
        .try_resolve_method_with_scope(signing_method.id(), MethodScope::CapabilityInvocation)
        .unwrap()
        .clone(),
    )
    .unwrap();
    assert_eq!(&signing_method, &capability_invocation);

    // Adding a new capability invocation method still returns the original method.
    let new_keypair: KeyPair = KeyPair::new(KeyType::Ed25519).unwrap();
    let new_method: IotaVerificationMethod = IotaVerificationMethod::from_keypair(&new_keypair, "new_signer").unwrap();
    let new_method_id: IotaDIDUrl = new_method.id();
    document.insert_method(new_method, MethodScope::CapabilityInvocation);
    assert_eq!(document.default_signing_method().unwrap().id(), signing_method.id());

    // Removing the original signing method returns the next one.
    document
      .remove_method(
        document
          .id()
          .to_url()
          .join(format!("#{}", IotaDocument::DEFAULT_METHOD_FRAGMENT))
          .unwrap(),
      )
      .unwrap();
    assert_eq!(document.default_signing_method().unwrap().id(), new_method_id);

    // Removing the last signing method causes an error.
    document.remove_method(new_method_id).unwrap();
    assert!(matches!(
      document.default_signing_method(),
      Err(Error::MissingSigningKey)
    ));
  }

  #[test]
  fn test_document_services() {
    let keypair: KeyPair = generate_testkey();
    let mut document: IotaDocument = IotaDocument::new(&keypair).unwrap();
    let service: Service = Service::from_json(
      r#"{
      "id":"did:iota:HGE4tecHWL2YiZv5qAGtH7gaeQcaz2Z1CR15GWmMjY1N#linked-domain",
      "type": "LinkedDomains",
      "serviceEndpoint": "https://bar.example.com"
    }"#,
    )
    .unwrap();
    document.insert_service(service);

    assert_eq!(1, document.service().len());

    document
      .remove_service(IotaDIDUrl::parse("did:iota:HGE4tecHWL2YiZv5qAGtH7gaeQcaz2Z1CR15GWmMjY1N#linked-domain").unwrap())
      .ok();
    assert_eq!(0, document.service().len());
  }

  #[test]
  fn test_relative_method_uri() {
    let keypair: KeyPair = generate_testkey();
    let mut document: IotaDocument = IotaDocument::new(&keypair).unwrap();

    assert!(document.proof().is_none());
    assert!(document
      .sign_self(keypair.private(), &document.default_signing_method().unwrap().id())
      .is_ok());

    assert_eq!(document.proof().unwrap().verification_method(), "#sign-0");
  }

  #[test]
  fn test_integration_index() {
    let keypair: KeyPair = generate_testkey();
    let document: IotaDocument = IotaDocument::new(&keypair).unwrap();

    // The integration chain index should just be the tag of the DID
    let tag = document.id().tag();
    assert_eq!(document.integration_index(), tag);
  }

  #[test]
  fn test_diff_index() {
    let message_id = MessageId::from_str("c38d6c541f98f780ddca6ad648ff0e073cd86c4dee248149c2de789d84d42132").unwrap();
    let diff_index = IotaDocument::diff_index(&message_id).expect("failed to generate diff_index");
    assert_eq!(diff_index, "2g45GsCAmkvQfcrHGUgqwQJLbYY3Gic8f23wf71sGGGP");
  }

  #[test]
  fn test_new_document_verification_relationships() {
    let keypair: KeyPair = generate_testkey();
    let document: IotaDocument = IotaDocument::new(&keypair).unwrap();
    let verification_method: &IotaVerificationMethod = document.resolve_method("#sign-0").unwrap();
    let expected_did_url: IotaDIDUrl = document.id().to_url().join("#sign-0").unwrap();

    // Ensure capability invocation relationship.
    let capability_invocation_method_id: &CoreDIDUrl =
      document.as_document().capability_invocation().first().unwrap().id();
    assert_eq!(verification_method.id(), expected_did_url);
    assert_eq!(
      capability_invocation_method_id.to_string(),
      expected_did_url.to_string()
    );

    // Ensure fragment of the capability invocation method reference is `authentication`
    match document
      .as_document()
      .capability_invocation()
      .first()
      .unwrap()
      .clone()
      .into_inner()
    {
      MethodRef::Refer(_) => panic!("capability invocation method should be embedded"),
      MethodRef::Embed(method) => assert_eq!(method.id(), capability_invocation_method_id),
    }

    // `methods` returns all embedded verification methods, so only one is expected.
    assert_eq!(document.methods().count(), 1);
  }

  #[test]
  fn test_attach_verification_relationships() {
    let keypair: KeyPair = generate_testkey();
    let mut document: IotaDocument = IotaDocument::new(&keypair).unwrap();

    assert!(document
      .attach_method_relationship(
        document.did().to_url().join("#authentication").unwrap(),
        identity_did::verification::MethodRelationship::CapabilityDelegation,
      )
      .is_ok());

    assert_eq!(document.as_document().verification_relationships().count(), 2);

    // Adding it a second time does nothing.
    assert!(document
      .attach_method_relationship(
        document.did().to_url().join("#authentication").unwrap(),
        identity_did::verification::MethodRelationship::CapabilityDelegation,
      )
      .is_ok());

    // len is still 2.
    assert_eq!(document.as_document().verification_relationships().count(), 2);

    // Attempting to attach a relationship to a non-existing method fails.
    assert!(document
      .attach_method_relationship(
        document.did().to_url().join("#doesNotExist").unwrap(),
        identity_did::verification::MethodRelationship::CapabilityDelegation,
      )
      .is_err());
  }

  #[test]
  fn test_detach_verification_relationships() {
    let keypair: KeyPair = generate_testkey();
    let mut document: IotaDocument = IotaDocument::new(&keypair).unwrap();

    assert!(document
      .attach_method_relationship(
        document.did().to_url().join("#authentication").unwrap(),
        identity_did::verification::MethodRelationship::AssertionMethod,
      )
      .is_ok());

    assert!(document
      .detach_method_relationship(
        document.did().to_url().join("#authentication").unwrap(),
        identity_did::verification::MethodRelationship::AssertionMethod,
      )
      .is_ok());

    // len is 1; the relationship was removed.
    assert_eq!(document.as_document().verification_relationships().count(), 1);

    // Removing it a second time does nothing
    assert!(document
      .detach_method_relationship(
        document.did().to_url().join("#authentication").unwrap(),
        identity_did::verification::MethodRelationship::AssertionMethod,
      )
      .is_ok());

    // len is still 1.
    assert_eq!(document.as_document().verification_relationships().count(), 1);

    // Attempting to detach a relationship from a non-existing method fails.
    assert!(document
      .detach_method_relationship(
        document.did().to_url().join("#doesNotExist").unwrap(),
        identity_did::verification::MethodRelationship::AssertionMethod,
      )
      .is_err());
  }
}<|MERGE_RESOLUTION|>--- conflicted
+++ resolved
@@ -386,7 +386,6 @@
     self.document.insert_method(method.into(), scope)
   }
 
-<<<<<<< HEAD
   // Attaches the given relationship to the given method, if the method exists.
   pub fn attach_method_relationship(&mut self, did_url: IotaDIDUrl, relationship: MethodRelationship) -> Result<bool> {
     // Ensure the method exists
@@ -430,11 +429,8 @@
     Ok(())
   }
 
-  /// Removes all references to the specified Verification Method.
-=======
   /// Removes all occurrences of and references to the specified [`VerificationMethod`]
   /// from this document.
->>>>>>> 459b1c97
   pub fn remove_method(&mut self, did_url: IotaDIDUrl) -> Result<()> {
     let core_did_url: CoreDIDUrl = CoreDIDUrl::from(did_url);
     self.document.remove_method(&core_did_url);

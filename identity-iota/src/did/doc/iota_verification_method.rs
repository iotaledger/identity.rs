--- conflicted
+++ resolved
@@ -15,11 +15,8 @@
 use identity_core::crypto::KeyCollection;
 use identity_core::crypto::KeyPair;
 use identity_core::crypto::KeyType;
-<<<<<<< HEAD
 use identity_core::crypto::PublicKey;
-=======
 use identity_did::did::CoreDID;
->>>>>>> 459b1c97
 use identity_did::did::CoreDIDUrl;
 use identity_did::did::DID;
 use identity_did::error::Result as DIDResult;
@@ -81,22 +78,9 @@
     Self::from_did(did, keypair.type_(), keypair.public(), fragment)
   }
 
-<<<<<<< HEAD
-  /// Creates a new [`Method`] object from the given `did` and `keypair`.
-  ///
-  /// If the `fragment` resolves to `Option::None` then the default verification method tag will be
-  /// used ("key").
-  pub fn from_did<'a, F>(did: IotaDID, key_type: KeyType, public_key: &PublicKey, fragment: F) -> Result<Self>
-  where
-    F: Into<Option<&'a str>>,
-  {
-    // TODO: validate fragment contents properly
-    let tag: String = format!("#{}", fragment.into().unwrap_or(Self::DEFAULT_TAG));
-=======
   /// Creates a new [`IotaVerificationMethod`] from the given `did` and `keypair`.
-  pub fn from_did(did: IotaDID, keypair: &KeyPair, fragment: &str) -> Result<Self> {
+  pub fn from_did(did: IotaDID, key_type: KeyType, public_key: &PublicKey, fragment: &str) -> Result<Self> {
     let tag: String = format!("#{}", fragment);
->>>>>>> 459b1c97
     let key: IotaDIDUrl = did.to_url().join(tag)?;
 
     let mut builder: MethodBuilder = MethodBuilder::default()

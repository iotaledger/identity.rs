--- conflicted
+++ resolved
@@ -11,10 +11,6 @@
 pub struct Properties {
   pub(crate) created: Timestamp,
   pub(crate) updated: Timestamp,
-<<<<<<< HEAD
-  pub(crate) immutable: bool,
-=======
->>>>>>> 0ee3646d
   #[serde(default = "MessageId::null", skip_serializing_if = "MessageIdExt::is_null")]
   pub(crate) previous_message_id: MessageId,
   #[serde(flatten)]
@@ -26,10 +22,6 @@
     Self {
       created: Timestamp::now(),
       updated: Timestamp::now(),
-<<<<<<< HEAD
-      immutable: false,
-=======
->>>>>>> 0ee3646d
       previous_message_id: MessageId::null(),
       properties: Object::new(),
     }

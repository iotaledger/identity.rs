// Copyright 2020-2021 IOTA Stiftung
// SPDX-License-Identifier: Apache-2.0

use bee_rest_api::types::dtos::LedgerInclusionStateDto;
use futures::stream::FuturesUnordered;
use futures::stream::TryStreamExt;
use iota_client::Client as IotaClient;
use iota_client::Error as IotaClientError;

use identity_core::convert::ToJson;

use crate::chain::ChainHistory;
use crate::chain::DiffChain;
use crate::chain::DocumentChain;
use crate::chain::DocumentHistory;
use crate::chain::IntegrationChain;
use crate::did::DocumentDiff;
use crate::did::IotaDID;
use crate::did::IotaDocument;
use crate::error::Error;
use crate::error::Result;
use crate::tangle::ClientBuilder;
use crate::tangle::DIDMessageEncoding;
use crate::tangle::Message;
use crate::tangle::MessageId;
use crate::tangle::Network;
use crate::tangle::Receipt;
use crate::tangle::TangleRef;
use crate::tangle::TangleResolve;

/// Client for performing IOTA Identity operations on the Tangle.
#[derive(Debug)]
pub struct Client {
  pub(crate) client: IotaClient,
  pub(crate) network: Network,
  pub(crate) encoding: DIDMessageEncoding,
}

impl Client {
  /// Creates a new [`Client`] with default settings.
  pub async fn new() -> Result<Self> {
    Self::builder().build().await
  }

  /// Creates a [`ClientBuilder`] to configure a new [`Client`].
  ///
  /// This is the same as [`ClientBuilder::new`].
  pub fn builder() -> ClientBuilder {
    ClientBuilder::new()
  }

  /// Creates a new [`Client`] with default settings for the given [`Network`].
  pub async fn from_network(network: Network) -> Result<Self> {
    Self::builder().network(network).build().await
  }

  /// Creates a new [`Client`] based on the [`ClientBuilder`] configuration.
  pub async fn from_builder(builder: ClientBuilder) -> Result<Self> {
    let mut client: iota_client::ClientBuilder = builder.builder;

    if !builder.nodeset {
      if let Some(network_url) = builder.network.default_node_url() {
        client = client.with_node(network_url.as_str())?;
      } else {
        return Err(Error::NoClientNodesProvided);
      }
    }

    Ok(Self {
      client: client.finish().await?,
      network: builder.network,
      encoding: builder.encoding,
    })
  }

  /// Returns the IOTA [`Network`] that the [`Client`] is configured to use.
  pub fn network(&self) -> Network {
    self.network.clone()
  }

  /// Publishes an [`IotaDocument`] to the Tangle.
  /// This method calls `publish_json_with_retry` with its default `interval` and `max_attempts` values for increasing
  /// the probability that the message will be referenced by a milestone.
  pub async fn publish_document(&self, document: &IotaDocument) -> Result<Receipt> {
    self
      .publish_json_with_retry(document.integration_index(), document, None, None)
      .await
  }

  /// Publishes a [`DocumentDiff`] to the Tangle to form part of the diff chain for the integration.
  /// chain message specified by the given [`MessageId`].
  /// This method calls `publish_json_with_retry` with its default `interval` and `max_attempts` values for increasing
  /// the probability that the message will be referenced by a milestone.
  pub async fn publish_diff(&self, message_id: &MessageId, diff: &DocumentDiff) -> Result<Receipt> {
    self
      .publish_json_with_retry(&IotaDocument::diff_index(message_id)?, diff, None, None)
      .await
  }

  /// Compresses and publishes arbitrary JSON data to the specified index on the Tangle.
  pub async fn publish_json<T: ToJson>(&self, index: &str, data: &T) -> Result<Receipt> {
    let message_data: Vec<u8> = crate::tangle::pack_did_message(data, self.encoding)?;
    self
      .client
      .message()
      .with_index(index)
<<<<<<< HEAD
      .with_data(data.to_json_vec().map_err(|_| Error::InvalidSerialization)?)
=======
      .with_data(message_data)
>>>>>>> 553d55bd
      .finish()
      .await
      .map_err(Into::into)
      .map(|message| Receipt::new(self.network.clone(), message))
  }

  /// Publishes arbitrary JSON data to the specified index on the Tangle.
  /// Retries (promotes or reattaches) the message until it’s included (referenced by a milestone).
  /// Default interval is 5 seconds and max attempts is 40.
  pub async fn publish_json_with_retry<T: ToJson>(
    &self,
    index: &str,
    data: &T,
    interval: Option<u64>,
    max_attempts: Option<u64>,
  ) -> Result<Receipt> {
    let receipt: Receipt = self.publish_json(index, data).await?;
    let retry_result: Result<Vec<(MessageId, Message)>, IotaClientError> = self
      .client
      .retry_until_included(receipt.message_id(), interval, max_attempts)
      .await;
    let reattached_messages: Vec<(MessageId, Message)> = match retry_result {
      Ok(reattached_messages) => reattached_messages,
      Err(inclusion_error @ IotaClientError::TangleInclusionError(_)) => {
        if self.is_message_included(receipt.message_id()).await? {
          return Ok(receipt);
        } else {
          return Err(Error::from(inclusion_error));
        }
      }
      Err(error) => {
        return Err(Error::from(error));
      }
    };
    match reattached_messages.into_iter().next() {
      Some((_, message)) => Ok(Receipt::new(self.network.clone(), message)),
      None => Err(Error::from(IotaClientError::TangleInclusionError(
        receipt.message_id().to_string(),
      ))),
    }
  }

  /// Fetch the [`IotaDocument`] specified by the given [`IotaDID`].
  pub async fn read_document(&self, did: &IotaDID) -> Result<IotaDocument> {
    self.read_document_chain(did).await.and_then(DocumentChain::fold)
  }

  /// Fetches a [`DocumentChain`] given an [`IotaDID`].
  pub async fn read_document_chain(&self, did: &IotaDID) -> Result<DocumentChain> {
    trace!("Read Document Chain: {}", did);
    trace!("Integration Chain Address: {}", did.tag());

    // Fetch all messages for the integration chain.
    let messages: Vec<Message> = self.read_messages(did.tag()).await?;
    let integration_chain: IntegrationChain = IntegrationChain::try_from_messages(did, &messages)?;

    // TODO: do we still want to support this, replace with ResolutionOptions?
    // // Check if there is any query given and return
    // let skip_diff: bool = did_url.query_pairs().any(|(key, value)| key == "diff" && value == "false");
    //
    // let diff: DiffChain = if skip_diff {
    //   DiffChain::new()
    // } else {
    //   // Fetch all messages for the diff chain.
    //   let index: String = IotaDocument::diff_index(integration_chain.current_message_id())?;
    //   let messages: Vec<Message> = self.read_messages(&index).await?;
    //
    //   trace!("Diff Messages: {:#?}", messages);
    //
    //   DiffChain::try_from_messages(&integration_chain, &messages)?
    // };

    // Fetch the latest diff chain.
    let diff_chain: DiffChain = {
      let index: String = IotaDocument::diff_index(integration_chain.current_message_id())?;
      let messages: Vec<Message> = self.read_messages(&index).await?;

      trace!("Diff Messages: {:#?}", messages);

      DiffChain::try_from_messages(&integration_chain, &messages)?
    };

    DocumentChain::new_with_diff_chain(integration_chain, diff_chain)
  }

  /// Returns the [`MessageHistory`] of the given [`IotaDID`].
  pub async fn resolve_history(&self, did: &IotaDID) -> Result<DocumentHistory> {
    DocumentHistory::read(self, did).await
  }

  /// Returns the [`ChainHistory`] of a diff chain starting from an [`IotaDocument`] on the
  /// integration chain.
  ///
  /// NOTE: the document must have been published to the Tangle and have a valid message id and
  /// authentication method.
  pub async fn resolve_diff_history(&self, document: &IotaDocument) -> Result<ChainHistory<DocumentDiff>> {
    let diff_index: String = IotaDocument::diff_index(document.message_id())?;
    let diff_messages: Vec<Message> = self.read_messages(&diff_index).await?;
    ChainHistory::try_from_raw_messages(document, &diff_messages)
  }

  /// Fetch all [`Messages`][Message] from the given index on the IOTA Tangle.
  pub(crate) async fn read_messages(&self, index: &str) -> Result<Vec<Message>> {
    let message_ids: Box<[MessageId]> = Self::read_message_index(&self.client, index).await?;
    let messages: Vec<Message> = Self::read_message_data(&self.client, &message_ids).await?;

    Ok(messages)
  }

  /// Read the [`MessageIds`][MessageId] from the given index on the IOTA Tangle.
  ///
  /// NOTE: the number of returned [`MessageIds`][MessageId] is capped at 1000 due to limitations of
  ///       the current API, with no ordering guarantees.
  async fn read_message_index(client: &IotaClient, index: &str) -> Result<Box<[MessageId]>> {
    client.get_message().index(index).await.map_err(Into::into)
  }

  /// Fetch the associated [`Messages`][Message] given a list of [MessageIds][`MessageId`] from
  /// the Tangle.
  async fn read_message_data(client: &IotaClient, messages: &[MessageId]) -> Result<Vec<Message>> {
    messages
      .iter()
      .map(|message_id| client.get_message().data(message_id))
      .collect::<FuturesUnordered<_>>()
      .try_collect()
      .await
      .map_err(Into::into)
  }

  async fn is_message_included(&self, message_id: &MessageId) -> Result<bool> {
    match self
      .client
      .get_message()
      .metadata(message_id)
      .await?
      .ledger_inclusion_state
    {
      Some(ledger_inclusion_state) => match ledger_inclusion_state {
        LedgerInclusionStateDto::Included | LedgerInclusionStateDto::NoTransaction => Ok(true),
        LedgerInclusionStateDto::Conflicting => Ok(false),
      },
      None => Ok(false),
    }
  }
}

#[async_trait::async_trait(?Send)]
impl TangleResolve for Client {
  async fn resolve(&self, did: &IotaDID) -> Result<IotaDocument> {
    self.read_document(did).await
  }
}<|MERGE_RESOLUTION|>--- conflicted
+++ resolved
@@ -104,11 +104,7 @@
       .client
       .message()
       .with_index(index)
-<<<<<<< HEAD
-      .with_data(data.to_json_vec().map_err(|_| Error::InvalidSerialization)?)
-=======
       .with_data(message_data)
->>>>>>> 553d55bd
       .finish()
       .await
       .map_err(Into::into)

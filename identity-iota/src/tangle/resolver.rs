--- conflicted
+++ resolved
@@ -8,15 +8,10 @@
 use identity_core::common::Url;
 use identity_credential::credential::Credential;
 use identity_credential::presentation::Presentation;
-<<<<<<< HEAD
 use identity_iota_core::did::IotaDID;
 use identity_iota_core::diff::DiffMessage;
-use identity_iota_core::error::Result as IotaCoreResult;
+//use identity_iota_core::error::Result as IotaCoreResult;
 use identity_iota_core::types::NetworkName;
-
-use crate::chain::ChainHistory;
-use crate::chain::DocumentHistory;
-=======
 use serde::Serialize;
 
 use crate::chain::ChainHistory;
@@ -24,9 +19,6 @@
 use crate::credential::FailFast;
 use crate::credential::PresentationValidationOptions;
 use crate::credential::PresentationValidator;
-use crate::did::IotaDID;
-use crate::diff::DiffMessage;
->>>>>>> 5c712773
 use crate::document::ResolvedIotaDocument;
 use crate::error::Error;
 use crate::error::Result;
@@ -137,9 +129,6 @@
       .verifiable_credential
       .iter()
       .map(|credential| IotaDID::parse(credential.issuer.url().as_str()))
-<<<<<<< HEAD
-      .collect::<IotaCoreResult<_>>()?;
-=======
       .map(|url_result| {
         url_result.map_err(|error| {
           Error::IsolatedValidationError(crate::credential::ValidationError::SignerUrl {
@@ -149,7 +138,6 @@
         })
       })
       .collect::<Result<_>>()?;
->>>>>>> 5c712773
 
     // Resolve issuers concurrently.
     futures::future::try_join_all(issuers.iter().map(|issuer| self.resolve(issuer)).collect::<Vec<_>>()).await

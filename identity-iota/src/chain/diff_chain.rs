// Copyright 2020-2021 IOTA Stiftung
// SPDX-License-Identifier: Apache-2.0

use core::fmt::Display;
use core::fmt::Formatter;

use core::slice::Iter;

use serde;
use serde::Deserialize;
use serde::Serialize;

use crate::chain::IntegrationChain;
use identity_core::convert::FmtJson;

use crate::chain::milestone::sort_by_milestone;
use crate::did::IotaDID;
use crate::diff::DiffMessage;
use crate::document::ResolvedIotaDocument;
use crate::error::Error;
use crate::error::Result;
use crate::tangle::Client;
use crate::tangle::Message;
use crate::tangle::MessageExt;
use crate::tangle::MessageId;
use crate::tangle::MessageIdExt;
use crate::tangle::MessageIndex;
use crate::tangle::PublishType;
use crate::tangle::TangleRef;

#[derive(Clone, Debug, Deserialize, Serialize)]
#[serde(transparent)]
pub struct DiffChain {
  inner: Vec<DiffMessage>,
}

impl DiffChain {
  /// Constructs a new [`DiffChain`] for the given [`IntegrationChain`] from a slice of [`Messages`][Message].
  pub async fn try_from_messages(
    integration_chain: &IntegrationChain,
    messages: &[Message],
    client: &Client,
  ) -> Result<Self> {
    let did: &IotaDID = integration_chain.current().document.id();

    let index: MessageIndex<DiffMessage> = messages
      .iter()
      .flat_map(|message| message.try_extract_diff(did))
      .collect();

    log::debug!("[Diff] Valid Messages = {}/{}", messages.len(), index.len());

    Ok(Self::try_from_index(integration_chain, index, client).await?)
  }

  /// Constructs a new [`DiffChain`] for the given [`IntegrationChain`] from the given [`MessageIndex`].
  pub async fn try_from_index(
    integration_chain: &IntegrationChain,
    index: MessageIndex<DiffMessage>,
    client: &Client,
  ) -> Result<Self> {
    log::trace!("[Diff] Message Index = {:#?}", index);
    Self::try_from_index_with_document(integration_chain.current(), index, client).await
  }

  /// Constructs a new [`DiffChain`] from the given [`MessageIndex`], using an integration document
  /// to validate.
  pub(in crate::chain) async fn try_from_index_with_document(
    integration_document: &ResolvedIotaDocument,
    mut index: MessageIndex<DiffMessage>,
    client: &Client,
  ) -> Result<Self> {
    if index.is_empty() {
      return Ok(Self::new());
    }

    let mut this: Self = Self::new();
    while let Some(diffs) = index.remove(
      this
        .current_message_id()
        .unwrap_or_else(|| integration_document.message_id()),
    ) {
      // Extract valid diffs.
      let expected_prev_message_id: &MessageId = this
        .current_message_id()
        .unwrap_or_else(|| integration_document.message_id());
      let valid_diffs: Vec<DiffMessage> = diffs
        .into_iter()
        .filter(|diff| Self::check_valid_addition(diff, integration_document, expected_prev_message_id).is_ok())
        .collect();

      // Sort and push the diff referenced by the oldest milestone.
      if let Some(next) = sort_by_milestone(valid_diffs, client).await?.into_iter().next() {
        this.push_unchecked(next); // checked by check_valid_addition above
      }
      // If no diff is appended, the chain ends.
    }

    Ok(this)
  }

  /// Creates a new [`DiffChain`].
  pub fn new() -> Self {
    Self { inner: Vec::new() }
  }

  /// Returns the total number of diffs.
  pub fn len(&self) -> usize {
    self.inner.len()
  }

  /// Returns `true` if the [`DiffChain`] is empty.
  pub fn is_empty(&self) -> bool {
    self.inner.is_empty()
  }

  /// Empties the [`DiffChain`], removing all diffs.
  pub fn clear(&mut self) {
    self.inner.clear();
  }

  /// Returns an iterator yielding references to [`DiffMessages`][DiffMessage].
  pub fn iter(&self) -> Iter<'_, DiffMessage> {
    self.inner.iter()
  }

  /// Returns the [`MessageId`] of the latest diff in the chain, if any.
  pub fn current_message_id(&self) -> Option<&MessageId> {
    self.inner.last().map(|diff| diff.message_id())
  }

  /// Adds a new diff to the [`DiffChain`].
  ///
  /// # Errors
  ///
  /// Fails if the diff signature is invalid or the Tangle message
  /// references within the diff are invalid.
  pub fn try_push(&mut self, diff: DiffMessage, integration_chain: &IntegrationChain) -> Result<()> {
    let document: &ResolvedIotaDocument = integration_chain.current();
    let expected_prev_message_id: &MessageId = self.current_message_id().unwrap_or_else(|| document.message_id());
    Self::check_valid_addition(&diff, document, expected_prev_message_id)?;
    self.push_unchecked(diff);

    Ok(())
  }

  /// Adds a new diff to the [`DiffChain`] without performing validation checks on the signature or Tangle references
  /// of the [`DiffMessage`].
  fn push_unchecked(&mut self, diff: DiffMessage) {
    self.inner.push(diff);
  }

  /// Checks if the [`DiffMessage`] can be added to the [`DiffChain`].
  ///
  /// # Errors
  ///
  /// Fails if the [`DiffMessage`] is not a valid addition.
  pub fn check_valid_addition(
    diff: &DiffMessage,
    document: &ResolvedIotaDocument,
    expected_prev_message_id: &MessageId,
  ) -> Result<()> {
    if document.document.id() != &diff.id {
      return Err(Error::ChainError { error: "Invalid DID" });
    }

    if diff.message_id().is_null() {
      return Err(Error::ChainError {
        error: "Invalid Message Id",
      });
    }

    if diff.previous_message_id().is_null() {
      return Err(Error::ChainError {
        error: "Invalid Previous Message Id",
      });
    }

    if diff.previous_message_id() != expected_prev_message_id {
      return Err(Error::ChainError {
        error: "Invalid Previous Message Id",
      });
    }

    if document.document.verify_diff(diff).is_err() {
      return Err(Error::ChainError {
        error: "Invalid Signature",
      });
    }

    let updated_doc: IotaDocument = diff.merge(document)?;
    if let Some(PublishType::Integration) = PublishType::new(document, &updated_doc) {
      return Err(Error::ChainError {
        error: "diff cannot alter update signing methods",
      });
    }

    Ok(())
  }
}

impl Default for DiffChain {
  fn default() -> Self {
    Self::new()
  }
}

impl Display for DiffChain {
  fn fmt(&self, f: &mut Formatter<'_>) -> core::fmt::Result {
    self.fmt_json(f)
  }
}

impl From<DiffChain> for Vec<DiffMessage> {
  fn from(diff_chain: DiffChain) -> Self {
    diff_chain.inner
  }
<<<<<<< HEAD
}

#[cfg(test)]
mod test {
  use identity_core::common::Timestamp;
  use identity_core::crypto::KeyPair;
  use identity_core::crypto::PrivateKey;
  use identity_did::did::CoreDIDUrl;
  use identity_did::did::DID;
  use identity_did::verification::MethodBuilder;
  use identity_did::verification::MethodData;
  use identity_did::verification::MethodRef;
  use identity_did::verification::MethodRelationship;
  use identity_did::verification::MethodScope;
  use identity_did::verification::MethodType;
  use identity_did::verification::VerificationMethod;

  use crate::chain::DiffChain;
  use crate::chain::DocumentChain;
  use crate::chain::IntegrationChain;
  use crate::did::IotaDIDUrl;
  use crate::document::DiffMessage;
  use crate::document::IotaDocument;
  use crate::document::IotaVerificationMethod;
  use crate::tangle::MessageId;
  use crate::tangle::TangleRef;
  use crate::Error;

  #[test]
  fn test_diff_chain() {
    let mut chain: DocumentChain;
    let mut keys: Vec<KeyPair> = Vec::new();

    // =========================================================================
    // Create Initial Document
    // =========================================================================
    {
      let keypair: KeyPair = KeyPair::new_ed25519().unwrap();
      let mut document: IotaDocument = IotaDocument::new(&keypair).unwrap();
      document
        .sign_self(keypair.private(), &document.default_signing_method().unwrap().id())
        .unwrap();
      document.set_message_id(MessageId::new([8; 32]));
      chain = DocumentChain::new(IntegrationChain::new(document).unwrap());
      keys.push(keypair);
    }

    assert_eq!(
      chain.current().proof().unwrap().verification_method(),
      format!("#{}", IotaDocument::DEFAULT_METHOD_FRAGMENT)
    );

    // =========================================================================
    // Push Integration Chain Update
    // =========================================================================
    {
      let mut new: IotaDocument = chain.current().clone();
      let keypair: KeyPair = KeyPair::new_ed25519().unwrap();

      // Replace the capability invocation signing key (one step key rotation).
      let signing_method: MethodRef = MethodBuilder::default()
        .id(CoreDIDUrl::from(chain.id().to_url().join("#key-2").unwrap()))
        .controller(chain.id().clone().into())
        .key_type(MethodType::Ed25519VerificationKey2018)
        .key_data(MethodData::new_multibase(keypair.public()))
        .build()
        .map(Into::into)
        .unwrap();

      unsafe {
        new.as_document_mut().capability_invocation_mut().clear();
        new.as_document_mut().capability_invocation_mut().append(signing_method);
      }

      new.set_updated(Timestamp::now_utc());
      new.set_previous_message_id(*chain.integration_message_id());

      // Sign the update using the old document.
      assert!(chain
        .current()
        .sign_data(
          &mut new,
          keys[0].private(),
          chain.current().default_signing_method().unwrap().id(),
        )
        .is_ok());
      assert_eq!(
        chain.current().proof().unwrap().verification_method(),
        format!("#{}", IotaDocument::DEFAULT_METHOD_FRAGMENT)
      );

      keys.push(keypair);
      assert!(chain.try_push_integration(new).is_ok());
    }

    // =========================================================================
    // Push Diff Chain Update
    // =========================================================================
    {
      let new: IotaDocument = {
        let mut this: IotaDocument = chain.current().clone();
        this.properties_mut().insert("foo".into(), 123.into());
        this.properties_mut().insert("bar".into(), 456.into());
        this.set_updated(Timestamp::now_utc());
        this
      };

      // Sign using the new key added in the previous integration chain update.
      let message_id = *chain.diff_message_id();
      let mut diff: DiffMessage = chain
        .current()
        .diff(&new, message_id, keys[1].private(), "#key-2")
        .unwrap();
      diff.set_message_id(message_id);
      assert!(chain.try_push_diff(diff).is_ok());
    }
  }

  #[test]
  fn test_check_valid_addition_rejects_removing_signing_method() {
    // =========================================================================
    // Create Initial Document
    // =========================================================================
    let (document, keypair): (IotaDocument, KeyPair) = create_initial_document();
    let chain: DocumentChain = DocumentChain::new(IntegrationChain::new(document.clone()).unwrap());

    // =========================================================================
    // Create DiffMessage Removing the Capability Invocation Method
    // =========================================================================
    let mut new_document: IotaDocument = document.clone();
    new_document.properties_mut().insert("foo".into(), 123.into());
    unsafe {
      new_document.as_document_mut().capability_invocation_mut().clear();
    }
    new_document.set_previous_message_id(*chain.integration_message_id());
    new_document.set_updated(Timestamp::now_utc());

    let diff_msg: DiffMessage = create_signed_diff_message(&document, &new_document, &chain, keypair.private());

    let valid_addition_error: Error =
      DiffChain::check_valid_addition(&diff_msg, &document, chain.integration_message_id()).unwrap_err();
    assert!(matches!(
      valid_addition_error,
      Error::ChainError {
        error: "diff cannot alter update signing methods"
      }
    ));
  }

  #[test]
  fn test_check_valid_addition_rejects_adding_signing_method() {
    // =========================================================================
    // Create Initial Document
    // =========================================================================
    let (document, keypair): (IotaDocument, KeyPair) = create_initial_document();
    let chain: DocumentChain = DocumentChain::new(IntegrationChain::new(document.clone()).unwrap());

    // =========================================================================
    // Create DiffMessage Adding a Capability Invocation Method
    // =========================================================================
    let mut new_document: IotaDocument = document.clone();
    let new_signing_method: IotaVerificationMethod = IotaVerificationMethod::from_did(
      new_document.id().clone(),
      keypair.type_(),
      keypair.public(),
      "new-signing-key",
    )
    .unwrap();
    new_document
      .insert_method(new_signing_method, MethodScope::capability_invocation())
      .unwrap();
    new_document.set_previous_message_id(*chain.integration_message_id());
    new_document.set_updated(Timestamp::now_utc());

    let mut diff_msg: DiffMessage =
      DiffMessage::new(&document, &new_document, *chain.integration_message_id()).unwrap();
    document
      .sign_data(
        &mut diff_msg,
        keypair.private(),
        document.default_signing_method().unwrap().id(),
      )
      .unwrap();
    diff_msg.set_message_id(*chain.diff_message_id());

    let valid_addition_error: Error =
      DiffChain::check_valid_addition(&diff_msg, &document, chain.integration_message_id()).unwrap_err();
    assert!(matches!(
      valid_addition_error,
      Error::ChainError {
        error: "diff cannot alter update signing methods"
      }
    ));
  }

  #[test]
  fn test_check_valid_addition_rejects_altering_signing_method() {
    // =========================================================================
    // Create Initial Document
    // =========================================================================
    let (document, keypair): (IotaDocument, KeyPair) = create_initial_document();
    let chain: DocumentChain = DocumentChain::new(IntegrationChain::new(document.clone()).unwrap());

    // =========================================================================
    // Create DiffMessage Altering a Capability Invocation Method
    // =========================================================================
    let mut new_document: IotaDocument = document.clone();
    // Replace the public key data.
    unsafe {
      match new_document
        .as_document_mut()
        .capability_invocation_mut()
        .head_mut()
        .unwrap()
      {
        MethodRef::Embed(method) => {
          *method.key_data_mut() = MethodData::new_multibase([3u8; 32]);
        }
        MethodRef::Refer(_) => unreachable!(),
      };
    }
    new_document.set_previous_message_id(*chain.integration_message_id());
    new_document.set_updated(Timestamp::now_utc());

    let diff_msg: DiffMessage = create_signed_diff_message(&document, &new_document, &chain, keypair.private());

    let valid_addition_error: Error =
      DiffChain::check_valid_addition(&diff_msg, &document, chain.integration_message_id()).unwrap_err();
    assert!(matches!(
      valid_addition_error,
      Error::ChainError {
        error: "diff cannot alter update signing methods"
      }
    ));
  }

  #[test]
  fn test_check_valid_addition_rejects_altering_referenced_signing_method() {
    // =========================================================================
    // Create Initial Document
    // =========================================================================
    let keypair: KeyPair = KeyPair::new_ed25519().unwrap();
    let mut document: IotaDocument = IotaDocument::new(&keypair).unwrap();

    let signing_method: IotaVerificationMethod = document.default_signing_method().unwrap().clone();
    let signing_method_id: IotaDIDUrl = signing_method.id();
    document.remove_method(signing_method.id()).unwrap();
    document
      .insert_method(signing_method, MethodScope::VerificationMethod)
      .unwrap();
    assert!(document
      .attach_method_relationship(signing_method_id, MethodRelationship::CapabilityInvocation)
      .unwrap());
    document
      .sign_self(keypair.private(), &document.default_signing_method().unwrap().id())
      .unwrap();
    document.set_message_id(MessageId::new([8; 32]));
    let chain: DocumentChain = DocumentChain::new(IntegrationChain::new(document.clone()).unwrap());

    // =======================================================================================================
    // Create DiffMessage Altering the Verification Method that Has an Attached Capability Invocation Relationship
    // =======================================================================================================
    let mut new_document: IotaDocument = document.clone();
    // Replace the public key data.
    unsafe {
      let updated_method: &mut VerificationMethod = new_document
        .as_document_mut()
        .verification_method_mut()
        .head_mut()
        .unwrap();
      *updated_method.key_data_mut() = MethodData::new_multibase([3u8; 32]);
    }
    new_document.set_previous_message_id(*chain.integration_message_id());
    new_document.set_updated(Timestamp::now_utc());

    let diff_msg: DiffMessage = create_signed_diff_message(&document, &new_document, &chain, keypair.private());

    let valid_addition_error: Error =
      DiffChain::check_valid_addition(&diff_msg, &document, chain.integration_message_id()).unwrap_err();
    assert!(matches!(
      valid_addition_error,
      Error::ChainError {
        error: "diff cannot alter update signing methods"
      }
    ));
  }

  fn create_initial_document() -> (IotaDocument, KeyPair) {
    let keypair: KeyPair = KeyPair::new_ed25519().unwrap();
    let mut document: IotaDocument = IotaDocument::new(&keypair).unwrap();
    document
      .sign_self(keypair.private(), &document.default_signing_method().unwrap().id())
      .unwrap();
    document.set_message_id(MessageId::new([8; 32]));
    (document, keypair)
  }

  fn create_signed_diff_message(
    current_doc: &IotaDocument,
    updated_doc: &IotaDocument,
    chain: &DocumentChain,
    key: &PrivateKey,
  ) -> DiffMessage {
    let mut diff_msg: DiffMessage =
      DiffMessage::new(&current_doc, &updated_doc, *chain.integration_message_id()).unwrap();
    current_doc
      .sign_data(&mut diff_msg, key, current_doc.default_signing_method().unwrap().id())
      .unwrap();
    diff_msg.set_message_id(*chain.diff_message_id());
    diff_msg
  }
=======
>>>>>>> 0000b866
}<|MERGE_RESOLUTION|>--- conflicted
+++ resolved
@@ -16,6 +16,7 @@
 use crate::chain::milestone::sort_by_milestone;
 use crate::did::IotaDID;
 use crate::diff::DiffMessage;
+use crate::document::IotaDocument;
 use crate::document::ResolvedIotaDocument;
 use crate::error::Error;
 use crate::error::Result;
@@ -188,8 +189,8 @@
       });
     }
 
-    let updated_doc: IotaDocument = diff.merge(document)?;
-    if let Some(PublishType::Integration) = PublishType::new(document, &updated_doc) {
+    let updated_doc: IotaDocument = diff.merge(&document.document)?;
+    if let Some(PublishType::Integration) = PublishType::new(&document.document, &updated_doc) {
       return Err(Error::ChainError {
         error: "diff cannot alter update signing methods",
       });
@@ -215,318 +216,4 @@
   fn from(diff_chain: DiffChain) -> Self {
     diff_chain.inner
   }
-<<<<<<< HEAD
-}
-
-#[cfg(test)]
-mod test {
-  use identity_core::common::Timestamp;
-  use identity_core::crypto::KeyPair;
-  use identity_core::crypto::PrivateKey;
-  use identity_did::did::CoreDIDUrl;
-  use identity_did::did::DID;
-  use identity_did::verification::MethodBuilder;
-  use identity_did::verification::MethodData;
-  use identity_did::verification::MethodRef;
-  use identity_did::verification::MethodRelationship;
-  use identity_did::verification::MethodScope;
-  use identity_did::verification::MethodType;
-  use identity_did::verification::VerificationMethod;
-
-  use crate::chain::DiffChain;
-  use crate::chain::DocumentChain;
-  use crate::chain::IntegrationChain;
-  use crate::did::IotaDIDUrl;
-  use crate::document::DiffMessage;
-  use crate::document::IotaDocument;
-  use crate::document::IotaVerificationMethod;
-  use crate::tangle::MessageId;
-  use crate::tangle::TangleRef;
-  use crate::Error;
-
-  #[test]
-  fn test_diff_chain() {
-    let mut chain: DocumentChain;
-    let mut keys: Vec<KeyPair> = Vec::new();
-
-    // =========================================================================
-    // Create Initial Document
-    // =========================================================================
-    {
-      let keypair: KeyPair = KeyPair::new_ed25519().unwrap();
-      let mut document: IotaDocument = IotaDocument::new(&keypair).unwrap();
-      document
-        .sign_self(keypair.private(), &document.default_signing_method().unwrap().id())
-        .unwrap();
-      document.set_message_id(MessageId::new([8; 32]));
-      chain = DocumentChain::new(IntegrationChain::new(document).unwrap());
-      keys.push(keypair);
-    }
-
-    assert_eq!(
-      chain.current().proof().unwrap().verification_method(),
-      format!("#{}", IotaDocument::DEFAULT_METHOD_FRAGMENT)
-    );
-
-    // =========================================================================
-    // Push Integration Chain Update
-    // =========================================================================
-    {
-      let mut new: IotaDocument = chain.current().clone();
-      let keypair: KeyPair = KeyPair::new_ed25519().unwrap();
-
-      // Replace the capability invocation signing key (one step key rotation).
-      let signing_method: MethodRef = MethodBuilder::default()
-        .id(CoreDIDUrl::from(chain.id().to_url().join("#key-2").unwrap()))
-        .controller(chain.id().clone().into())
-        .key_type(MethodType::Ed25519VerificationKey2018)
-        .key_data(MethodData::new_multibase(keypair.public()))
-        .build()
-        .map(Into::into)
-        .unwrap();
-
-      unsafe {
-        new.as_document_mut().capability_invocation_mut().clear();
-        new.as_document_mut().capability_invocation_mut().append(signing_method);
-      }
-
-      new.set_updated(Timestamp::now_utc());
-      new.set_previous_message_id(*chain.integration_message_id());
-
-      // Sign the update using the old document.
-      assert!(chain
-        .current()
-        .sign_data(
-          &mut new,
-          keys[0].private(),
-          chain.current().default_signing_method().unwrap().id(),
-        )
-        .is_ok());
-      assert_eq!(
-        chain.current().proof().unwrap().verification_method(),
-        format!("#{}", IotaDocument::DEFAULT_METHOD_FRAGMENT)
-      );
-
-      keys.push(keypair);
-      assert!(chain.try_push_integration(new).is_ok());
-    }
-
-    // =========================================================================
-    // Push Diff Chain Update
-    // =========================================================================
-    {
-      let new: IotaDocument = {
-        let mut this: IotaDocument = chain.current().clone();
-        this.properties_mut().insert("foo".into(), 123.into());
-        this.properties_mut().insert("bar".into(), 456.into());
-        this.set_updated(Timestamp::now_utc());
-        this
-      };
-
-      // Sign using the new key added in the previous integration chain update.
-      let message_id = *chain.diff_message_id();
-      let mut diff: DiffMessage = chain
-        .current()
-        .diff(&new, message_id, keys[1].private(), "#key-2")
-        .unwrap();
-      diff.set_message_id(message_id);
-      assert!(chain.try_push_diff(diff).is_ok());
-    }
-  }
-
-  #[test]
-  fn test_check_valid_addition_rejects_removing_signing_method() {
-    // =========================================================================
-    // Create Initial Document
-    // =========================================================================
-    let (document, keypair): (IotaDocument, KeyPair) = create_initial_document();
-    let chain: DocumentChain = DocumentChain::new(IntegrationChain::new(document.clone()).unwrap());
-
-    // =========================================================================
-    // Create DiffMessage Removing the Capability Invocation Method
-    // =========================================================================
-    let mut new_document: IotaDocument = document.clone();
-    new_document.properties_mut().insert("foo".into(), 123.into());
-    unsafe {
-      new_document.as_document_mut().capability_invocation_mut().clear();
-    }
-    new_document.set_previous_message_id(*chain.integration_message_id());
-    new_document.set_updated(Timestamp::now_utc());
-
-    let diff_msg: DiffMessage = create_signed_diff_message(&document, &new_document, &chain, keypair.private());
-
-    let valid_addition_error: Error =
-      DiffChain::check_valid_addition(&diff_msg, &document, chain.integration_message_id()).unwrap_err();
-    assert!(matches!(
-      valid_addition_error,
-      Error::ChainError {
-        error: "diff cannot alter update signing methods"
-      }
-    ));
-  }
-
-  #[test]
-  fn test_check_valid_addition_rejects_adding_signing_method() {
-    // =========================================================================
-    // Create Initial Document
-    // =========================================================================
-    let (document, keypair): (IotaDocument, KeyPair) = create_initial_document();
-    let chain: DocumentChain = DocumentChain::new(IntegrationChain::new(document.clone()).unwrap());
-
-    // =========================================================================
-    // Create DiffMessage Adding a Capability Invocation Method
-    // =========================================================================
-    let mut new_document: IotaDocument = document.clone();
-    let new_signing_method: IotaVerificationMethod = IotaVerificationMethod::from_did(
-      new_document.id().clone(),
-      keypair.type_(),
-      keypair.public(),
-      "new-signing-key",
-    )
-    .unwrap();
-    new_document
-      .insert_method(new_signing_method, MethodScope::capability_invocation())
-      .unwrap();
-    new_document.set_previous_message_id(*chain.integration_message_id());
-    new_document.set_updated(Timestamp::now_utc());
-
-    let mut diff_msg: DiffMessage =
-      DiffMessage::new(&document, &new_document, *chain.integration_message_id()).unwrap();
-    document
-      .sign_data(
-        &mut diff_msg,
-        keypair.private(),
-        document.default_signing_method().unwrap().id(),
-      )
-      .unwrap();
-    diff_msg.set_message_id(*chain.diff_message_id());
-
-    let valid_addition_error: Error =
-      DiffChain::check_valid_addition(&diff_msg, &document, chain.integration_message_id()).unwrap_err();
-    assert!(matches!(
-      valid_addition_error,
-      Error::ChainError {
-        error: "diff cannot alter update signing methods"
-      }
-    ));
-  }
-
-  #[test]
-  fn test_check_valid_addition_rejects_altering_signing_method() {
-    // =========================================================================
-    // Create Initial Document
-    // =========================================================================
-    let (document, keypair): (IotaDocument, KeyPair) = create_initial_document();
-    let chain: DocumentChain = DocumentChain::new(IntegrationChain::new(document.clone()).unwrap());
-
-    // =========================================================================
-    // Create DiffMessage Altering a Capability Invocation Method
-    // =========================================================================
-    let mut new_document: IotaDocument = document.clone();
-    // Replace the public key data.
-    unsafe {
-      match new_document
-        .as_document_mut()
-        .capability_invocation_mut()
-        .head_mut()
-        .unwrap()
-      {
-        MethodRef::Embed(method) => {
-          *method.key_data_mut() = MethodData::new_multibase([3u8; 32]);
-        }
-        MethodRef::Refer(_) => unreachable!(),
-      };
-    }
-    new_document.set_previous_message_id(*chain.integration_message_id());
-    new_document.set_updated(Timestamp::now_utc());
-
-    let diff_msg: DiffMessage = create_signed_diff_message(&document, &new_document, &chain, keypair.private());
-
-    let valid_addition_error: Error =
-      DiffChain::check_valid_addition(&diff_msg, &document, chain.integration_message_id()).unwrap_err();
-    assert!(matches!(
-      valid_addition_error,
-      Error::ChainError {
-        error: "diff cannot alter update signing methods"
-      }
-    ));
-  }
-
-  #[test]
-  fn test_check_valid_addition_rejects_altering_referenced_signing_method() {
-    // =========================================================================
-    // Create Initial Document
-    // =========================================================================
-    let keypair: KeyPair = KeyPair::new_ed25519().unwrap();
-    let mut document: IotaDocument = IotaDocument::new(&keypair).unwrap();
-
-    let signing_method: IotaVerificationMethod = document.default_signing_method().unwrap().clone();
-    let signing_method_id: IotaDIDUrl = signing_method.id();
-    document.remove_method(signing_method.id()).unwrap();
-    document
-      .insert_method(signing_method, MethodScope::VerificationMethod)
-      .unwrap();
-    assert!(document
-      .attach_method_relationship(signing_method_id, MethodRelationship::CapabilityInvocation)
-      .unwrap());
-    document
-      .sign_self(keypair.private(), &document.default_signing_method().unwrap().id())
-      .unwrap();
-    document.set_message_id(MessageId::new([8; 32]));
-    let chain: DocumentChain = DocumentChain::new(IntegrationChain::new(document.clone()).unwrap());
-
-    // =======================================================================================================
-    // Create DiffMessage Altering the Verification Method that Has an Attached Capability Invocation Relationship
-    // =======================================================================================================
-    let mut new_document: IotaDocument = document.clone();
-    // Replace the public key data.
-    unsafe {
-      let updated_method: &mut VerificationMethod = new_document
-        .as_document_mut()
-        .verification_method_mut()
-        .head_mut()
-        .unwrap();
-      *updated_method.key_data_mut() = MethodData::new_multibase([3u8; 32]);
-    }
-    new_document.set_previous_message_id(*chain.integration_message_id());
-    new_document.set_updated(Timestamp::now_utc());
-
-    let diff_msg: DiffMessage = create_signed_diff_message(&document, &new_document, &chain, keypair.private());
-
-    let valid_addition_error: Error =
-      DiffChain::check_valid_addition(&diff_msg, &document, chain.integration_message_id()).unwrap_err();
-    assert!(matches!(
-      valid_addition_error,
-      Error::ChainError {
-        error: "diff cannot alter update signing methods"
-      }
-    ));
-  }
-
-  fn create_initial_document() -> (IotaDocument, KeyPair) {
-    let keypair: KeyPair = KeyPair::new_ed25519().unwrap();
-    let mut document: IotaDocument = IotaDocument::new(&keypair).unwrap();
-    document
-      .sign_self(keypair.private(), &document.default_signing_method().unwrap().id())
-      .unwrap();
-    document.set_message_id(MessageId::new([8; 32]));
-    (document, keypair)
-  }
-
-  fn create_signed_diff_message(
-    current_doc: &IotaDocument,
-    updated_doc: &IotaDocument,
-    chain: &DocumentChain,
-    key: &PrivateKey,
-  ) -> DiffMessage {
-    let mut diff_msg: DiffMessage =
-      DiffMessage::new(&current_doc, &updated_doc, *chain.integration_message_id()).unwrap();
-    current_doc
-      .sign_data(&mut diff_msg, key, current_doc.default_signing_method().unwrap().id())
-      .unwrap();
-    diff_msg.set_message_id(*chain.diff_message_id());
-    diff_msg
-  }
-=======
->>>>>>> 0000b866
 }
[package]
name = "identity_jose"
version = "1.4.0"
authors.workspace = true
edition.workspace = true
homepage.workspace = true
keywords = ["iota", "identity", "jose", "jwk", "jws"]
license.workspace = true
readme = "./README.md"
repository.workspace = true
rust-version.workspace = true
description = "A library for JOSE (JSON Object Signing and Encryption)"

[dependencies]
bls12_381_plus.workspace = true
identity_core = { version = "=1.4.0", path = "../identity_core" }
iota-crypto = { version = "0.23.2", default-features = false, features = ["std", "sha"] }
json-proof-token.workspace = true
serde.workspace = true
serde_json = { version = "1.0", default-features = false, features = ["std"] }
thiserror.workspace = true
zeroize = { version = "1.6", default-features = false, features = ["std", "zeroize_derive"] }

[dev-dependencies]
<<<<<<< HEAD
iota-crypto = { version = "0.23", features = ["ed25519", "random", "hmac"] }
p256 = { version = "0.13.0", default-features = false, features = ["std", "ecdsa", "ecdsa-core"] }
=======
anyhow = "1"
iota-crypto = { version = "0.23.2", features = ["ed25519", "random", "hmac"] }
p256 = { version = "0.12.0", default-features = false, features = ["std", "ecdsa", "ecdsa-core"] }
>>>>>>> e8df2994
signature = { version = "2", default-features = false }

[[example]]
name = "jws_encoding_decoding"
test = true

[lints]
workspace = true

[features]
custom_alg = []

[[test]]
name = "custom_alg"
required-features = ["custom_alg"]<|MERGE_RESOLUTION|>--- conflicted
+++ resolved
@@ -22,14 +22,8 @@
 zeroize = { version = "1.6", default-features = false, features = ["std", "zeroize_derive"] }
 
 [dev-dependencies]
-<<<<<<< HEAD
 iota-crypto = { version = "0.23", features = ["ed25519", "random", "hmac"] }
 p256 = { version = "0.13.0", default-features = false, features = ["std", "ecdsa", "ecdsa-core"] }
-=======
-anyhow = "1"
-iota-crypto = { version = "0.23.2", features = ["ed25519", "random", "hmac"] }
-p256 = { version = "0.12.0", default-features = false, features = ["std", "ecdsa", "ecdsa-core"] }
->>>>>>> e8df2994
 signature = { version = "2", default-features = false }
 
 [[example]]

// Copyright 2020-2023 IOTA Stiftung
// SPDX-License-Identifier: Apache-2.0

use crate::jwk::Jwk;
use crate::jws::CompactJwsEncoder;
use crate::jws::Decoder;
use crate::jws::JwsAlgorithm;
use crate::jws::JwsHeader;
use crate::jws::JwsVerifierFn;
use crate::jws::VerificationInput;
use crate::tests::ed25519;

#[test]
fn test_rfc8037_ed25519() {
  struct TestVector {
    private_jwk: &'static str,
    public_jwk: &'static str,
    thumbprint_b64: &'static str,
    header: &'static str,
    payload: &'static str,
    encoded: &'static str,
  }

  static TVS: &[TestVector] = &include!("fixtures/rfc8037_ed25519.rs");

  for tv in TVS {
    let secret: Jwk = serde_json::from_str(tv.private_jwk).unwrap();
    let public: Jwk = serde_json::from_str(tv.public_jwk).unwrap();

    assert_eq!(secret.thumbprint_sha256_b64(), tv.thumbprint_b64);
    assert_eq!(public.thumbprint_sha256_b64(), tv.thumbprint_b64);

    let header: JwsHeader = serde_json::from_str(tv.header).unwrap();
    let encoder: CompactJwsEncoder<'_> = CompactJwsEncoder::new(tv.payload.as_bytes(), &header).unwrap();
    let signing_input: &[u8] = encoder.signing_input();
    let signature = ed25519::sign(signing_input, &secret);
    let jws: String = encoder.into_jws(signature.as_ref());

    assert_eq!(jws, tv.encoded);

    let jws_verifier = JwsVerifierFn::from(|input: VerificationInput, key: &Jwk| {
      if input.alg != JwsAlgorithm::EdDSA {
        panic!("invalid algorithm");
      }
      ed25519::verify(input, key)
    });
    let decoder = Decoder::new();
    let token = decoder
      .decode_compact_serialization(jws.as_bytes(), None)
      .and_then(|decoded| decoded.verify(&jws_verifier, &public))
      .unwrap();

<<<<<<< HEAD
    let jws_signature_verifier = JwsVerifierFn::from(|input: VerificationInput, key: &Jwk| match input.alg {
      JwsAlgorithm::EdDSA => ed25519::verify(input, key),
      other => unimplemented!("{other}"),
    });

    let decoder = Decoder::new();
    let token_with_default = decoder
      .decode_compact_serialization(jws.as_bytes(), None)
      .and_then(|decoded| decoded.verify(&jws_signature_verifier, &public))
      .unwrap();

    assert_eq!(token, token_with_default);
=======
>>>>>>> b355b47b
    assert_eq!(token.protected, header);
    assert_eq!(token.claims, tv.payload.as_bytes());

    let jws_signature_verifier = JwsVerifierFn::from(|input: VerificationInput, key: &Jwk| match input.alg {
      JwsAlgorithm::EdDSA => ed25519::verify(input, key),
      other => unimplemented!("{other}"),
    });

    let decoder = Decoder::new();
    let token_with_default = decoder
      .decode_compact_serialization(jws.as_bytes(), None)
      .and_then(|decoded| decoded.verify(&jws_signature_verifier, &public))
      .unwrap();

    assert_eq!(token, token_with_default);
  }
}<|MERGE_RESOLUTION|>--- conflicted
+++ resolved
@@ -50,21 +50,6 @@
       .and_then(|decoded| decoded.verify(&jws_verifier, &public))
       .unwrap();
 
-<<<<<<< HEAD
-    let jws_signature_verifier = JwsVerifierFn::from(|input: VerificationInput, key: &Jwk| match input.alg {
-      JwsAlgorithm::EdDSA => ed25519::verify(input, key),
-      other => unimplemented!("{other}"),
-    });
-
-    let decoder = Decoder::new();
-    let token_with_default = decoder
-      .decode_compact_serialization(jws.as_bytes(), None)
-      .and_then(|decoded| decoded.verify(&jws_signature_verifier, &public))
-      .unwrap();
-
-    assert_eq!(token, token_with_default);
-=======
->>>>>>> b355b47b
     assert_eq!(token.protected, header);
     assert_eq!(token.claims, tv.payload.as_bytes());
 

// Copyright 2020-2023 IOTA Stiftung
// SPDX-License-Identifier: Apache-2.0

use std::time::SystemTime;

use crypto::signatures::ed25519::SecretKey;

use crate::jwk::Jwk;
use crate::jwk::JwkParamsOkp;
use crate::jwk::JwkType;
use crate::jws::CompactJwsEncoder;
use crate::jws::Decoder;
use crate::jws::JwsAlgorithm;
use crate::jws::JwsHeader;
<<<<<<< HEAD
use crate::jws::JwsSignatureVerifierFn;
=======
use crate::jws::JwsVerifierFn;
>>>>>>> f68dca0d
use crate::jws::VerificationInput;
use crate::jwt::JwtClaims;
use crate::tests::ed25519;

#[test]
fn test_encoder_decoder_roundtrip() {
  let secret_key = SecretKey::generate().unwrap();
  let public_key = secret_key.public_key();

  let mut header: JwsHeader = JwsHeader::new();
  header.set_alg(JwsAlgorithm::EdDSA);
  let kid = "did:iota:0x123#signing-key";
  header.set_kid(kid);

  let mut claims: JwtClaims<serde_json::Value> = JwtClaims::new();
  claims.set_iss("issuer");
  claims.set_iat(
    SystemTime::now()
      .duration_since(SystemTime::UNIX_EPOCH)
      .unwrap()
      .as_secs() as i64,
  );
  claims.set_custom(serde_json::json!({"num": 42u64}));

  let claims_bytes: Vec<u8> = serde_json::to_vec(&claims).unwrap();

  let encoder: CompactJwsEncoder<'_> = CompactJwsEncoder::new(&claims_bytes, &header).unwrap();
  let signing_input: &[u8] = encoder.signing_input();
  let signature = secret_key.sign(signing_input).to_bytes();
  let jws = encoder.into_jws(&signature);
<<<<<<< HEAD
  //let token: String = ed25519::encode(&encoder, &claims_bytes, secret_key).await;
=======
>>>>>>> f68dca0d

  let verifier = JwsVerifierFn::from(|input: VerificationInput, key: &Jwk| {
    if input.alg != JwsAlgorithm::EdDSA {
      panic!("invalid algorithm");
    }
    ed25519::verify(input, key)
  });
  let decoder = Decoder::new();
  let mut public_key_jwk = Jwk::new(JwkType::Okp);
  public_key_jwk.set_kid(kid);
  public_key_jwk
    .set_params(JwkParamsOkp {
      crv: "Ed25519".into(),
      x: crate::jwu::encode_b64(public_key.as_slice()),
      d: None,
    })
    .unwrap();

  let token = decoder
    .decode_compact_serialization(jws.as_bytes(), None)
    .and_then(|decoded| decoded.verify(&verifier, &public_key_jwk))
    .unwrap();

  let recovered_claims: JwtClaims<serde_json::Value> = serde_json::from_slice(&token.claims).unwrap();

  assert_eq!(claims, recovered_claims);
}<|MERGE_RESOLUTION|>--- conflicted
+++ resolved
@@ -12,11 +12,7 @@
 use crate::jws::Decoder;
 use crate::jws::JwsAlgorithm;
 use crate::jws::JwsHeader;
-<<<<<<< HEAD
-use crate::jws::JwsSignatureVerifierFn;
-=======
 use crate::jws::JwsVerifierFn;
->>>>>>> f68dca0d
 use crate::jws::VerificationInput;
 use crate::jwt::JwtClaims;
 use crate::tests::ed25519;
@@ -47,10 +43,6 @@
   let signing_input: &[u8] = encoder.signing_input();
   let signature = secret_key.sign(signing_input).to_bytes();
   let jws = encoder.into_jws(&signature);
-<<<<<<< HEAD
-  //let token: String = ed25519::encode(&encoder, &claims_bytes, secret_key).await;
-=======
->>>>>>> f68dca0d
 
   let verifier = JwsVerifierFn::from(|input: VerificationInput, key: &Jwk| {
     if input.alg != JwsAlgorithm::EdDSA {

--- conflicted
+++ resolved
@@ -6,11 +6,7 @@
 use crate::jws::JwsAlgorithm;
 #[cfg(any(feature = "eddsa", doc))]
 pub use eddsa_verifier::*;
-<<<<<<< HEAD
-/// Input a [`JwsSignatureVerifier`] verifies.
-=======
 /// Input a [`JwsVerifier`] verifies.
->>>>>>> f68dca0d
 pub struct VerificationInput {
   /// The `alg` parsed from the protected header.
   pub alg: JwsAlgorithm,

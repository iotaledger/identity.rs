--- conflicted
+++ resolved
@@ -72,11 +72,7 @@
 
 /// A partially decoded JWS containing claims, and the decoded verification data
 /// for its corresponding signature (headers, signing input and signature). This data
-<<<<<<< HEAD
-/// can be cryptographically verified using a [`JwsSignatureVerifier`]. See [`Self::verify`](Self::verify).
-=======
 /// can be cryptographically verified using a [`JwsVerifier`]. See [`Self::verify`](Self::verify).
->>>>>>> f68dca0d
 pub struct JwsValidationItem<'a> {
   headers: DecodedHeaders,
   signing_input: Box<[u8]>,
@@ -138,11 +134,7 @@
   /// # Note
   /// One may want to perform other validations before calling this method, such as for instance checking the nonce
   /// (see [`Self::nonce`](Self::nonce())).
-<<<<<<< HEAD
-  pub fn verify<T>(self, verifier: &T, public_key: &Jwk) -> Result<Token<'a>>
-=======
   pub fn verify<T>(self, verifier: &T, public_key: &Jwk) -> Result<DecodedJws<'a>>
->>>>>>> f68dca0d
   where
     T: JwsVerifier,
   {
@@ -213,42 +205,12 @@
 
 /// The [`Decoder`] is responsible for decoding a JWS into one or more [`JwsValidationItems`](JwsValidationItem).
 #[derive(Debug, Clone)]
-<<<<<<< HEAD
-pub struct Decoder<'crits> {
-  crits: Option<Cow<'crits, [String]>>,
-}
-=======
 pub struct Decoder;
->>>>>>> f68dca0d
-
-impl Decoder<'static> {
+
+impl Decoder {
   /// Constructs a new [`Decoder`].
-<<<<<<< HEAD
-  pub fn new() -> Decoder<'static> {
-    Self { crits: None }
-  }
-
-  /// Append values to the list of permitted extension parameters.
-  pub fn critical(mut self, value: impl Into<String>) -> Decoder<'static> {
-    self
-      .crits
-      .get_or_insert_with(Default::default)
-      .to_mut()
-      .push(value.into());
-    self
-=======
   pub fn new() -> Decoder {
     Self
->>>>>>> f68dca0d
-  }
-}
-
-impl<'crits> Decoder<'crits> {
-  /// Replace the list of permitted extension parameters with the given `crits`.
-  pub fn new_with_crits(crits: &'crits [String]) -> Decoder<'crits> {
-    Decoder {
-      crits: Some(Cow::Borrowed(crits)),
-    }
   }
 
   /// Decode a JWS encoded with the [JWS compact serialization format](https://www.rfc-editor.org/rfc/rfc7515#section-3.1)
@@ -353,12 +315,12 @@
 
 /// An iterator over the [`JwsValidationItems`](JwsValidationItem) corresponding to the
 /// signatures in a JWS encoded with the general JWS JSON serialization format.  
-pub struct JwsValidationIter<'decoder, 'crits, 'payload, 'signatures> {
-  decoder: &'decoder Decoder<'crits>,
+pub struct JwsValidationIter<'decoder, 'payload, 'signatures> {
+  decoder: &'decoder Decoder,
   signatures: std::vec::IntoIter<JwsSignature<'signatures>>,
   payload: &'payload [u8],
 }
-impl<'decoder, 'crits, 'payload, 'signatures> Iterator for JwsValidationIter<'decoder, 'crits, 'payload, 'signatures> {
+impl<'decoder, 'payload, 'signatures> Iterator for JwsValidationIter<'decoder, 'payload, 'signatures> {
   type Item = Result<JwsValidationItem<'payload>>;
 
   fn next(&mut self) -> Option<Self::Item> {
@@ -369,7 +331,7 @@
   }
 }
 
-impl<'crits> Decoder<'crits> {
+impl Decoder {
   /// Decode a JWS encoded with the [general JWS JSON serialization format](https://www.rfc-editor.org/rfc/rfc7515#section-7.2.1)
   ///
   ///  
@@ -380,7 +342,7 @@
     &'decoder self,
     jws_bytes: &'data [u8],
     detached_payload: Option<&'data [u8]>,
-  ) -> Result<JwsValidationIter<'decoder, 'crits, 'data, 'data>> {
+  ) -> Result<JwsValidationIter<'decoder, 'data, 'data>> {
     let data: General<'data> = serde_json::from_slice(jws_bytes).map_err(Error::InvalidJson)?;
 
     let payload = Self::expand_payload(detached_payload, data.payload)?;
@@ -394,11 +356,7 @@
   }
 }
 
-<<<<<<< HEAD
-impl Default for Decoder<'static> {
-=======
 impl Default for Decoder {
->>>>>>> f68dca0d
   fn default() -> Self {
     Self::new()
   }

--- conflicted
+++ resolved
@@ -16,16 +16,9 @@
   /// Encryption.
   #[serde(rename = "enc")]
   Encryption,
-<<<<<<< HEAD
-
-  //TODO: ZKP - added Proof
-  /// Proof
-  Proof
-=======
   /// Proof
   #[serde(rename = "proof")]
   Proof,
->>>>>>> c69566c3
 }
 
 impl JwkUse {
@@ -34,11 +27,7 @@
     match self {
       Self::Signature => "sig",
       Self::Encryption => "enc",
-<<<<<<< HEAD
-      Self::Proof => "proof"
-=======
       Self::Proof => "proof",
->>>>>>> c69566c3
     }
   }
 }

--- conflicted
+++ resolved
@@ -31,12 +31,8 @@
         if [ "$PLATFORM" = "linux" ]; then
           DOWNLOAD_URL="https://github.com/iotaledger/iota/releases/download/v0.10.3-rc/iota-v0.10.3-rc-linux-x86_64.tgz"
         elif [ "$PLATFORM" = "macos" ]; then
-<<<<<<< HEAD
           DOWNLOAD_URL="https://github.com/iotaledger/iota/releases/download/v0.10.3-rc/iota-v0.10.3-rc-macos-arm64.tgz"
-=======
-          DOWNLOAD_URL="https://github.com/iotaledger/iota/releases/download/v0.9.2-rc/iota-v0.9.2-rc-macos-arm64.tgz"
           brew reinstall libpq
->>>>>>> 68730547
         else
           echo "not binaries for platform: $PLATFORM"
           exit 1

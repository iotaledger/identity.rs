--- conflicted
+++ resolved
@@ -31,25 +31,6 @@
         command: install
         args: -f --no-default-features --features "add set-version" --version ^0.8 cargo-edit
 
-<<<<<<< HEAD
-=======
-    - name: Replace identity_iota version in Wasm bindings
-      shell: bash
-      if: ${{inputs.release-target == 'rust'}}
-      working-directory: bindings/wasm
-      run: |
-        cargo add identity_iota@=${{ inputs.version }} --path=../../identity_iota
-
-    - name: Replace identity versions in stronghold nodejs bindings
-      shell: bash
-      if: ${{inputs.release-target == 'rust'}}
-      working-directory: bindings/stronghold-nodejs
-      run: |
-        cargo add identity_core@=${{ inputs.version }} --path=../../identity_core
-        cargo add identity_iota_core_legacy@=${{ inputs.version }} --path=../../identity_iota_core_legacy
-        cargo add identity_account_storage@=${{ inputs.version }} --path=../../identity_account_storage
-
->>>>>>> 67e8c8c3
     - name: Bump Rust crate versions
       shell: bash
       if: ${{inputs.release-target == 'rust'}}
@@ -91,7 +72,7 @@
       working-directory: bindings/stronghold-nodejs
       run: |
         cargo add identity_core --path=../../identity_core
-        cargo add identity_iota_core --path=../../identity_iota_core
+        cargo add identity_iota_core_legacy --path=../../identity_iota_core_legacy
         cargo add identity_account_storage --path=../../identity_account_storage
 
     - name: Set up Node.js

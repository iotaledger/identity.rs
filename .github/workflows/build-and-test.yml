--- conflicted
+++ resolved
@@ -68,11 +68,7 @@
             ${{ matrix.os }}-cargo-build-target-${{ hashFiles('**/Cargo.toml') }}
 
       - name: Cache wasm cargo target
-<<<<<<< HEAD
-        uses: actions/cache@v2
-=======
         uses: actions/cache@v2.1.4
->>>>>>> b2b7a022
         with:
           path: bindings/wasm/target
           # Add date to the cache to keep it up to date

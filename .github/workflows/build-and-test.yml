--- conflicted
+++ resolved
@@ -299,7 +299,14 @@
           name: identity-wasm-bindings-build
           path: bindings/wasm/
 
-<<<<<<< HEAD
+      - name: Install JS dependencies # This is problematic: @iota/iota-sdk seems to not get used from the identity_wasm package, that is why reinstall deps here
+        run: npm ci
+        working-directory: bindings/wasm/iota_interaction_ts
+
+      - name: Setup link
+        run: npm link ../iota_interaction_ts
+        working-directory: bindings/wasm/identity_wasm
+
       - name: Start iota sandbox
         uses: './.github/actions/iota-rebase-sandbox/setup'
         with:
@@ -322,58 +329,4 @@
             IOTA_IDENTITY_PKG_ID=${{ env.IOTA_IDENTITY_PKG_ID }}
 
       - name: Run cypress
-        run: docker run --network host cypress-test test:browser:firefox
-
-  test-wasm-chrome:
-    needs: build-wasm
-    if: ${{ needs.check-for-run-condition.outputs.should-run == 'true' }}
-    runs-on: ubuntu-24.04
-    strategy:
-      fail-fast: false
-      matrix:
-        os: [ ubuntu-24.04 ]
-        include:
-          - os: ubuntu-24.04
-
-    steps:
-      - uses: actions/checkout@v3
-
-      - name: Set up Node.js
-        uses: actions/setup-node@v1
-        with:
-          node-version: 20.x
-
-      - name: Install JS dependencies
-=======
-      - name: Install JS dependencies # This is problematic: @iota/iota-sdk seems to not get used from the identity_wasm package, that is why reinstall deps here
->>>>>>> ea5de7ac
-        run: npm ci
-        working-directory: bindings/wasm/iota_interaction_ts
-
-      - name: Setup link
-        run: npm link ../iota_interaction_ts
-        working-directory: bindings/wasm/identity_wasm
-
-      - name: Start iota sandbox
-        uses: './.github/actions/iota-rebase-sandbox/setup'
-        with:
-          iota-version: ${{ env.IOTA_VERSION }}
-
-      - name: publish IotaIdentity package
-        # publish the package and set the IOTA_IDENTITY_PKG_ID env variable
-        run: echo "IOTA_IDENTITY_PKG_ID=$(./publish_identity_package.sh)" >> "$GITHUB_ENV"
-        working-directory: identity_iota_core/scripts/
-
-      - name: Build Docker image
-        uses: docker/build-push-action@v6.2.0
-        with:
-          context: bindings/wasm/
-          file: bindings/wasm/identity_wasm/cypress/Dockerfile
-          push: false
-          tags: cypress-test:latest
-          load: true
-          build-args: |
-            IOTA_IDENTITY_PKG_ID=${{ env.IOTA_IDENTITY_PKG_ID }}
-
-      - name: Run cypress
         run: docker run --network host cypress-test test:browser:${{ matrix.browser }}
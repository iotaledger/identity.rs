--- conflicted
+++ resolved
@@ -4,11 +4,8 @@
   push:
     branches:
       - main
-<<<<<<< HEAD
+      - dev
       - feature/wasm-bindings-ci
-=======
-      - dev
->>>>>>> 9fd63839
   pull_request:
     branches:
       - main

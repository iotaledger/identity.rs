--- conflicted
+++ resolved
@@ -55,21 +55,6 @@
   #     output-artifact-name: identity-stronghold-nodejs-bindings-build
   #     run-tests: false
 
-<<<<<<< HEAD
-  release-stronghold-nodejs:
-    if: ${{ needs.call-create-release-workflow.outputs.is-release }}
-    runs-on: ubuntu-latest
-    needs: [call-create-release-workflow, build-stronghold-nodejs]
-    steps:
-      - name: Checkout
-        uses: actions/checkout@v2
-      - name: Release to npm
-        uses: './.github/actions/publish/publish-stronghold-nodejs'
-        with:
-          npm-token: ${{ secrets.NPM_TOKEN }}
-          tag: ${{ needs.call-create-release-workflow.outputs.is-non-main-release && needs.call-create-release-workflow.outputs.non-main-tag }}
-          input-artifact-name: identity-stronghold-nodejs-bindings-build
-=======
   # release-stronghold-nodejs:
   #   if: ${{ needs.call-create-release-workflow.outputs.is-release }}
   #   runs-on: ubuntu-latest
@@ -81,6 +66,5 @@
   #       uses: './.github/actions/publish/publish-stronghold-nodejs'
   #       with:
   #         npm-token: ${{ secrets.NPM_TOKEN }}
-  #         tag: ${{ needs.call-create-release-workflow.outputs.is-dev-release && 'dev' }}
-  #         input-artifact-name: identity-stronghold-nodejs-bindings-build
->>>>>>> 2a2123aa
+  #         tag: ${{ needs.call-create-release-workflow.outputs.is-non-main-release && needs.call-create-release-workflow.outputs.non-main-tag }}
+  #         input-artifact-name: identity-stronghold-nodejs-bindings-build
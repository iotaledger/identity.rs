// Copyright 2020-2023 IOTA Stiftung
// SPDX-License-Identifier: Apache-2.0

#![forbid(unsafe_code)]
#![doc = include_str!("./../README.md")]
#![allow(clippy::upper_case_acronyms)]
#![warn(
  rust_2018_idioms,
  unreachable_pub,
  // missing_docs,
  rustdoc::missing_crate_level_docs,
  rustdoc::broken_intra_doc_links,
  rustdoc::private_intra_doc_links,
  rustdoc::private_doc_tests,
  clippy::missing_safety_doc,
  // clippy::missing_errors_doc
)]

#[allow(clippy::module_inception)]
mod did;
mod did_jwk;
<<<<<<< HEAD
=======
mod did_key;
>>>>>>> 7287ac4a
mod did_url;
mod error;

pub use crate::did_url::DIDUrl;
pub use crate::did_url::RelativeDIDUrl;
pub use ::did_url_parser::DID as BaseDIDUrl;
pub use did::CoreDID;
pub use did::DID;
pub use did_jwk::*;
<<<<<<< HEAD
=======
pub use did_key::*;
>>>>>>> 7287ac4a
pub use error::Error;<|MERGE_RESOLUTION|>--- conflicted
+++ resolved
@@ -19,10 +19,7 @@
 #[allow(clippy::module_inception)]
 mod did;
 mod did_jwk;
-<<<<<<< HEAD
-=======
 mod did_key;
->>>>>>> 7287ac4a
 mod did_url;
 mod error;
 
@@ -32,8 +29,5 @@
 pub use did::CoreDID;
 pub use did::DID;
 pub use did_jwk::*;
-<<<<<<< HEAD
-=======
 pub use did_key::*;
->>>>>>> 7287ac4a
 pub use error::Error;
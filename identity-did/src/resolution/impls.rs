--- conflicted
+++ resolved
@@ -20,11 +20,7 @@
 use crate::resolution::ResolverMethod;
 use crate::resolution::Resource;
 use crate::resolution::SecondaryResource;
-<<<<<<< HEAD
 use crate::service::ServiceEndpoint;
-use crate::utils::DIDKey;
-=======
->>>>>>> 7978f5f4
 use crate::utils::OrderedSet;
 
 /// Resolves a DID into a DID Document by using the "Read" operation of the DID method.
@@ -236,7 +232,7 @@
       // 1.2. Execute the Service Endpoint Construction algorithm.
       .map(|endpoint| match endpoint {
         ServiceEndpoint::One(url) => service_endpoint_ctor(did_url, url),
-        // TODO: support dereferencing service endpoint sets? Dereferencing spec does not define it.
+        // TODO: support service endpoint sets and map? Dereferencing spec does not address them.
         ServiceEndpoint::Set(_) => Err(Error::InvalidResolutionService),
         ServiceEndpoint::Map(_) => Err(Error::InvalidResolutionService),
       })

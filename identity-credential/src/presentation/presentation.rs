// Copyright 2020-2021 IOTA Stiftung
// SPDX-License-Identifier: Apache-2.0

use core::fmt::Display;
use core::fmt::Error as FmtError;
use core::fmt::Formatter;
use core::fmt::Result as FmtResult;
use identity_core::common::Context;
use identity_core::common::Object;
use identity_core::common::OneOrMany;
use identity_core::common::Url;
use identity_core::convert::ToJson;
use identity_core::crypto::SetSignature;
use identity_core::crypto::Signature;
use identity_core::crypto::TrySignature;
use identity_core::crypto::TrySignatureMut;
use serde::Serialize;

use crate::credential::Credential;
use crate::credential::Policy;
use crate::credential::Refresh;
use crate::error::Error;
use crate::error::Result;
use crate::presentation::PresentationBuilder;

/// Represents a bundle of one or more [Credential]s.
#[derive(Clone, Debug, PartialEq, Deserialize, Serialize)]
pub struct Presentation<T = Object, U = Object> {
  /// The JSON-LD context(s) applicable to the `Presentation`.
  #[serde(rename = "@context")]
  pub context: OneOrMany<Context>,
  /// A unique `URI` referencing the subject of the `Presentation`.
  #[serde(skip_serializing_if = "Option::is_none")]
  pub id: Option<Url>,
  /// One or more URIs defining the type of the `Presentation`.
  #[serde(rename = "type")]
  pub types: OneOrMany<String>,
  /// Credential(s) expressing the claims of the `Presentation`.
  #[serde(default = "Default::default", rename = "verifiableCredential")]
  pub verifiable_credential: OneOrMany<Credential<U>>,
  /// The entity that generated the `Presentation`.
  #[serde(skip_serializing_if = "Option::is_none")]
  pub holder: Option<Url>,
  /// Service(s) used to refresh an expired `Presentation`.
  #[serde(default, rename = "refreshService", skip_serializing_if = "OneOrMany::is_empty")]
  pub refresh_service: OneOrMany<Refresh>,
  /// Terms-of-use specified by the `Presentation` holder.
  #[serde(default, rename = "termsOfUse", skip_serializing_if = "OneOrMany::is_empty")]
  pub terms_of_use: OneOrMany<Policy>,
  /// Miscellaneous properties.
  #[serde(flatten)]
  pub properties: T,
  /// Proof(s) used to verify a `Presentation`
  #[serde(skip_serializing_if = "Option::is_none")]
  pub proof: Option<Signature>,
}

impl<T, U> Presentation<T, U> {
  /// Returns the base JSON-LD context for `Presentation`s.
  pub fn base_context() -> &'static Context {
    Credential::<U>::base_context()
  }

  /// Returns the base type for `Presentation`s.
  pub const fn base_type() -> &'static str {
    "VerifiablePresentation"
  }

  /// Creates a `PresentationBuilder` to configure a new Presentation.
  ///
  /// This is the same as [PresentationBuilder::new].
  pub fn builder(properties: T) -> PresentationBuilder<T, U> {
    PresentationBuilder::new(properties)
  }

  /// Returns a new `Presentation` based on the `PresentationBuilder` configuration.
  pub fn from_builder(builder: PresentationBuilder<T, U>) -> Result<Self> {
    let this: Self = Self {
      context: builder.context.into(),
      id: builder.id,
      types: builder.types.into(),
      verifiable_credential: builder.credentials.into(),
      holder: builder.holder,
      refresh_service: builder.refresh.into(),
      terms_of_use: builder.policy.into(),
      properties: builder.properties,
      proof: None,
    };

    this.check_structure()?;

    Ok(this)
  }

  /// Validates the semantic structure of the `Presentation`.
  pub fn check_structure(&self) -> Result<()> {
    // Ensure the base context is present and in the correct location
    match self.context.get(0) {
      Some(context) if context == Self::base_context() => {}
      Some(_) | None => return Err(Error::MissingBaseContext),
    }

    // The set of types MUST contain the base type
    if !self.types.iter().any(|type_| type_ == Self::base_type()) {
      return Err(Error::MissingBaseType);
    }

    // Check all credentials.
    for credential in self.verifiable_credential.iter() {
      credential.check_structure()?;
    }

    Ok(())
  }

  /// Returns a reference to the `Presentation` proof.
  pub fn proof(&self) -> Option<&Signature> {
    self.proof.as_ref()
  }

  /// Returns a mutable reference to the `Presentation` proof.
  pub fn proof_mut(&mut self) -> Option<&mut Signature> {
    self.proof.as_mut()
  }
}

impl<T, U> Display for Presentation<T, U>
where
  T: Serialize,
  U: Serialize,
{
  fn fmt(&self, f: &mut Formatter<'_>) -> FmtResult {
    if f.alternate() {
      f.write_str(&self.to_json_pretty().map_err(|_| FmtError)?)
    } else {
      f.write_str(&self.to_json().map_err(|_| FmtError)?)
    }
  }
}

impl<T, U> TrySignature for Presentation<T, U> {
  fn signature(&self) -> Option<&Signature> {
    self.proof.as_ref()
  }
}

impl<T, U> TrySignatureMut for Presentation<T, U> {
  fn signature_mut(&mut self) -> Option<&mut Signature> {
    self.proof.as_mut()
  }
}

impl<T, U> SetSignature for Presentation<T, U> {
  fn set_signature(&mut self, value: Signature) {
    self.proof.replace(value);
  }
}

#[cfg(test)]
mod tests {
  use super::Presentation;
  use crate::credential::Credential;
  use crate::credential::Subject;
  use identity_core::convert::FromJson;

  const JSON: &str = include_str!("../../tests/fixtures/presentation-1.json");

  #[test]
  fn test_from_json() {
    let presentation: Presentation = Presentation::from_json(JSON).unwrap();
    let credential: &Credential = presentation.verifiable_credential.get(0).unwrap();
    let subject: &Subject = credential.credential_subject.get(0).unwrap();

<<<<<<< HEAD
    assert_eq!(
      presentation.context.as_slice(),
      [
        "https://www.w3.org/2018/credentials/v1",
        "https://www.w3.org/2018/credentials/examples/v1"
      ]
    );
    assert_eq!(
      presentation.id.as_ref().unwrap(),
      "urn:uuid:3978344f-8596-4c3a-a978-8fcaba3903c5"
    );
    assert_eq!(
      presentation.types.as_slice(),
      ["VerifiablePresentation", "CredentialManagerPresentation"]
    );
    assert_eq!(presentation.proof().get(0).unwrap().type_(), "RsaSignature2018");
=======
    assert_eq!(presentation.context.as_slice(), ["https://www.w3.org/2018/credentials/v1", "https://www.w3.org/2018/credentials/examples/v1"]);
    assert_eq!(presentation.id.as_ref().unwrap(), "urn:uuid:3978344f-8596-4c3a-a978-8fcaba3903c5");
    assert_eq!(presentation.types.as_slice(), ["VerifiablePresentation", "CredentialManagerPresentation"]);
    assert_eq!(presentation.proof().unwrap().type_(), "RsaSignature2018");
>>>>>>> 67e57c21

    assert_eq!(
      credential.context.as_slice(),
      [
        "https://www.w3.org/2018/credentials/v1",
        "https://www.w3.org/2018/credentials/examples/v1"
      ]
    );
    assert_eq!(credential.id.as_ref().unwrap(), "http://example.edu/credentials/3732");
    assert_eq!(
      credential.types.as_slice(),
      ["VerifiableCredential", "UniversityDegreeCredential"]
    );
    assert_eq!(credential.issuer.url(), "https://example.edu/issuers/14");
    assert_eq!(credential.issuance_date, "2010-01-01T19:23:24Z".parse().unwrap());
    assert_eq!(credential.proof().unwrap().type_(), "RsaSignature2018");

    assert_eq!(subject.id.as_ref().unwrap(), "did:example:ebfeb1f712ebc6f1c276e12ec21");
    assert_eq!(subject.properties["degree"]["type"], "BachelorDegree");
    assert_eq!(
      subject.properties["degree"]["name"],
      "Bachelor of Science in Mechanical Engineering"
    );
  }
}<|MERGE_RESOLUTION|>--- conflicted
+++ resolved
@@ -171,7 +171,6 @@
     let credential: &Credential = presentation.verifiable_credential.get(0).unwrap();
     let subject: &Subject = credential.credential_subject.get(0).unwrap();
 
-<<<<<<< HEAD
     assert_eq!(
       presentation.context.as_slice(),
       [
@@ -187,14 +186,7 @@
       presentation.types.as_slice(),
       ["VerifiablePresentation", "CredentialManagerPresentation"]
     );
-    assert_eq!(presentation.proof().get(0).unwrap().type_(), "RsaSignature2018");
-=======
-    assert_eq!(presentation.context.as_slice(), ["https://www.w3.org/2018/credentials/v1", "https://www.w3.org/2018/credentials/examples/v1"]);
-    assert_eq!(presentation.id.as_ref().unwrap(), "urn:uuid:3978344f-8596-4c3a-a978-8fcaba3903c5");
-    assert_eq!(presentation.types.as_slice(), ["VerifiablePresentation", "CredentialManagerPresentation"]);
     assert_eq!(presentation.proof().unwrap().type_(), "RsaSignature2018");
->>>>>>> 67e57c21
-
     assert_eq!(
       credential.context.as_slice(),
       [

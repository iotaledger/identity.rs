--- conflicted
+++ resolved
@@ -187,10 +187,6 @@
       ["VerifiablePresentation", "CredentialManagerPresentation"]
     );
     assert_eq!(presentation.proof().unwrap().type_(), "RsaSignature2018");
-<<<<<<< HEAD
-
-=======
->>>>>>> b2b7a022
     assert_eq!(
       credential.context.as_slice(),
       [

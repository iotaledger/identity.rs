--- conflicted
+++ resolved
@@ -99,79 +99,6 @@
   let int_receipt_1: Receipt = client.publish_document(&int_doc_1).await?;
 
   // ===========================================================================
-<<<<<<< HEAD
-  // Diff Chain Update 1
-  // ===========================================================================
-
-  // Prepare a diff chain DID Document update, which writes only the changes to the Tangle.
-  let diff_doc_1: IotaDocument = {
-    let mut diff_doc_1: IotaDocument = int_doc_1.clone();
-
-    // Add a new Service with the tag "linked-domain-1"
-    let service: IotaService = Service::from_json_value(json!({
-      "id": diff_doc_1.id().to_url().join("#linked-domain-1")?,
-      "type": "LinkedDomains",
-      "serviceEndpoint": "https://iota.org/"
-    }))?;
-    assert!(diff_doc_1.insert_service(service));
-    diff_doc_1.metadata.updated = Some(Timestamp::now_utc());
-    diff_doc_1
-  };
-
-  // Create a signed diff update.
-  //
-  // This is the first diff therefore the `previous_message_id` property is
-  // set to the last DID document published.
-  let diff_1: DiffMessage = int_doc_1.diff(&diff_doc_1, *int_receipt_1.message_id(), keypair.private(), int_doc_1.default_signing_method()?.id())?;
-
-  // Publish the diff to the Tangle, starting a diff chain.
-  let diff_receipt_1: Receipt = client.publish_diff(int_receipt_1.message_id(), &diff_1).await?;
-
-  // ===========================================================================
-  // Diff Chain Update 2
-  // ===========================================================================
-
-  // Prepare another diff chain update.
-  let diff_doc_2: IotaDocument = {
-    let mut diff_doc_2: IotaDocument = diff_doc_1.clone();
-
-    // Add a second Service with the tag "linked-domain-2"
-    let service: IotaService = Service::from_json_value(json!({
-      "id": diff_doc_2.id().to_url().join("#linked-domain-2")?,
-      "type": "LinkedDomains",
-      "serviceEndpoint": {
-        "origins": ["https://iota.org/", "https://example.com/"]
-      }
-    }))?;
-    diff_doc_2.insert_service(service);
-    diff_doc_2.metadata.updated = Some(Timestamp::now_utc());
-    diff_doc_2
-  };
-
-  // This is the second diff therefore its `previous_message_id` property is
-  // set to the first published diff to extend the diff chain.
-
-  let diff_2: DiffMessage = diff_doc_1.diff(&diff_doc_2, *diff_receipt_1.message_id(), keypair.private(), diff_doc_1.default_signing_method()?.id())?;
-  // Publish the diff to the Tangle.
-  // Note that we still use the `message_id` from the last integration chain message here to link
-  // the current diff chain to that point on the integration chain.
-  let _diff_receipt_2: Receipt = client.publish_diff(int_receipt_1.message_id(), &diff_2).await?;
-
-  // ===========================================================================
-  // Diff Chain Spam
-  // ===========================================================================
-
-  // Publish several spam messages to the same index as the new diff chain on the Tangle.
-  // These are not valid DID diffs and are simply to demonstrate that invalid messages
-  // can be included in the history for debugging invalid DID diffs.
-  let diff_index: &str = &IotaDocument::diff_index(int_receipt_1.message_id())?;
-  client.publish_json(diff_index, &json!({ "diffSpam:1": true })).await?;
-  client.publish_json(diff_index, &json!({ "diffSpam:2": true })).await?;
-  client.publish_json(diff_index, &json!({ "diffSpam:3": true })).await?;
-
-  // ===========================================================================
-=======
->>>>>>> 4c7efa46
   // DID History 1
   // ===========================================================================
 

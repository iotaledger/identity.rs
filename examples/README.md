![banner](./../documentation/static/img/Banner/banner_identity.svg)

# IOTA Identity Examples

This folder provides code examples to learn how IOTA Identity can be used.

You can run each example using

```rust
cargo run --example <example_name>
```

For instance, to run the example `0_create_did`, use:

```rust
cargo run --example 0_create_did
```

## Basic Examples

The following basic CRUD (Create, Read, Update, Delete) examples are available:

| Name                                              | Information                                                                          |
| :------------------------------------------------ | :----------------------------------------------------------------------------------- |
| [0_create_did](./0_basic/0_create_did.rs)         | Demonstrates how to create a DID Document and publish it in a new Alias Output.      |
| [1_update_did](./0_basic/1_update_did.rs)         | Demonstrates how to update a DID document in an existing Alias Output.               |
| [2_resolve_did](./0_basic/2_resolve_did.rs)       | Demonstrates how to resolve an existing DID in an Alias Output.                      |
| [3_deactivate_did](./0_basic/3_deactivate_did.rs) | Demonstrates how to deactivate a DID in an Alias Output.                             |
| [4_delete_did](./0_basic/4_delete_did.rs)         | Demonstrates how to delete a DID in an Alias Output, reclaiming the storage deposit. |

## Advanced Examples

The following advanced examples are available:

| Name                                                       | Information                                                                                              |
| :--------------------------------------------------------- | :------------------------------------------------------------------------------------------------------- |
| [0_did_controls_did](./1_advanced/0_did_controls_did.rs)   | Demonstrates how an identity can control another identity.                                               |
| [1_did_issues_nft](./1_advanced/1_did_issues_nft.rs)       | Demonstrates how an identity can issue and own NFTs, and how observers can verify the issuer of the NFT. |
| [2_nft_owns_did](./1_advanced/2_nft_owns_did.rs)           | Demonstrates how an identity can be owned by NFTs, and how observers can verify that relationship.       |
<<<<<<< HEAD
| [3_did_issues_tokens](./1_advanced/3_did_issues_tokens.rs) | Demonstrates how an identity can issue and control native assets such as Token Foundries and NFTs.       |
| [4_key_exchange](./1_advanced/4_key_exchange.rs)           | Demonstrates Elliptic-curve Diffie-Hellman (ECDH) cryptographic key exchange with DID Documents.         |
| [5_alias_output_history](./1_advanced/5_alias_output_history.rs) | Demonstrates fetching the history of an Alias Output. |
=======
| [3_did_issues_tokens](./1_advanced/3_did_issues_tokens.rs) | Demonstrates how an identity can issue and control a Token Foundry and its tokens.                       |
| [4_key_exchange](./1_advanced/4_key_exchange.rs)           | Demonstrates Elliptic-curve Diffie-Hellman (ECDH) cryptographic key exchange with DID Documents.         |
>>>>>>> 3c9ffe9e
<|MERGE_RESOLUTION|>--- conflicted
+++ resolved
@@ -37,11 +37,6 @@
 | [0_did_controls_did](./1_advanced/0_did_controls_did.rs)   | Demonstrates how an identity can control another identity.                                               |
 | [1_did_issues_nft](./1_advanced/1_did_issues_nft.rs)       | Demonstrates how an identity can issue and own NFTs, and how observers can verify the issuer of the NFT. |
 | [2_nft_owns_did](./1_advanced/2_nft_owns_did.rs)           | Demonstrates how an identity can be owned by NFTs, and how observers can verify that relationship.       |
-<<<<<<< HEAD
-| [3_did_issues_tokens](./1_advanced/3_did_issues_tokens.rs) | Demonstrates how an identity can issue and control native assets such as Token Foundries and NFTs.       |
-| [4_key_exchange](./1_advanced/4_key_exchange.rs)           | Demonstrates Elliptic-curve Diffie-Hellman (ECDH) cryptographic key exchange with DID Documents.         |
-| [5_alias_output_history](./1_advanced/5_alias_output_history.rs) | Demonstrates fetching the history of an Alias Output. |
-=======
 | [3_did_issues_tokens](./1_advanced/3_did_issues_tokens.rs) | Demonstrates how an identity can issue and control a Token Foundry and its tokens.                       |
 | [4_key_exchange](./1_advanced/4_key_exchange.rs)           | Demonstrates Elliptic-curve Diffie-Hellman (ECDH) cryptographic key exchange with DID Documents.         |
->>>>>>> 3c9ffe9e
+| [5_alias_output_history](./1_advanced/5_alias_output_history.rs) | Demonstrates fetching the history of an Alias Output. |
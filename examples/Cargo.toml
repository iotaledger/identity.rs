--- conflicted
+++ resolved
@@ -9,14 +9,9 @@
 anyhow = "1.0.62"
 identity_eddsa_verifier = { path = "../identity_eddsa_verifier", default-features = false, features = ["ed25519"] }
 identity_storage = { path = "../identity_storage" }
-<<<<<<< HEAD
-identity_stronghold = { path = "../identity_stronghold", default-features = false, features = ["send-sync-storage"] }
-identity_sui_name_tbd = { path = "../identity_sui_name_tbd" }
-=======
 identity_stronghold = { path = "../identity_stronghold", default-features = false, features = [
   "send-sync-storage",
 ] }
->>>>>>> 160ecc85
 iota-sdk = { git = "https://github.com/iotaledger/iota.git", package = "iota-sdk", tag = "v0.7.0-alpha" }
 iota-sdk-legacy = { package = "iota-sdk", version = "1.0", default-features = false, features = ["tls", "client", "stronghold"] }
 json-proof-token.workspace = true

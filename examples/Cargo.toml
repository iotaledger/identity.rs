[package]
name = "examples"
version = "1.3.1"
authors = ["IOTA Stiftung"]
edition = "2021"
publish = false

[dependencies]
anyhow = "1.0.62"
bls12_381_plus.workspace = true
identity_eddsa_verifier = { path = "../identity_eddsa_verifier", default-features = false }
<<<<<<< HEAD
identity_iota = { path = "../identity_iota", default-features = false, features = ["iota-client", "client", "memstore", "domain-linkage", "revocation-bitmap", "status-list-2021", "jpt-bbs-plus", "hybrid-liboqs"] }
=======
identity_iota = { path = "../identity_iota", default-features = false, features = ["iota-client", "resolver", "client", "memstore", "domain-linkage", "revocation-bitmap", "status-list-2021", "jpt-bbs-plus"] }
>>>>>>> 1aaa59e3
identity_stronghold = { path = "../identity_stronghold", default-features = false, features = ["bbs-plus"] }
iota-sdk = { version = "1.0", default-features = false, features = ["tls", "client", "stronghold"] }
reqwest = { version = "0.12.4", default-features = false, features = ["rustls-tls", "json", "hickory-dns"]}
json-proof-token.workspace = true
primitive-types = "0.12.1"
rand = "0.8.5"
sd-jwt-payload = { version = "0.2.1", default-features = false, features = ["sha"] }
serde_json = { version = "1.0", default-features = false }
tokio = { version = "1.29", default-features = false, features = ["rt"] }
identity_pqc_verifier = { path = "../identity_pqc_verifier", default-features = true }
serde.workspace = true

[lib]
path = "utils/utils.rs"

[[example]]
path = "0_basic/0_create_did.rs"
name = "0_create_did"

[[example]]
path = "0_basic/1_update_did.rs"
name = "1_update_did"

[[example]]
path = "0_basic/2_resolve_did.rs"
name = "2_resolve_did"

[[example]]
path = "0_basic/3_deactivate_did.rs"
name = "3_deactivate_did"

[[example]]
path = "0_basic/4_delete_did.rs"
name = "4_delete_did"

[[example]]
path = "0_basic/5_create_vc.rs"
name = "5_create_vc"

[[example]]
path = "0_basic/6_create_vp.rs"
name = "6_create_vp"

[[example]]
path = "0_basic/7_revoke_vc.rs"
name = "7_revoke_vc"

[[example]]
path = "0_basic/8_stronghold.rs"
name = "8_stronghold"

[[example]]
path = "1_advanced/0_did_controls_did.rs"
name = "0_did_controls_did"

[[example]]
path = "1_advanced/1_did_issues_nft.rs"
name = "1_did_issues_nft"

[[example]]
path = "1_advanced/2_nft_owns_did.rs"
name = "2_nft_owns_did"

[[example]]
path = "1_advanced/3_did_issues_tokens.rs"
name = "3_did_issues_tokens"

[[example]]
path = "1_advanced/4_alias_output_history.rs"
name = "4_alias_output_history"

[[example]]
path = "1_advanced/5_custom_resolution.rs"
name = "5_custom_resolution"

[[example]]
path = "1_advanced/6_domain_linkage.rs"
name = "6_domain_linkage"

[[example]]
path = "1_advanced/7_sd_jwt.rs"
name = "7_sd_jwt"

[[example]]
path = "1_advanced/8_status_list_2021.rs"
name = "8_status_list_2021"

[[example]]
path = "1_advanced/9_zkp.rs"
name = "9_zkp"

[[example]]
path = "1_advanced/10_zkp_revocation.rs"
name = "10_zkp_revocation"

[[example]]
<<<<<<< HEAD
path = "1_advanced/11_linked_verifiable_presentation.rs"
name = "11_linked_verifiable_presentation"

[[example]]
path = "1_advanced/12_pqc.rs"
name = "12_pqc"

[[example]]
path = "1_advanced/13_hybrid.rs"
name = "13_hybrid"
=======
path = "1_advanced/11_did_web.rs"
name = "11_did_web"
>>>>>>> 1aaa59e3
<|MERGE_RESOLUTION|>--- conflicted
+++ resolved
@@ -9,11 +9,7 @@
 anyhow = "1.0.62"
 bls12_381_plus.workspace = true
 identity_eddsa_verifier = { path = "../identity_eddsa_verifier", default-features = false }
-<<<<<<< HEAD
 identity_iota = { path = "../identity_iota", default-features = false, features = ["iota-client", "client", "memstore", "domain-linkage", "revocation-bitmap", "status-list-2021", "jpt-bbs-plus", "hybrid-liboqs"] }
-=======
-identity_iota = { path = "../identity_iota", default-features = false, features = ["iota-client", "resolver", "client", "memstore", "domain-linkage", "revocation-bitmap", "status-list-2021", "jpt-bbs-plus"] }
->>>>>>> 1aaa59e3
 identity_stronghold = { path = "../identity_stronghold", default-features = false, features = ["bbs-plus"] }
 iota-sdk = { version = "1.0", default-features = false, features = ["tls", "client", "stronghold"] }
 reqwest = { version = "0.12.4", default-features = false, features = ["rustls-tls", "json", "hickory-dns"]}
@@ -110,7 +106,6 @@
 name = "10_zkp_revocation"
 
 [[example]]
-<<<<<<< HEAD
 path = "1_advanced/11_linked_verifiable_presentation.rs"
 name = "11_linked_verifiable_presentation"
 
@@ -121,7 +116,7 @@
 [[example]]
 path = "1_advanced/13_hybrid.rs"
 name = "13_hybrid"
-=======
-path = "1_advanced/11_did_web.rs"
-name = "11_did_web"
->>>>>>> 1aaa59e3
+
+[[example]]
+path = "1_advanced/14_did_web.rs"
+name = "14_did_web"
--- conflicted
+++ resolved
@@ -7,10 +7,6 @@
 
 [dependencies]
 anyhow = "1.0.62"
-<<<<<<< HEAD
-# did-key = { version = "0.1.1", default-features = false }
-=======
->>>>>>> 0fe19738
 identity_iota = { path = "../identity_iota" }
 iota-client = { git = "https://github.com/iotaledger/iota.rs", rev = "355fecdb0f77e019a41f42a416a66bcc5ff6c0d5", default-features = false, features = ["tls", "stronghold"] }
 
@@ -77,6 +73,6 @@
 path = "1_advanced/5_alias_output_history.rs"
 name = "5_alias_output_history"
 
-# [[example]]
-# path = "1_advanced/6_custom_resolution.rs"
-# name = "6_custom_resolution"+[[example]]
+path = "1_advanced/6_custom_resolution.rs"
+name = "6_custom_resolution"
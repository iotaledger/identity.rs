--- conflicted
+++ resolved
@@ -7,10 +7,6 @@
 
 [dependencies]
 anyhow = "1.0.62"
-<<<<<<< HEAD
-# did-key = { version = "0.1.1", default-features = false }
-=======
->>>>>>> 7b2990e7
 identity_iota = { path = "../identity_iota" }
 iota-client = { version = "2.0.1-rc.3", default-features = false, features = ["tls", "stronghold"] }
 # Remove once iota-client 2.0.1-rc.4 is released.
@@ -78,6 +74,6 @@
 path = "1_advanced/5_alias_output_history.rs"
 name = "5_alias_output_history"
 
-# [[example]]
-# path = "1_advanced/6_custom_resolution.rs"
-# name = "6_custom_resolution"+[[example]]
+path = "1_advanced/6_custom_resolution.rs"
+name = "6_custom_resolution"
// Copyright 2020-2023 IOTA Stiftung
// SPDX-License-Identifier: Apache-2.0

use examples::get_address_with_funds;
use examples::random_stronghold_path;
use examples::MemStorage;
use identity_iota::did::DIDUrl;
use identity_iota::iota::IotaClientExt;
use identity_iota::iota::IotaDocument;
use identity_iota::iota::IotaIdentityClientExt;
use identity_iota::iota::NetworkName;
use identity_iota::storage::JwkDocumentExt;
use identity_iota::storage::JwkMemStore;
use identity_iota::storage::JwkStorage;
use identity_iota::storage::KeyIdMemstore;
use identity_iota::storage::KeyIdStorage;
use identity_iota::storage::Storage;
use identity_iota::verification::jws::JwsAlgorithm;
use identity_iota::verification::MethodScope;
use iota_sdk::client::secret::stronghold::StrongholdSecretManager;
use iota_sdk::client::secret::SecretManager;
use iota_sdk::client::Client;
use iota_sdk::client::Password;
use iota_sdk::types::api::core::response::WhiteFlagResponse;
use iota_sdk::types::block::address::Address;
use iota_sdk::types::block::output::AliasOutput;


/// Demonstrates how to create a DID Document and publish it in a new Alias Output.
///
/// In this example we connect to a locally running private network, but it can be adapted
/// to run on any IOTA node by setting the network and faucet endpoints.
///
/// See the following instructions on running your own private network
/// https://github.com/iotaledger/hornet/tree/develop/private_tangle
#[tokio::main]
async fn main() -> anyhow::Result<()> {
  // The API endpoint of an IOTA node, e.g. Hornet.
<<<<<<< HEAD
  let api_endpoint: &str = "https://api.testnet.shimmer.network";
  // The faucet endpoint allows requesting funds for testing purposes.
  let faucet_endpoint: &str = "https://faucet.testnet.shimmer.network/api/enqueue";
=======
  let api_endpoint: &str = "http://localhost";

  // The faucet endpoint allows requesting funds for testing purposes.
  let faucet_endpoint: &str = "http://localhost/faucet/api/enqueue";
>>>>>>> c69566c3

  // Create a new client to interact with the IOTA ledger.
  let client: Client = Client::builder()
    .with_primary_node(api_endpoint, None)?
    .finish()
    .await?;

  // Create a new secret manager backed by a Stronghold.
  let secret_manager: SecretManager = SecretManager::Stronghold(
    StrongholdSecretManager::builder()
      .password(Password::from("secure_password".to_owned()))
      .build(random_stronghold_path())?,
  );

  // Get an address with funds for testing.
  let address: Address = get_address_with_funds(&client, &secret_manager, faucet_endpoint).await?;

  // Get the Bech32 human-readable part (HRP) of the network.
  let network_name: NetworkName = client.network_name().await?;

  // Create a new DID document with a placeholder DID.
  // The DID will be derived from the Alias Id of the Alias Output after publishing.
  let mut document: IotaDocument = IotaDocument::new(&network_name);

  // Insert a new Ed25519 verification method in the DID document.
  let storage: MemStorage = MemStorage::new(JwkMemStore::new(), KeyIdMemstore::new());
  document
    .generate_method(
      &storage,
      JwkMemStore::ED25519_KEY_TYPE,
      JwsAlgorithm::EdDSA,
      None,
      MethodScope::VerificationMethod,
    )
    .await?;

  // Construct an Alias Output containing the DID document, with the wallet address
  // set as both the state controller and governor.
  let alias_output: AliasOutput = client.new_did_output(address, document, None).await?;

  // Publish the Alias Output and get the published DID document.
  let document: IotaDocument = client.publish_did_output(&secret_manager, alias_output).await?;
  println!("Published DID document: {document:#}");

  Ok(())
}<|MERGE_RESOLUTION|>--- conflicted
+++ resolved
@@ -36,16 +36,10 @@
 #[tokio::main]
 async fn main() -> anyhow::Result<()> {
   // The API endpoint of an IOTA node, e.g. Hornet.
-<<<<<<< HEAD
-  let api_endpoint: &str = "https://api.testnet.shimmer.network";
-  // The faucet endpoint allows requesting funds for testing purposes.
-  let faucet_endpoint: &str = "https://faucet.testnet.shimmer.network/api/enqueue";
-=======
   let api_endpoint: &str = "http://localhost";
 
   // The faucet endpoint allows requesting funds for testing purposes.
   let faucet_endpoint: &str = "http://localhost/faucet/api/enqueue";
->>>>>>> c69566c3
 
   // Create a new client to interact with the IOTA ledger.
   let client: Client = Client::builder()

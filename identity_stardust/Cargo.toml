--- conflicted
+++ resolved
@@ -20,11 +20,8 @@
 identity_resolver = { version = "0.6.0", path = "../identity_resolver", default-features = false, optional = true }
 
 async-trait = { version = "0.1.56", default-features = false, optional = true }
-<<<<<<< HEAD
+iota-client = { version = "2.0.0-beta.2", default-features = false, features = ["tls"], optional = true }
 futures = { version = "0.3" }
-=======
-iota-client = { version = "2.0.0-beta.2", default-features = false, features = ["tls"], optional = true }
->>>>>>> 0e8993ae
 num-derive = { version = "0.3", default-features = false }
 num-traits = { version = "0.2", default-features = false, features = ["std"] }
 once_cell = { version = "1", default-features = false, features = ["std"] }

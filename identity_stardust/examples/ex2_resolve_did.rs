// Copyright 2020-2022 IOTA Stiftung
// SPDX-License-Identifier: Apache-2.0

use iota_client::block::output::AliasOutput;
use iota_client::block::output::OutputId;
use iota_client::Client;

use identity_stardust::StardustDID;
use identity_stardust::StardustDocument;
use identity_stardust::StardustIdentityClientExt;

mod ex0_create_did;

/// Demonstrates how to resolve an existing DID in an Alias Output.
#[tokio::main]
async fn main() -> anyhow::Result<()> {
  let (client, _, _, did): (Client, _, _, StardustDID) = ex0_create_did::run().await?;

  // Resolve the associated Alias Output and extract the DID document from it.
  let resolved: StardustDocument = client.resolve_did(&did).await?;
  println!("Resolved DID Document: {:#}", resolved);

  // We can also resolve the Alias Output directly.
<<<<<<< HEAD
  let (_output_id, alias_output): (OutputId, AliasOutput) = client.resolve_did_output(document.id()).await?;

=======
  let alias_output: AliasOutput = client.resolve_did_output(&did).await?;
>>>>>>> 0d5ed615
  println!("The Alias Output holds {} tokens", alias_output.amount());

  Ok(())
}<|MERGE_RESOLUTION|>--- conflicted
+++ resolved
@@ -21,12 +21,8 @@
   println!("Resolved DID Document: {:#}", resolved);
 
   // We can also resolve the Alias Output directly.
-<<<<<<< HEAD
   let (_output_id, alias_output): (OutputId, AliasOutput) = client.resolve_did_output(document.id()).await?;
 
-=======
-  let alias_output: AliasOutput = client.resolve_did_output(&did).await?;
->>>>>>> 0d5ed615
   println!("The Alias Output holds {} tokens", alias_output.amount());
 
   Ok(())

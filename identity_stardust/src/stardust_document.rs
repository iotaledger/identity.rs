// Copyright 2020-2022 IOTA Stiftung
// SPDX-License-Identifier: Apache-2.0

use core::fmt::Debug;
use core::fmt::Display;
use core::fmt::Formatter;
use core::fmt::Result as FmtResult;
use std::str::FromStr;

use identity_core::common::Object;
use identity_core::convert::FmtJson;
use identity_core::crypto::KeyPair;
use identity_core::utils::Base;
use identity_core::utils::BaseEncoding;
use identity_did::did::CoreDID;
use identity_did::did::DID;
use identity_did::document::CoreDocument;
use identity_did::service::Service;
use identity_did::service::ServiceEndpoint;
use identity_did::verification::MethodScope;
use identity_did::verification::VerificationMethod;
use iota_client::bee_block::output::AliasId;
use iota_client::bee_block::output::Output;
use iota_client::bee_block::output::OutputId;
use iota_client::bee_block::payload::transaction::TransactionEssence;
use iota_client::bee_block::payload::Payload;
use iota_client::bee_block::Block;
<<<<<<< HEAD
use once_cell::sync::Lazy;
=======
>>>>>>> 7e95e255
use serde::Deserialize;
use serde::Serialize;

use crate::error::Result;
use crate::state_metadata::StateMetadataEncoding;
use crate::state_metadata::PLACEHOLDER_DID;
use crate::StateMetadataDocument;

/// An IOTA DID document resolved from the Tangle. Represents an integration chain message possibly
/// merged with one or more diff messages.
#[derive(Clone, Debug, PartialEq, Deserialize, Serialize)]
<<<<<<< HEAD
pub struct StardustDocument(CoreDocument<CoreDID>);

// Tag is 64-bytes long, matching the hex-encoding of the Alias ID (without 0x prefix).
// TODO: should we just keep the 0x prefix in the tag? Other DID methods like did:ethr do...

static PLACEHOLDER_DID: Lazy<CoreDID> = Lazy::new(|| {
  CoreDID::parse("did:stardust:0000000000000000000000000000000000000000000000000000000000000000").unwrap()
});
=======
pub struct StardustDocument(pub(crate) CoreDocument<CoreDID>);
>>>>>>> 7e95e255

impl StardustDocument {
  /// Constructs an empty DID Document with a [`StardustDocument::placeholder_did`] identifier.
  pub fn new() -> StardustDocument {
    Self(
      // PANIC: constructing an empty DID Document is infallible, caught by tests otherwise.
      CoreDocument::builder(Object::default())
        .id(Self::placeholder_did().clone())
        .build()
        .expect("empty StardustDocument constructor failed"),
    )
  }

  /// Temporary testing implementation.
  pub fn tmp_add_verification_method(
    &mut self,
    id: CoreDID,
    keypair: &KeyPair,
    fragment: &str,
    scope: MethodScope,
  ) -> Result<()> {
    let method: VerificationMethod = VerificationMethod::new(id, keypair.type_(), keypair.public(), fragment)?;

    self.0.insert_method(method, scope)?;

    Ok(())
  }

  /// Temporary testing implementation.
  pub fn tmp_add_service(&mut self, id: CoreDID, fragment: &str, type_: &str, endpoint: ServiceEndpoint) -> Result<()> {
    let service = Service::builder(Object::new())
      .type_(type_)
      .id(id.join(fragment).unwrap())
      .service_endpoint(endpoint)
      .build()?;

    self.0.service_mut().append(service);

    Ok(())
  }

  /// Temporary testing implementation.
  pub fn tmp_set_id(&mut self, mut id: CoreDID) {
    std::mem::swap(self.0.id_mut(), &mut id);
  }

  /// Temporary testing implementation.
  pub fn tmp_id(&self) -> &CoreDID {
    self.0.id()
  }

  /// Serializes the document for inclusion in an alias output's state metadata
  /// with the default encoding.
  pub fn pack(self) -> Result<Vec<u8>> {
    self.pack_with_encoding(StateMetadataEncoding::Json)
  }

  /// Serializes the document for inclusion in an alias output's state metadata.
  pub fn pack_with_encoding(self, encoding: StateMetadataEncoding) -> Result<Vec<u8>> {
    StateMetadataDocument::from(self).pack(encoding)
  }

  /// Returns the placeholder DID of newly constructed DID Documents,
  /// `"did:0:0"`.
  // TODO: generalise to take network name?
  pub fn placeholder_did() -> &'static CoreDID {
    &PLACEHOLDER_DID
  }

  /// Constructs a DID from an Alias ID.
  ///
  /// Uses the hex-encoding of the Alias ID as the DID tag.
  pub fn alias_id_to_did(id: &AliasId) -> Result<CoreDID> {
    // Manually encode to hex to avoid 0x prefix.
    let hex: String = BaseEncoding::encode(id.as_slice(), Base::Base16Lower);
    CoreDID::parse(format!("did:stardust:{hex}")).map_err(Into::into)
  }

  pub fn did_to_alias_id(did: &CoreDID) -> Result<AliasId> {
    // TODO: just use 0x in the tag as well?
    // Prepend 0x manually.
    AliasId::from_str(&format!("0x{}", did.method_id())).map_err(Into::into)
  }

  // TODO: can hopefully remove if the publishing logic is wrapped.
  pub fn did_from_block(block: &Block) -> Result<CoreDID> {
    let id: AliasId = AliasId::from(get_alias_output_id_from_payload(block.payload().unwrap()));
    Self::alias_id_to_did(&id)
  }

  fn parse_block(block: &Block) -> (AliasId, &[u8]) {
    match block.payload().unwrap() {
      Payload::Transaction(tx_payload) => {
        let TransactionEssence::Regular(regular) = tx_payload.essence();
        for (index, output) in regular.outputs().iter().enumerate() {
          if let Output::Alias(alias_output) = output {
            let alias_id = alias_output
              .alias_id()
              .or_from_output_id(OutputId::new(tx_payload.id(), index.try_into().unwrap()).unwrap());
            let document = alias_output.state_metadata();
            return (alias_id, document);
          }
        }
        panic!("No alias output in transaction essence")
      }
      _ => panic!("No tx payload"),
    };
  }

  /// Deserializes a JSON-encoded `StardustDocument` from an Alias Output block.
  ///
  /// NOTE: [`AliasId`] is required since it cannot be inferred from the [`Output`] alone
  /// for the first time an Alias Output is published, the transaction payload is required.
  pub fn deserialize_from_output(alias_id: &AliasId, output: &Output) -> Result<StardustDocument> {
    let document: &[u8] = match output {
      Output::Alias(alias_output) => alias_output.state_metadata(),
      _ => panic!("not an alias output"),
    };
    Self::deserialize_inner(alias_id, document)
  }

  /// Deserializes a JSON-encoded `StardustDocument` from an Alias Output block.
  pub fn deserialize_from_block(block: &Block) -> Result<StardustDocument> {
    let (alias_id, document) = Self::parse_block(block);
    Self::deserialize_inner(&alias_id, document)
  }

  pub fn deserialize_inner(alias_id: &AliasId, document: &[u8]) -> Result<StardustDocument> {
    let did: CoreDID = Self::alias_id_to_did(alias_id)?;
    StateMetadataDocument::unpack(document).map(|doc| doc.into_stardust_document(&did))
  }
}

impl Default for StardustDocument {
  fn default() -> Self {
    Self::new()
  }
}

impl Display for StardustDocument {
  fn fmt(&self, f: &mut Formatter<'_>) -> FmtResult {
    self.fmt_json(f)
  }
}

// helper function to get the output id for the first alias output
fn get_alias_output_id_from_payload(payload: &Payload) -> OutputId {
  match payload {
    Payload::Transaction(tx_payload) => {
      let TransactionEssence::Regular(regular) = tx_payload.essence();
      for (index, output) in regular.outputs().iter().enumerate() {
        if let Output::Alias(_alias_output) = output {
          return OutputId::new(tx_payload.id(), index.try_into().unwrap()).unwrap();
        }
      }
      panic!("No alias output in transaction essence")
    }
    _ => panic!("No tx payload"),
  }
}

impl From<StardustDocument> for CoreDocument {
  fn from(document: StardustDocument) -> Self {
    // TODO: convert any additional properties (that cannot be inferred from the Output) into
    //       JSON Object or an alternative struct in CoreDocument.
    document.0
  }
}

#[cfg(test)]
mod tests {
  use super::*;

  #[test]
  fn test_new() {
    let document: StardustDocument = StardustDocument::new();
    assert_eq!(document.0.id(), StardustDocument::placeholder_did());
  }
}<|MERGE_RESOLUTION|>--- conflicted
+++ resolved
@@ -25,10 +25,6 @@
 use iota_client::bee_block::payload::transaction::TransactionEssence;
 use iota_client::bee_block::payload::Payload;
 use iota_client::bee_block::Block;
-<<<<<<< HEAD
-use once_cell::sync::Lazy;
-=======
->>>>>>> 7e95e255
 use serde::Deserialize;
 use serde::Serialize;
 
@@ -40,18 +36,7 @@
 /// An IOTA DID document resolved from the Tangle. Represents an integration chain message possibly
 /// merged with one or more diff messages.
 #[derive(Clone, Debug, PartialEq, Deserialize, Serialize)]
-<<<<<<< HEAD
-pub struct StardustDocument(CoreDocument<CoreDID>);
-
-// Tag is 64-bytes long, matching the hex-encoding of the Alias ID (without 0x prefix).
-// TODO: should we just keep the 0x prefix in the tag? Other DID methods like did:ethr do...
-
-static PLACEHOLDER_DID: Lazy<CoreDID> = Lazy::new(|| {
-  CoreDID::parse("did:stardust:0000000000000000000000000000000000000000000000000000000000000000").unwrap()
-});
-=======
 pub struct StardustDocument(pub(crate) CoreDocument<CoreDID>);
->>>>>>> 7e95e255
 
 impl StardustDocument {
   /// Constructs an empty DID Document with a [`StardustDocument::placeholder_did`] identifier.

--- conflicted
+++ resolved
@@ -10,16 +10,12 @@
 pub use document::*;
 pub use state_metadata::*;
 
-<<<<<<< HEAD
 pub use did::StardustDID;
 pub use did::StardustDIDUrl;
 pub use network::NetworkName;
 mod did;
 mod error;
 mod network;
-mod stardust_document;
-=======
 mod document;
 mod error;
->>>>>>> a097ed47
 mod state_metadata;
// Copyright 2020-2022 IOTA Stiftung
// SPDX-License-Identifier: Apache-2.0

use core::fmt;
use core::fmt::Debug;
use core::fmt::Display;

use identity_core::common::Object;
use identity_core::common::OneOrSet;
use identity_core::common::OrderedSet;
use identity_core::common::Url;
use identity_core::convert::FmtJson;
use identity_core::crypto::Ed25519;
use identity_core::crypto::JcsEd25519;
use identity_core::crypto::KeyPair;
use identity_core::crypto::PrivateKey;
use identity_core::crypto::PublicKey;
use identity_core::crypto::SetSignature;
use identity_core::crypto::Signature;
use identity_core::crypto::SignatureOptions;
use identity_core::crypto::Signer;
use identity_core::crypto::TrySignature;
use identity_core::crypto::TrySignatureMut;
use identity_did::document::CoreDocument;
use identity_did::service::Service;
use identity_did::utils::DIDUrlQuery;
use identity_did::verifiable::DocumentSigner;
use identity_did::verifiable::VerifierOptions;
use identity_did::verification::MethodRef;
use identity_did::verification::MethodRelationship;
use identity_did::verification::MethodScope;
use identity_did::verification::MethodType;
use identity_did::verification::MethodUriType;
use identity_did::verification::TryMethod;
use identity_did::verification::VerificationMethod;
use serde;
use serde::Deserialize;
use serde::Serialize;

use crate::did::IotaDID;
use crate::did::IotaDIDUrl;
use crate::diff::DiffMessage;
use crate::document::IotaDocumentMetadata;
use crate::error::Error;
use crate::error::Result;
use crate::tangle::MessageId;
use crate::tangle::MessageIdExt;
use crate::tangle::NetworkName;

/// A [`VerificationMethod`] adhering to the IOTA DID method specification.
pub type IotaVerificationMethod = VerificationMethod<IotaDID, Object>;

/// A [`Service`] adhering to the IOTA DID method specification.
pub type IotaService = Service<IotaDID, Object>;

/// A [`CoreDocument`] whose fields adhere to the IOTA DID method specification.
pub type IotaCoreDocument = CoreDocument<IotaDID>;

/// A DID Document adhering to the IOTA DID method specification.
///
/// This extends [`CoreDocument`].
#[derive(Clone, Debug, PartialEq, Deserialize, Serialize)]
pub struct IotaDocument {
  #[serde(rename = "doc")]
  pub(crate) document: IotaCoreDocument,
  #[serde(rename = "meta")]
  pub metadata: IotaDocumentMetadata,
  #[serde(skip_serializing_if = "Option::is_none")]
  pub proof: Option<Signature>,
}

impl TryMethod for IotaDocument {
  const TYPE: MethodUriType = MethodUriType::Absolute;
}

impl IotaDocument {
  // Method types allowed to sign a DID document update.
  pub const UPDATE_METHOD_TYPES: &'static [MethodType] = &[MethodType::Ed25519VerificationKey2018];
  pub const DEFAULT_METHOD_FRAGMENT: &'static str = "sign-0";

  /// Creates a new DID Document from the given [`KeyPair`].
  ///
  /// The DID Document will be pre-populated with a single verification method
  /// derived from the provided [`KeyPair`] embedded as a capability invocation
  /// verification relationship. This method will have the DID URL fragment
  /// `#sign-0` and can be easily retrieved with [`IotaDocument::default_signing_method`].
  ///
  /// NOTE: the generated document is unsigned, see [`IotaDocument::sign_self`].
  ///
  /// Example:
  ///
  /// ```
  /// # use identity_core::crypto::{KeyPair, KeyType};
  /// # use identity_iota_core::document::IotaDocument;
  /// #
  /// // Create a DID Document from a new Ed25519 keypair.
  /// let keypair = KeyPair::new(KeyType::Ed25519).unwrap();
  /// let document = IotaDocument::new(&keypair).unwrap();
  /// ```
  pub fn new(keypair: &KeyPair) -> Result<Self> {
    Self::new_with_options(keypair, None, None)
  }

  /// Creates a new DID Document from the given [`KeyPair`], network, and verification method
  /// fragment name.
  ///
  /// See [`IotaDocument::new`].
  ///
  /// Arguments:
  ///
  /// * keypair: the initial verification method is derived from the public key of this [`KeyPair`].
  /// * network: Tangle network to use for the DID; default [`Network::Mainnet`](crate::tangle::Network::Mainnet).
  /// * fragment: name of the initial verification method; default [`DEFAULT_METHOD_FRAGMENT`].
  ///
  /// Example:
  ///
  /// ```
  /// # use identity_core::crypto::KeyPair;
  /// # use identity_core::crypto::KeyType;
  /// # use identity_iota_core::document::IotaDocument;
  /// # use identity_iota_core::tangle::Network;
  /// #
  /// // Create a new DID Document for the devnet from a new Ed25519 keypair.
  /// let keypair = KeyPair::new(KeyType::Ed25519).unwrap();
  /// let document = IotaDocument::new_with_options(&keypair, Some(Network::Devnet.name()), Some("auth-key")).unwrap();
  /// assert_eq!(document.id().network_str(), "dev");
  /// assert_eq!(
  ///   document.default_signing_method().unwrap().id().fragment().unwrap(),
  ///   "auth-key"
  /// );
  /// ```
  pub fn new_with_options(keypair: &KeyPair, network: Option<NetworkName>, fragment: Option<&str>) -> Result<Self> {
    let public_key: &PublicKey = keypair.public();

    let did: IotaDID = if let Some(network_name) = network {
      IotaDID::new_with_network(public_key.as_ref(), network_name)?
    } else {
      IotaDID::new(public_key.as_ref())?
    };

    let method: IotaVerificationMethod = IotaVerificationMethod::new(
      did,
      keypair.type_(),
      keypair.public(),
      fragment.unwrap_or(Self::DEFAULT_METHOD_FRAGMENT),
    )?;

    Self::from_verification_method(method)
  }

  /// Creates a new DID Document from the given [`IotaVerificationMethod`], inserting it as the
  /// default capability invocation method.
  ///
  /// NOTE: the generated document is unsigned, see [`IotaDocument::sign_self`].
  pub fn from_verification_method(method: IotaVerificationMethod) -> Result<Self> {
    // Ensure the verification method key type is allowed to sign document updates.
    if !Self::is_signing_method_type(method.type_()) {
      return Err(Error::InvalidDocumentSigningMethodType);
    }

    let document: IotaCoreDocument = IotaCoreDocument::builder(Default::default())
      .id(method.id().did().clone())
      .capability_invocation(MethodRef::Embed(method))
      .build()?;
    let metadata: IotaDocumentMetadata = IotaDocumentMetadata::new();
    Ok(Self::from((document, metadata, None)))
  }

  /// Returns whether the given [`MethodType`] can be used to sign document updates.
  pub fn is_signing_method_type(method_type: MethodType) -> bool {
    Self::UPDATE_METHOD_TYPES.contains(&method_type)
  }

  /// Returns a reference to the underlying [`IotaCoreDocument`].
  pub fn core_document(&self) -> &IotaCoreDocument {
    &self.document
  }

  /// Returns a mutable reference to the underlying [`IotaCoreDocument`].
  pub fn core_document_mut(&mut self) -> &mut IotaCoreDocument {
    &mut self.document
  }

  // ===========================================================================
  // Properties
  // ===========================================================================

  /// Returns the DID document [`id`](IotaDID).
  pub fn id(&self) -> &IotaDID {
    self.document.id()
  }

  /// Returns a reference to the [`IotaDocument`] controllers.
  pub fn controller(&self) -> Option<&OneOrSet<IotaDID>> {
    self.document.controller()
  }

  /// Returns a mutable reference to the [`IotaDocument`] controllers.
  pub fn controller_mut(&mut self) -> &mut Option<OneOrSet<IotaDID>> {
    self.document.controller_mut()
  }

  /// Returns a reference to the [`IotaDocument`] alsoKnownAs set.
  pub fn also_known_as(&self) -> &OrderedSet<Url> {
    self.document.also_known_as()
  }

  /// Returns a mutable reference to the [`IotaDocument`] alsoKnownAs set.
  pub fn also_known_as_mut(&mut self) -> &mut OrderedSet<Url> {
    self.document.also_known_as_mut()
  }

  /// Returns the first [`IotaVerificationMethod`] with a capability invocation relationship
  /// capable of signing this DID document.
  pub fn default_signing_method(&self) -> Result<&IotaVerificationMethod> {
    self
      .core_document()
      .capability_invocation()
      .head()
      .and_then(|method_ref| self.core_document().resolve_method_ref(method_ref))
      .ok_or(Error::MissingSigningKey)
  }

  /// Returns a reference to the custom DID Document properties.
  pub fn properties(&self) -> &Object {
    self.document.properties()
  }

  /// Returns a mutable reference to the custom DID Document properties.
  pub fn properties_mut(&mut self) -> &mut Object {
    self.document.properties_mut()
  }

  // ===========================================================================
  // Services
  // ===========================================================================

  /// Return a set of all [`Service`]s in the document.
  pub fn service(&self) -> &OrderedSet<IotaService> {
    self.document.service()
  }

  /// Add a new [`Service`] to the document.
  pub fn insert_service(&mut self, service: IotaService) -> bool {
    if service.id().fragment().is_none() {
      false
    } else {
      self.document.service_mut().append(service)
    }
  }

  /// Remove a [`Service`] identified by the given [`IotaDIDUrl`] from the document.
  // TODO: return an error or bool if no service was removed?
  pub fn remove_service(&mut self, did_url: &IotaDIDUrl) -> Result<()> {
    self.document.service_mut().remove(did_url);
    Ok(())
  }

  // ===========================================================================
  // Verification Methods
  // ===========================================================================

  /// Returns an iterator over all [`IotaVerificationMethods`][IotaVerificationMethod] in the DID Document.
  pub fn methods(&self) -> impl Iterator<Item = &IotaVerificationMethod> {
    self.document.methods()
  }

  /// Adds a new [`IotaVerificationMethod`] to the document in the given [`MethodScope`].
  ///
  /// # Errors
  ///
  /// Returns an error if a method with the same fragment already exists.
  pub fn insert_method(&mut self, method: IotaVerificationMethod, scope: MethodScope) -> Result<()> {
    Ok(self.document.insert_method(method, scope)?)
  }

  /// Removes all references to the specified [`VerificationMethod`].
  ///
  /// # Errors
  ///
  /// Returns an error if the method does not exist.
  pub fn remove_method(&mut self, did_url: &IotaDIDUrl) -> Result<()> {
    Ok(self.document.remove_method(did_url)?)
  }

  /// Attaches the relationship to the given method, if the method exists.
  ///
  /// Note: The method needs to be in the set of verification methods,
  /// so it cannot be an embedded one.
  pub fn attach_method_relationship(&mut self, did_url: &IotaDIDUrl, relationship: MethodRelationship) -> Result<bool> {
    Ok(self.document.attach_method_relationship(did_url, relationship)?)
  }

  /// Detaches the given relationship from the given method, if the method exists.
  pub fn detach_method_relationship(&mut self, did_url: &IotaDIDUrl, relationship: MethodRelationship) -> Result<bool> {
    Ok(self.document.detach_method_relationship(did_url, relationship)?)
  }

  /// Returns the first [`IotaVerificationMethod`] with an `id` property matching the
  /// provided `query` and the verification relationship specified by `scope` if present.
  pub fn resolve_method<'query, Q>(&self, query: Q, scope: Option<MethodScope>) -> Option<&IotaVerificationMethod>
  where
    Q: Into<DIDUrlQuery<'query>>,
  {
    self.document.resolve_method(query, scope)
  }

  #[doc(hidden)]
  pub fn resolve_method_mut<'query, Q>(
    &mut self,
    query: Q,
    scope: Option<MethodScope>,
  ) -> Result<&mut IotaVerificationMethod>
  where
    Q: Into<DIDUrlQuery<'query>>,
  {
    self
      .document
      .resolve_method_mut(query, scope)
      .ok_or(Error::InvalidDoc(identity_did::Error::MethodNotFound))
  }

  /// Attempts to resolve the given method query into a method capable of signing a document update.
  pub fn try_resolve_signing_method<'query, Q>(&self, query: Q) -> Result<&IotaVerificationMethod>
  where
    Q: Into<DIDUrlQuery<'query>>,
  {
    self
      .resolve_method(query, Some(MethodScope::capability_invocation()))
      .ok_or(Error::InvalidDoc(identity_did::Error::MethodNotFound))
      .and_then(|method| {
        if Self::is_signing_method_type(method.type_()) {
          Ok(method)
        } else {
          Err(Error::InvalidDocumentSigningMethodType)
        }
      })
  }

  // ===========================================================================
  // Signatures
  // ===========================================================================

  /// Creates a new [`DocumentSigner`] that can be used to create digital signatures
  /// from verification methods in this DID Document.
  pub fn signer<'base>(&'base self, private_key: &'base PrivateKey) -> DocumentSigner<'base, '_, IotaDID> {
    self.document.signer(private_key)
  }

  /// Signs the provided `data` with the verification method specified by `method_query`.
  /// See [`IotaDocument::signer`] for creating signatures with a builder pattern.
  ///
  /// NOTE: does not validate whether `private_key` corresponds to the verification method.
  /// See [`IotaDocument::verify_data`].
  ///
  /// # Errors
  ///
  /// Fails if an unsupported verification method is used, data
  /// serialization fails, or the signature operation fails.
  pub fn sign_data<'query, 'this: 'query, X, Q>(
    &'this self,
    data: &mut X,
    private_key: &'this PrivateKey,
    method_query: Q,
    options: SignatureOptions,
  ) -> Result<()>
  where
    X: Serialize + SetSignature + TryMethod,
    Q: Into<DIDUrlQuery<'query>>,
  {
    self
      .signer(private_key)
      .method(method_query)
      .options(options)
      .sign(data)
      .map_err(Into::into)
  }

  /// Signs this DID document with the verification method specified by `method_query`.
  /// The `method_query` may be the full [`IotaDIDUrl`] of the method or just its fragment,
  /// e.g. "#sign-0". The signing method must have a capability invocation verification
  /// relationship.
  ///
  /// NOTE: does not validate whether `private_key` corresponds to the verification method.
  /// See [`IotaDocument::verify_document`].
  ///
  /// # Errors
  ///
  /// Fails if an unsupported verification method is used or the signature operation fails.
  pub fn sign_self<'query, Q>(&mut self, private_key: &PrivateKey, method_query: Q) -> Result<()>
  where
    Q: Into<DIDUrlQuery<'query>>,
  {
    // Ensure method is permitted to sign document updates.
    // TODO: re-map this error
    let method: &IotaVerificationMethod = self.try_resolve_signing_method(method_query.into())?;

    // Specify the full method DID Url if the verification method id does not match the document id.
    let method_did: &IotaDID = method.id().did();
    let method_id: String = if method_did == self.id() {
      method
        .id()
        .fragment()
        .map(|fragment| core::iter::once('#').chain(fragment.chars()).collect())
        .ok_or(Error::DocumentSignError("method missing id fragment", None))?
    } else {
      method.id().to_string()
    };

    // Sign document.
    match method.type_() {
      MethodType::Ed25519VerificationKey2018 => {
        JcsEd25519::<Ed25519>::create_signature(self, method_id, private_key.as_ref(), SignatureOptions::default())
          .map_err(|err| Error::DocumentSignError("Ed25519 signature failed", Some(err)))?;
      }
      MethodType::X25519KeyAgreementKey2019 => {
        // X25519 cannot be used to sign documents.
        return Err(Error::DocumentSignError(
          "X25519KeyAgreementKey2019 cannot sign documents",
          None,
        ));
      }
    }

    Ok(())
  }

  // ===========================================================================
  // Verification
  // ===========================================================================

  /// Verifies the signature of the provided `data` was created using a verification method
  /// in this DID Document.
  ///
  /// # Errors
  ///
  /// Fails if an unsupported verification method is used, document
  /// serialization fails, or the verification operation fails.
  pub fn verify_data<X>(&self, data: &X, options: &VerifierOptions) -> Result<()>
  where
    X: Serialize + TrySignature,
  {
    self.document.verify_data(data, options).map_err(Into::into)
  }

  /// Verifies that the signature on the DID document `signed` was generated by a valid method from
  /// this DID document.
  ///
  /// # Errors
  ///
  /// Fails if:
  /// - The signature proof section is missing in the `signed` document.
  /// - The method is not found in this document.
  /// - An unsupported verification method is used.
  /// - The signature verification operation fails.
  pub fn verify_document(&self, signed: &IotaDocument) -> Result<()> {
    // Ensure signing method is allowed to sign document updates.
    let options = VerifierOptions::default()
      .method_scope(MethodScope::capability_invocation())
      .method_type(Self::UPDATE_METHOD_TYPES.to_vec());
    self.verify_data(signed, &options)
  }

  /// Verifies whether `document` is a valid root DID document according to the IOTA DID method
  /// specification.
  ///
  /// It must be signed using a verification method with a public key whose BLAKE2b-256 hash matches
  /// the DID tag.
  pub fn verify_root_document(document: &IotaDocument) -> Result<()> {
    // The previous message id must be null.
    if !document.metadata.previous_message_id.is_null() {
      return Err(Error::InvalidRootDocument("previousMessageId not null"));
    }

    // Validate the hash of the public key matches the DID tag.
    let signature: &Signature = document
      .try_signature()
      .map_err(|err| Error::InvalidRootDocument(err.into()))?;
<<<<<<< HEAD
    let method: &IotaVerificationMethod = document
      .resolve_method(signature, None)
      .ok_or(Error::InvalidDoc(identity_did::Error::MethodNotFound))?;
    let public: PublicKey = method.key_data().try_decode()?.into();
=======
    let method: &IotaVerificationMethod = document.try_resolve_method(signature)?;
    let public: PublicKey = method.data().try_decode()?.into();
>>>>>>> 4990479a
    if document.id().tag() != IotaDID::encode_key(public.as_ref()) {
      return Err(Error::InvalidRootDocument(
        "DID tag does not match any verification method",
      ));
    }

    // Validate the document is correctly self-signed.
    document.verify_document(document)
  }

  // ===========================================================================
  // Diffs
  // ===========================================================================

  /// Creates a `DiffMessage` representing the changes between `self` and `other`.
  ///
  /// The returned `DiffMessage` will have a digital signature created using the
  /// specified `private_key` and `method_query`.
  ///
  /// NOTE: the method must be a capability invocation method.
  ///
  /// # Errors
  ///
  /// Fails if the diff operation or signature operation fails.
  pub fn diff<'query, 's: 'query, Q>(
    &'query self,
    other: &Self,
    message_id: MessageId,
    private_key: &'query PrivateKey,
    method_query: Q,
  ) -> Result<DiffMessage>
  where
    Q: Into<DIDUrlQuery<'query>>,
  {
    let mut diff: DiffMessage = DiffMessage::new(self, other, message_id)?;

    // Ensure the method is allowed to sign document updates.
    let method_query: DIDUrlQuery<'_> = method_query.into();
    let _ = self.try_resolve_signing_method(method_query.clone())?;

    self.sign_data(&mut diff, private_key, method_query, SignatureOptions::default())?;

    Ok(diff)
  }

  /// Verifies the signature of the `diff` was created using a capability invocation method
  /// in this DID Document.
  ///
  /// # Errors
  ///
  /// Fails if an unsupported verification method is used or the verification operation fails.
  pub fn verify_diff(&self, diff: &DiffMessage) -> Result<()> {
    // Ensure signing method is allowed to sign document updates.
    let options = VerifierOptions::default()
      .method_scope(MethodScope::capability_invocation())
      .method_type(Self::UPDATE_METHOD_TYPES.to_vec());
    self.verify_data(diff, &options).map_err(Into::into)
  }

  /// Verifies a [`DiffMessage`] signature and merges the changes into `self`.
  ///
  /// If merging fails `self` remains unmodified, otherwise `self` represents
  /// the merged document state.
  ///
  /// See [`IotaDocument::verify_diff`].
  ///
  /// # Errors
  ///
  /// Fails if the merge operation or signature operation fails.
  pub fn merge_diff(&mut self, diff: &DiffMessage) -> Result<()> {
    self.verify_diff(diff)?;

    *self = diff.merge(self)?;

    Ok(())
  }

  // ===========================================================================
  // Publishing
  // ===========================================================================

  /// Returns the Tangle index of the integration chain for this DID.
  ///
  /// This is equivalent to the tag segment of the [`IotaDID`].
  ///
  /// E.g.
  /// For an [`IotaDocument`] `doc` with `"did:iota:1234567890abcdefghijklmnopqrstuvxyzABCDEFGHI"`,
  /// `doc.integration_index() == "1234567890abcdefghijklmnopqrstuvxyzABCDEFGHI"`
  pub fn integration_index(&self) -> &str {
    self.id().tag()
  }

  /// Returns the Tangle index of the DID diff chain. This should only be called on messages
  /// from documents published on the integration chain.
  ///
  /// This is the Base58-btc encoded SHA-256 digest of the hex-encoded message id.
  pub fn diff_index(message_id: &MessageId) -> Result<String> {
    if message_id.is_null() {
      return Err(Error::InvalidDocumentMessageId);
    }

    Ok(IotaDID::encode_key(message_id.encode_hex().as_bytes()))
  }

  pub fn extract_signing_keys(&self) -> Vec<Option<&IotaVerificationMethod>> {
    self
      .core_document()
      .capability_invocation()
      .iter()
      .map(|method_ref| match method_ref {
        MethodRef::Embed(method) => Some(method),
        MethodRef::Refer(did_url) => self.core_document().resolve_method(did_url, None),
      })
      .filter(|method| {
        if let Some(method) = method {
          IotaDocument::is_signing_method_type(method.type_())
        } else {
          true
        }
      })
      .collect()
  }
}

impl<'a, 'b, 'c> IotaDocument {}

impl From<(IotaCoreDocument, IotaDocumentMetadata, Option<Signature>)> for IotaDocument {
  fn from((document, metadata, proof): (IotaCoreDocument, IotaDocumentMetadata, Option<Signature>)) -> Self {
    Self {
      document,
      metadata,
      proof,
    }
  }
}

impl From<IotaDocument> for IotaCoreDocument {
  fn from(document: IotaDocument) -> Self {
    document.document
  }
}

impl Display for IotaDocument {
  fn fmt(&self, f: &mut fmt::Formatter<'_>) -> fmt::Result {
    self.fmt_json(f)
  }
}

impl TrySignature for IotaDocument {
  fn signature(&self) -> Option<&Signature> {
    self.proof.as_ref()
  }
}

impl TrySignatureMut for IotaDocument {
  fn signature_mut(&mut self) -> Option<&mut Signature> {
    self.proof.as_mut()
  }
}

impl SetSignature for IotaDocument {
  fn set_signature(&mut self, signature: Signature) {
    self.proof = Some(signature)
  }
}

// Workaround to enable using this with the credential and presentation validators.
impl AsRef<IotaDocument> for IotaDocument {
  fn as_ref(&self) -> &IotaDocument {
    self
  }
}

#[cfg(test)]
mod tests {
  use std::str::FromStr;

  use bee_message::MESSAGE_ID_LENGTH;

  use identity_core::common::Object;
  use identity_core::common::OneOrSet;
  use identity_core::common::Timestamp;
  use identity_core::common::Value;
  use identity_core::convert::FromJson;
  use identity_core::convert::ToJson;
  use identity_core::crypto::KeyType;
  use identity_core::utils::encode_b58;
  use identity_did::did::DID;
  use identity_did::verifiable::VerifiableProperties;
  use identity_did::verification::MethodData;

  use crate::tangle::Network;

  use super::*;

  const DID_ID: &str = "did:iota:HGE4tecHWL2YiZv5qAGtH7gaeQcaz2Z1CR15GWmMjY1M";
  const DID_METHOD_ID: &str = "did:iota:HGE4tecHWL2YiZv5qAGtH7gaeQcaz2Z1CR15GWmMjY1M#sign-0";
  const DID_DEVNET_ID: &str = "did:iota:dev:HGE4tecHWL2YiZv5qAGtH7gaeQcaz2Z1CR15GWmMjY1M";
  const DID_DEVNET_METHOD_ID: &str = "did:iota:dev:HGE4tecHWL2YiZv5qAGtH7gaeQcaz2Z1CR15GWmMjY1M#sign-0";

  fn valid_did() -> IotaDID {
    DID_ID.parse().unwrap()
  }

  fn valid_metadata() -> IotaDocumentMetadata {
    let mut metadata: IotaDocumentMetadata = IotaDocumentMetadata::new();
    metadata.created = Timestamp::parse("2020-01-02T00:00:00Z").unwrap();
    metadata.updated = Timestamp::parse("2020-01-02T00:00:00Z").unwrap();
    metadata
  }

  fn valid_verification_method(controller: &IotaDID, fragment: &str) -> IotaVerificationMethod {
    VerificationMethod::builder(Default::default())
      .id(controller.to_url().join(fragment).unwrap())
      .controller(controller.clone())
      .type_(MethodType::Ed25519VerificationKey2018)
      .data(MethodData::new_multibase(fragment.as_bytes()))
      .build()
      .unwrap()
  }

  fn valid_iota_document(controller: &IotaDID) -> IotaDocument {
    let metadata: IotaDocumentMetadata = valid_metadata();

    let document: IotaCoreDocument = IotaCoreDocument::builder(Object::default())
      .id(controller.clone())
      .controller(controller.clone())
      .verification_method(valid_verification_method(controller, "#key-1"))
      .verification_method(valid_verification_method(controller, "#key-2"))
      .verification_method(valid_verification_method(controller, "#key-3"))
      .authentication(valid_verification_method(controller, "#auth-key"))
      .authentication(controller.to_url().join("#key-3").unwrap())
      .key_agreement(controller.to_url().join("#key-4").unwrap())
      .build()
      .unwrap();

    IotaDocument::from((document, metadata, None))
  }

  fn generate_testkey() -> KeyPair {
    let private_key: Vec<u8> = vec![
      40, 185, 109, 70, 134, 119, 123, 37, 190, 254, 232, 186, 106, 48, 213, 63, 133, 223, 167, 126, 159, 43, 178, 4,
      190, 217, 52, 66, 92, 63, 69, 84,
    ];
    let public_key: Vec<u8> = vec![
      212, 151, 158, 35, 16, 178, 19, 27, 83, 109, 212, 138, 141, 134, 122, 246, 156, 148, 227, 69, 68, 251, 190, 31,
      25, 101, 230, 20, 130, 188, 121, 196,
    ];
    KeyPair::from((
      KeyType::Ed25519,
      PublicKey::from(public_key),
      PrivateKey::from(private_key),
    ))
  }

  fn compare_document(document: &IotaDocument) {
    assert_eq!(document.id().to_string(), DID_ID);
    let default_signing_method: &IotaVerificationMethod = document.default_signing_method().unwrap();

    assert_eq!(default_signing_method.id().to_string(), DID_METHOD_ID);
    assert_eq!(
      document.default_signing_method().unwrap().type_(),
      MethodType::Ed25519VerificationKey2018
    );
    assert_eq!(
      document.default_signing_method().unwrap().data(),
      &MethodData::PublicKeyMultibase("zFJsXMk9UqpJf3ZTKnfEQAhvBrVLKMSx9ZeYwQME6c6tT".to_owned())
    );
  }

  fn compare_document_devnet(document: &IotaDocument) {
    assert_eq!(document.id().to_string(), DID_DEVNET_ID);
    assert_eq!(document.id().network_str(), Network::Devnet.name_str());
    assert_eq!(
      document.default_signing_method().unwrap().id().to_string(),
      DID_DEVNET_METHOD_ID
    );
    assert_eq!(
      document.default_signing_method().unwrap().type_(),
      MethodType::Ed25519VerificationKey2018
    );
    assert_eq!(
      document.default_signing_method().unwrap().data(),
      &MethodData::PublicKeyMultibase("zFJsXMk9UqpJf3ZTKnfEQAhvBrVLKMSx9ZeYwQME6c6tT".to_owned())
    );
  }

  #[test]
  fn test_new() {
    // VALID new()
    let keypair: KeyPair = generate_testkey();
    let document: IotaDocument = IotaDocument::new(&keypair).unwrap();
    compare_document(&document);

    // VALID from_verification_method()
    let method: IotaVerificationMethod = document.default_signing_method().unwrap().clone();
    let document: IotaDocument = IotaDocument::from_verification_method(method).unwrap();
    compare_document(&document);
  }

  #[test]
  fn test_new_with_options_network() {
    let keypair: KeyPair = generate_testkey();
    let document: IotaDocument = IotaDocument::new_with_options(&keypair, Some(Network::Devnet.name()), None).unwrap();
    compare_document_devnet(&document);
  }

  #[test]
  fn test_new_with_options_fragment() {
    let keypair: KeyPair = generate_testkey();
    let document: IotaDocument = IotaDocument::new_with_options(&keypair, None, Some("test-key")).unwrap();
    assert_eq!(
      document.default_signing_method().unwrap().id().fragment().unwrap(),
      "test-key"
    );
  }

  #[test]
  fn test_new_with_options_empty_fragment() {
    let keypair: KeyPair = generate_testkey();
    let result: Result<IotaDocument, Error> = IotaDocument::new_with_options(&keypair, None, Some(""));
    assert!(result.is_err());
  }

  #[test]
  fn test_no_controller() {
    let keypair: KeyPair = generate_testkey();
    let document: IotaDocument = IotaDocument::new(&keypair).unwrap();
    assert_eq!(document.controller(), None);
  }

  #[test]
  fn test_controller_from_core() {
    // One controller.
    {
      let controller: IotaDID = valid_did();
      let mut document: IotaDocument = valid_iota_document(&controller);
      let expected: IotaDID = IotaDID::new(&[0; 32]).unwrap();
      *document.controller_mut() = Some(OneOrSet::new_one(expected.clone()));
      assert_eq!(document.controller().unwrap().as_slice(), &[expected]);
      // Unset.
      *document.controller_mut() = None;
      assert!(document.controller().is_none());
    }

    // Many controllers.
    {
      let controller: IotaDID = valid_did();
      let mut document: IotaDocument = valid_iota_document(&controller);
      let expected_controllers: Vec<IotaDID> = vec![
        controller,
        IotaDID::new(&[0; 32]).unwrap(),
        IotaDID::new(&[1; 32]).unwrap(),
        IotaDID::new(&[2; 32]).unwrap(),
      ];
      *document.controller_mut() = Some(expected_controllers.clone().try_into().unwrap());
      assert_eq!(document.controller().unwrap().as_slice(), &expected_controllers);
      // Unset.
      *document.controller_mut() = None;
      assert!(document.controller().is_none());
    }
  }

  #[test]
  fn test_methods_new() {
    let keypair: KeyPair = generate_testkey();
    let document: IotaDocument = IotaDocument::new(&keypair).unwrap();

    // An IotaDocument created from a keypair has a single verification method, namely an
    // Ed25519 signature.
    let expected = IotaVerificationMethod::builder(Default::default())
      .id(DID_METHOD_ID.parse().unwrap())
      .controller(valid_did())
      .type_(MethodType::Ed25519VerificationKey2018)
      .data(MethodData::PublicKeyMultibase(
        "zFJsXMk9UqpJf3ZTKnfEQAhvBrVLKMSx9ZeYwQME6c6tT".into(),
      ))
      .build()
      .unwrap();

    let mut methods = document.methods();

    assert_eq!(methods.next(), Some(expected).as_ref());
    assert_eq!(methods.next(), None);
  }

  #[test]
  fn test_methods_from_core() {
    let controller: IotaDID = valid_did();
    let document: IotaDocument = valid_iota_document(&controller);
    let expected: Vec<IotaVerificationMethod> = vec![
      valid_verification_method(&controller, "#key-1"),
      valid_verification_method(&controller, "#key-2"),
      valid_verification_method(&controller, "#key-3"),
      valid_verification_method(&controller, "#auth-key"),
    ];

    let mut methods = document.methods();
    assert_eq!(methods.next(), Some(&expected[0]));
    assert_eq!(methods.next(), Some(&expected[1]));
    assert_eq!(methods.next(), Some(&expected[2]));
    assert_eq!(methods.next(), Some(&expected[3]));
    assert_eq!(methods.next(), None);
  }

  #[test]
  fn test_sign_self() {
    let keypair: KeyPair = generate_testkey();
    let mut document: IotaDocument = IotaDocument::new(&keypair).unwrap();
    assert!(document.verify_document(&document).is_err());

    // Sign with the default capability invocation method.
    document
      .sign_self(
        keypair.private(),
        document.default_signing_method().unwrap().id().clone(),
      )
      .unwrap();
    assert!(document.verify_document(&document).is_ok());
  }

  #[test]
  fn test_sign_self_new_method() {
    let keypair: KeyPair = generate_testkey();
    let mut document: IotaDocument = IotaDocument::new(&keypair).unwrap();
    assert!(document.verify_document(&document).is_err());

    // Add a new capability invocation method directly
    let new_keypair: KeyPair = KeyPair::new(KeyType::Ed25519).unwrap();
    let new_method: IotaVerificationMethod = IotaVerificationMethod::new(
      document.id().clone(),
      new_keypair.type_(),
      new_keypair.public(),
      "new_signer",
    )
    .unwrap();
    document
      .insert_method(new_method, MethodScope::capability_invocation())
      .unwrap();

    // INVALID - try sign using the wrong private key
    document.sign_self(keypair.private(), "#new_signer").unwrap();
    assert!(document.verify_document(&document).is_err());

    // VALID - Sign with the new capability invocation method private key
    document.sign_self(new_keypair.private(), "#new_signer").unwrap();
    assert!(document.verify_document(&document).is_ok());
  }

  #[test]
  fn test_sign_self_embedded_controller_method_with_same_fragment() {
    let keypair: KeyPair = generate_testkey();
    let mut document: IotaDocument = IotaDocument::new(&keypair).unwrap();
    assert!(document.verify_document(&document).is_err());

    // Add a new signing method from a controller DID Document with the SAME FRAGMENT
    // as the default signing method.
    let controller_keypair: KeyPair = KeyPair::new(KeyType::Ed25519).unwrap();
    let controller_did: IotaDID = IotaDID::new(controller_keypair.public().as_ref()).unwrap();
    let controller_method: IotaVerificationMethod = IotaVerificationMethod::new(
      controller_did,
      controller_keypair.type_(),
      controller_keypair.public(),
      IotaDocument::DEFAULT_METHOD_FRAGMENT,
    )
    .unwrap();
    document
      .insert_method(controller_method.clone(), MethodScope::capability_invocation())
      .unwrap();

    // VALID - resolving the fragment alone should return the first matching method in the list.
    let default_signing_method: &IotaVerificationMethod = document.default_signing_method().unwrap();
    assert_eq!(
      document
        .resolve_method(IotaDocument::DEFAULT_METHOD_FRAGMENT, None)
        .unwrap(),
      default_signing_method
    );
    // VALID - resolving the entire id should return the exact method.
    assert_eq!(
      document.resolve_method(default_signing_method.id(), None).unwrap(),
      default_signing_method
    );
    assert_eq!(
      document.resolve_method(controller_method.id(), None).unwrap(),
      &controller_method
    );

    // INVALID - sign with the controller's private key referencing only the fragment.
    // Fails since both sign_self and verify_document resolve the wrong method.
    document
      .sign_self(controller_keypair.private(), IotaDocument::DEFAULT_METHOD_FRAGMENT)
      .unwrap();
    assert!(document.verify_document(&document).is_err());

    // VALID - sign with the controller's private key referencing the full DID-Url of the method.
    document
      .sign_self(controller_keypair.private(), controller_method.id())
      .unwrap();
    assert!(document.verify_document(&document).is_ok());
  }

  #[test]
  fn test_sign_self_fails() {
    fn generate_document() -> (IotaDocument, KeyPair) {
      let keypair: KeyPair = generate_testkey();
      let document: IotaDocument = IotaDocument::new(&keypair).unwrap();
      (document, keypair)
    }

    // INVALID - try sign referencing a non-existent verification method.
    {
      let (mut document, keypair) = generate_document();
      assert!(document.verify_document(&document).is_err());
      assert!(document.sign_self(keypair.private(), "#doesnotexist").is_err());
      assert!(document.verify_document(&document).is_err());
    }

    // INVALID - try sign using a random private key.
    {
      let (mut document, _) = generate_document();
      let random_keypair: KeyPair = KeyPair::new(KeyType::Ed25519).unwrap();
      document
        .sign_self(
          random_keypair.private(),
          document.default_signing_method().unwrap().id().clone(),
        )
        .unwrap();
      assert!(document.verify_document(&document).is_err());
    }

    // INVALID - try sign using any verification relationship other than capability invocation.
    for method_scope in [
      MethodScope::VerificationMethod,
      MethodScope::assertion_method(),
      MethodScope::capability_delegation(),
      MethodScope::authentication(),
      MethodScope::key_agreement(),
    ] {
      let (mut document, _) = generate_document();
      // Add a new method unable to sign the document.
      let keypair_new: KeyPair = KeyPair::new(KeyType::Ed25519).unwrap();
      let method_new: IotaVerificationMethod = IotaVerificationMethod::new(
        document.id().clone(),
        keypair_new.type_(),
        keypair_new.public(),
        "new_signer",
      )
      .unwrap();
      document.insert_method(method_new, method_scope).unwrap();
      // Try sign the document using the new key.
      assert!(document.sign_self(keypair_new.private(), "#new_signer").is_err());
      assert!(document.verify_document(&document).is_err());
      assert!(IotaDocument::verify_root_document(&document).is_err());
    }

    // INVALID - try sign using a X25519 key.
    {
      let (mut document, _) = generate_document();
      let x25519: KeyPair = KeyPair::new(KeyType::X25519).unwrap();
      let x25519_method =
        IotaVerificationMethod::new(document.id().clone(), x25519.type_(), x25519.public(), "kex-0").unwrap();
      document
        .insert_method(x25519_method, MethodScope::capability_invocation())
        .unwrap();
      assert!(document.sign_self(x25519.private(), "kex-0").is_err());
      assert!(document.verify_document(&document).is_err());
    }
  }

  #[test]
  fn test_diff_signing_methods() {
    // Ensure only capability invocation methods are allowed to sign a diff.
    for scope in [
      MethodScope::assertion_method(),
      MethodScope::authentication(),
      MethodScope::capability_delegation(),
      MethodScope::capability_invocation(),
      MethodScope::key_agreement(),
      MethodScope::VerificationMethod,
    ] {
      let key1: KeyPair = generate_testkey();
      let mut doc1: IotaDocument = IotaDocument::new(&key1).unwrap();
      // Add a new verification relationship.
      let key2: KeyPair = KeyPair::new(KeyType::Ed25519).unwrap();
      let method_fragment = format!("{}-1", scope.as_str().to_ascii_lowercase());
      let method_new: IotaVerificationMethod =
        IotaVerificationMethod::new(doc1.id().clone(), key2.type_(), key2.public(), method_fragment.as_str()).unwrap();
      assert!(doc1.insert_method(method_new, scope).is_ok());
      assert!(doc1
        .core_document()
        .resolve_method(method_fragment.as_str(), Some(scope))
        .is_some());

      // Add a service to an updated document.
      let mut doc2: IotaDocument = doc1.clone();
      let service: IotaService = Service::from_json(
        r#"{
        "id":"did:iota:HGE4tecHWL2YiZv5qAGtH7gaeQcaz2Z1CR15GWmMjY1N#linked-domain",
        "type": "LinkedDomains",
        "serviceEndpoint": "https://bar.example.com"
      }"#,
      )
      .unwrap();
      doc2.insert_service(service);

      // Try generate and sign a diff using the specified method.
      let diff_result = doc1.diff(
        &doc2,
        MessageId::new([3_u8; 32]),
        key2.private(),
        method_fragment.as_str(),
      );
      if scope == MethodScope::capability_invocation() {
        let diff = diff_result.unwrap();
        assert!(doc1.verify_data(&diff, &VerifierOptions::default()).is_ok());
        assert!(doc1.verify_diff(&diff).is_ok());
      } else {
        assert!(diff_result.is_err());
      }
    }
  }

  #[test]
  fn test_diff_properties() {
    // Ensure custom fields added to properties are retained by diffs.
    let key1: KeyPair = generate_testkey();
    let doc1: IotaDocument = IotaDocument::new(&key1).unwrap();
    let message_id: MessageId = MessageId::new([3_u8; 32]);

    // Add a new property on the document.
    let doc2 = {
      let mut doc2: IotaDocument = doc1.clone();
      doc2.properties_mut().insert("foo".into(), 123.into());
      let diff2: DiffMessage = doc1
        .diff(
          &doc2,
          message_id,
          key1.private(),
          doc1.default_signing_method().unwrap().id(),
        )
        .unwrap();
      assert!(doc1.verify_diff(&diff2).is_ok());
      assert_eq!(
        diff2.merge(&doc1).unwrap().properties().get("foo").unwrap(),
        &Value::from(123)
      );
      doc2
    };

    // Mutate a property on the document.
    let doc3 = {
      let mut doc3: IotaDocument = doc2.clone();
      *doc3.properties_mut().get_mut("foo").unwrap() = 456.into();
      let diff3: DiffMessage = doc2
        .diff(
          &doc3,
          message_id,
          key1.private(),
          doc2.default_signing_method().unwrap().id(),
        )
        .unwrap();
      assert!(doc2.verify_diff(&diff3).is_ok());
      assert_eq!(
        diff3.merge(&doc2).unwrap().properties().get("foo").unwrap(),
        &Value::from(456)
      );
      doc3
    };

    // Remove a property on the document.
    {
      let mut doc4: IotaDocument = doc3.clone();
      assert_eq!(doc4.properties_mut().remove("foo").unwrap(), Value::from(456));
      let diff4: DiffMessage = doc3
        .diff(
          &doc4,
          message_id,
          key1.private(),
          doc3.default_signing_method().unwrap().id(),
        )
        .unwrap();
      assert!(doc3.verify_diff(&diff4).is_ok());
      assert!(diff4.merge(&doc3).unwrap().properties().get("foo").is_none());
    }

    // Add a new property on the metadata.
    let doc5 = {
      let mut doc5: IotaDocument = doc1.clone();
      doc5.metadata.properties.insert("bar".into(), 789.into());
      let diff5: DiffMessage = doc1
        .diff(
          &doc5,
          message_id,
          key1.private(),
          doc1.default_signing_method().unwrap().id(),
        )
        .unwrap();
      assert!(doc1.verify_diff(&diff5).is_ok());
      assert_eq!(
        diff5.merge(&doc1).unwrap().metadata.properties.get("bar").unwrap(),
        &Value::from(789)
      );
      doc5
    };

    // Mutate a property on the metadata.
    let doc6 = {
      let mut doc6: IotaDocument = doc5.clone();
      *doc6.metadata.properties.get_mut("bar").unwrap() = "abc".into();
      let diff6: DiffMessage = doc5
        .diff(
          &doc6,
          message_id,
          key1.private(),
          doc5.default_signing_method().unwrap().id(),
        )
        .unwrap();
      assert!(doc5.verify_diff(&diff6).is_ok());
      assert_eq!(
        diff6.merge(&doc5).unwrap().metadata.properties.get("bar").unwrap(),
        &Value::from("abc")
      );
      doc6
    };

    // Remove a property on the metadata.
    {
      let mut doc7: IotaDocument = doc6.clone();
      assert_eq!(doc7.metadata.properties.remove("bar").unwrap(), Value::from("abc"));
      let diff7: DiffMessage = doc6
        .diff(
          &doc7,
          message_id,
          key1.private(),
          doc6.default_signing_method().unwrap().id(),
        )
        .unwrap();
      assert!(doc6.verify_diff(&diff7).is_ok());
      assert!(diff7.merge(&doc6).unwrap().metadata.properties.get("bar").is_none());
    }
  }

  #[test]
  fn test_verify_data_with_scope() {
    fn generate_data() -> VerifiableProperties {
      use identity_core::json;
      let mut properties: VerifiableProperties = VerifiableProperties::default();
      properties.properties.insert("int_key".to_owned(), json!(1));
      properties.properties.insert("str".to_owned(), json!("some value"));
      properties
        .properties
        .insert("object".to_owned(), json!({ "inner": 42 }));
      properties
    }

    let key: KeyPair = generate_testkey();
    let mut document: IotaDocument = IotaDocument::new(&key).unwrap();

    // Try sign using each type of verification relationship.
    for scope in [
      MethodScope::assertion_method(),
      MethodScope::authentication(),
      MethodScope::capability_delegation(),
      MethodScope::capability_invocation(),
      MethodScope::key_agreement(),
      MethodScope::VerificationMethod,
    ] {
      // Add a new method.
      let key_new: KeyPair = KeyPair::new(KeyType::Ed25519).unwrap();
      let method_fragment = format!("{}-1", scope.as_str().to_ascii_lowercase());
      let method_new: IotaVerificationMethod = IotaVerificationMethod::new(
        document.id().clone(),
        key_new.type_(),
        key_new.public(),
        method_fragment.as_str(),
      )
      .unwrap();
      document.insert_method(method_new, scope).unwrap();

      // Sign and verify data.
      let mut data = generate_data();
      document
        .sign_data(
          &mut data,
          key_new.private(),
          method_fragment.as_str(),
          SignatureOptions::default(),
        )
        .unwrap();
      // Signature should still be valid for every scope.
      assert!(document.verify_data(&data, &VerifierOptions::default()).is_ok());

      // Ensure only the correct scope is valid.
      for scope_check in [
        MethodScope::assertion_method(),
        MethodScope::authentication(),
        MethodScope::capability_delegation(),
        MethodScope::capability_invocation(),
        MethodScope::key_agreement(),
        MethodScope::VerificationMethod,
      ] {
        let result = document.verify_data(&data, &VerifierOptions::new().method_scope(scope_check));
        // Any other scope should fail validation.
        if scope_check == scope {
          assert!(result.is_ok());
        } else {
          assert!(result.is_err());
        }
      }
    }
  }

  #[test]
  fn test_root_document() {
    let keypair: KeyPair = generate_testkey();
    let mut document: IotaDocument = IotaDocument::new(&keypair).unwrap();
    assert!(IotaDocument::verify_root_document(&document).is_err());

    // VALID - root document signed using the default method.
    document
      .sign_self(
        keypair.private(),
        document.default_signing_method().unwrap().id().clone(),
      )
      .unwrap();
    assert!(document.verify_document(&document).is_ok());
    assert!(IotaDocument::verify_root_document(&document).is_ok());
  }

  #[test]
  fn test_root_document_invalid() {
    fn generate_root_document() -> (IotaDocument, KeyPair) {
      let keypair: KeyPair = generate_testkey();
      (IotaDocument::new(&keypair).unwrap(), keypair)
    }

    // INVALID - root document not signed.
    {
      let (document, _) = generate_root_document();
      assert!(IotaDocument::verify_root_document(&document).is_err());
    }

    // INVALID - root document previousMessageId not null.
    {
      let (mut document, keypair) = generate_root_document();
      document.metadata.previous_message_id = MessageId::new([3u8; MESSAGE_ID_LENGTH]);
      document
        .sign_self(
          keypair.private(),
          document.default_signing_method().unwrap().id().clone(),
        )
        .unwrap();
      assert!(document.verify_document(&document).is_ok());
      assert!(IotaDocument::verify_root_document(&document).is_err());
    }

    // INVALID - root document signed with a key not matching the DID tag.
    {
      let (document, keypair) = generate_root_document();
      // Replace the base58 encoded public key with that of a different key.
      let new_keypair: KeyPair = KeyPair::new(KeyType::Ed25519).unwrap();
      let b58_old = encode_b58(keypair.public());
      let b58_new = encode_b58(new_keypair.public());
      let doc_json_modified = document.to_string().replace(&b58_old, &b58_new);
      // Sign the document using the new key.
      let mut new_document: IotaDocument = IotaDocument::from_json(&doc_json_modified).unwrap();
      new_document
        .sign_self(
          new_keypair.private(),
          new_document.default_signing_method().unwrap().id().clone(),
        )
        .unwrap();
      assert!(new_document.verify_document(&new_document).is_ok());
      assert!(IotaDocument::verify_root_document(&new_document).is_err());
    }

    // INVALID - root document signed using a different method that does not match the DID tag.
    {
      let (mut document, _) = generate_root_document();
      // Add a new method able to sign the document.
      let keypair_new: KeyPair = KeyPair::new(KeyType::Ed25519).unwrap();
      let method_new: IotaVerificationMethod = IotaVerificationMethod::new(
        document.id().clone(),
        keypair_new.type_(),
        keypair_new.public(),
        "new_signer",
      )
      .unwrap();
      document
        .insert_method(method_new, MethodScope::capability_invocation())
        .unwrap();
      // Sign the document using the new key.
      document.sign_self(keypair_new.private(), "#new_signer").unwrap();
      assert!(document.verify_document(&document).is_ok());
      assert!(IotaDocument::verify_root_document(&document).is_err());
    }
  }

  #[test]
  fn test_json() {
    let keypair: KeyPair = generate_testkey();
    let mut document: IotaDocument = IotaDocument::new(&keypair).unwrap();

    let json_doc: String = document.to_string();
    let document2: IotaDocument = IotaDocument::from_json(&json_doc).unwrap();
    assert_eq!(document, document2);

    assert!(document
      .sign_self(
        keypair.private(),
        document.default_signing_method().unwrap().id().clone(),
      )
      .is_ok());

    let json_doc: String = document.to_string();
    let document2: IotaDocument = IotaDocument::from_json(&json_doc).unwrap();
    assert_eq!(document, document2);
  }

  #[test]
  fn test_json_fieldnames() {
    let keypair: KeyPair = generate_testkey();
    let document: IotaDocument = IotaDocument::new(&keypair).unwrap();
    let serialization: String = document.to_json().unwrap();
    assert_eq!(
      serialization,
      format!("{{\"doc\":{},\"meta\":{}}}", document.document, document.metadata)
    );
  }

  #[test]
  fn test_default_signing_method() {
    let keypair: KeyPair = generate_testkey();
    let mut document: IotaDocument = IotaDocument::new(&keypair).unwrap();

    let signing_method: IotaVerificationMethod = document.default_signing_method().unwrap().clone();

    // Ensure signing method has an appropriate type.
    assert!(IotaDocument::is_signing_method_type(signing_method.type_()));

    // Ensure signing method has a capability invocation relationship.
    let capability_invocation: &IotaVerificationMethod = document
      .core_document()
      .resolve_method(signing_method.id(), Some(MethodScope::capability_invocation()))
      .unwrap();
    assert_eq!(&signing_method, capability_invocation);

    // Ensure try_resolve_signing_method resolves it.
    assert_eq!(
      &signing_method,
      document.try_resolve_signing_method(signing_method.id()).unwrap()
    );

    // Adding a new capability invocation method still returns the original method.
    let new_keypair: KeyPair = KeyPair::new(KeyType::Ed25519).unwrap();
    let new_method: IotaVerificationMethod = IotaVerificationMethod::new(
      document.id().clone(),
      new_keypair.type_(),
      new_keypair.public(),
      "new_signer",
    )
    .unwrap();
    let new_method_id: IotaDIDUrl = new_method.id().clone();
    document
      .insert_method(new_method, MethodScope::capability_invocation())
      .unwrap();
    assert_eq!(document.default_signing_method().unwrap().id(), signing_method.id());

    // Removing the original signing method returns the next one.
    document
      .remove_method(
        &document
          .id()
          .to_url()
          .join(format!("#{}", IotaDocument::DEFAULT_METHOD_FRAGMENT))
          .unwrap(),
      )
      .unwrap();
    assert_eq!(document.default_signing_method().unwrap().id(), &new_method_id);

    // Removing the last signing method causes an error.
    document.remove_method(&new_method_id).unwrap();
    assert!(matches!(
      document.default_signing_method(),
      Err(Error::MissingSigningKey)
    ));
  }

  #[test]
  fn test_document_services() {
    let keypair: KeyPair = generate_testkey();
    let mut document: IotaDocument = IotaDocument::new(&keypair).unwrap();
    let service: IotaService = Service::from_json(
      r#"{
      "id":"did:iota:HGE4tecHWL2YiZv5qAGtH7gaeQcaz2Z1CR15GWmMjY1N#linked-domain",
      "type": "LinkedDomains",
      "serviceEndpoint": "https://bar.example.com"
    }"#,
    )
    .unwrap();
    document.insert_service(service);

    assert_eq!(1, document.service().len());

    document
      .remove_service(
        &IotaDIDUrl::parse("did:iota:HGE4tecHWL2YiZv5qAGtH7gaeQcaz2Z1CR15GWmMjY1N#linked-domain").unwrap(),
      )
      .ok();
    assert_eq!(0, document.service().len());
  }

  #[test]
  fn test_relative_method_uri() {
    let keypair: KeyPair = generate_testkey();
    let mut document: IotaDocument = IotaDocument::new(&keypair).unwrap();

    assert!(document.signature().is_none());
    assert!(document
      .sign_self(
        keypair.private(),
        document.default_signing_method().unwrap().id().clone(),
      )
      .is_ok());

    assert_eq!(document.signature().unwrap().verification_method(), "#sign-0");
  }

  #[test]
  fn test_integration_index() {
    let keypair: KeyPair = generate_testkey();
    let document: IotaDocument = IotaDocument::new(&keypair).unwrap();

    // The integration chain index should just be the tag of the DID
    let tag = document.id().tag();
    assert_eq!(document.integration_index(), tag);
  }

  #[test]
  fn test_diff_index() {
    let message_id = MessageId::from_str("c38d6c541f98f780ddca6ad648ff0e073cd86c4dee248149c2de789d84d42132").unwrap();
    let diff_index = IotaDocument::diff_index(&message_id).expect("failed to generate diff_index");
    assert_eq!(diff_index, "2g45GsCAmkvQfcrHGUgqwQJLbYY3Gic8f23wf71sGGGP");
  }

  #[test]
  fn test_new_document_verification_relationships() {
    let keypair: KeyPair = generate_testkey();
    let document: IotaDocument = IotaDocument::new(&keypair).unwrap();
    let verification_method: &IotaVerificationMethod = document.resolve_method("#sign-0", None).unwrap();
    let expected_did_url: IotaDIDUrl = document.id().to_url().join("#sign-0").unwrap();

    // Ensure capability invocation relationship.
    let capability_invocation_method_id: &IotaDIDUrl =
      document.core_document().capability_invocation().first().unwrap().id();
    assert_eq!(verification_method.id(), &expected_did_url);
    assert_eq!(capability_invocation_method_id, &expected_did_url);

    // Ensure fragment of the capability invocation method reference is `authentication`
    match document
      .core_document()
      .capability_invocation()
      .first()
      .unwrap()
      .clone()
    {
      MethodRef::Refer(_) => panic!("capability invocation method should be embedded"),
      MethodRef::Embed(method) => assert_eq!(method.id(), capability_invocation_method_id),
    }

    // `methods` returns all embedded verification methods, so only one is expected.
    assert_eq!(document.methods().count(), 1);
  }

  #[test]
  fn test_document_equality() {
    let keypair1: KeyPair = KeyPair::new(KeyType::Ed25519).unwrap();
    let original_doc: IotaDocument = IotaDocument::new_with_options(&keypair1, None, Some("test-0")).unwrap();

    let mut doc1 = original_doc.clone();

    // Update the key material of the existing verification method test-0.
    let keypair2: KeyPair = KeyPair::new(KeyType::Ed25519).unwrap();
    let method2: IotaVerificationMethod =
      IotaVerificationMethod::new(doc1.id().to_owned(), keypair2.type_(), keypair2.public(), "test-0").unwrap();

    doc1
      .remove_method(&doc1.id().to_url().join("#test-0").unwrap())
      .unwrap();
    doc1
      .insert_method(method2, MethodScope::capability_invocation())
      .unwrap();

    // Even though the method fragment is the same, the key material has been updated
    // so the two documents are expected to not be equal.
    assert_ne!(original_doc, doc1);

    let mut doc2 = doc1.clone();
    let keypair3: KeyPair = KeyPair::new(KeyType::Ed25519).unwrap();
    let method3: IotaVerificationMethod =
      IotaVerificationMethod::new(doc1.id().to_owned(), keypair3.type_(), keypair3.public(), "test-0").unwrap();

    let insertion_result = doc2.insert_method(method3, MethodScope::capability_invocation());

    // Nothing was inserted, because a method with the same fragment already existed.
    assert!(insertion_result.is_err());
    assert_eq!(doc1, doc2);
  }
}<|MERGE_RESOLUTION|>--- conflicted
+++ resolved
@@ -476,15 +476,9 @@
     let signature: &Signature = document
       .try_signature()
       .map_err(|err| Error::InvalidRootDocument(err.into()))?;
-<<<<<<< HEAD
     let method: &IotaVerificationMethod = document
-      .resolve_method(signature, None)
+    let public: PublicKey = method.data().try_decode()?.into();
       .ok_or(Error::InvalidDoc(identity_did::Error::MethodNotFound))?;
-    let public: PublicKey = method.key_data().try_decode()?.into();
-=======
-    let method: &IotaVerificationMethod = document.try_resolve_method(signature)?;
-    let public: PublicKey = method.data().try_decode()?.into();
->>>>>>> 4990479a
     if document.id().tag() != IotaDID::encode_key(public.as_ref()) {
       return Err(Error::InvalidRootDocument(
         "DID tag does not match any verification method",

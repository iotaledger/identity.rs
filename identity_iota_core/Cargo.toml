[package]
name = "identity_iota_core"
version = "1.2.0"
authors.workspace = true
edition.workspace = true
homepage.workspace = true
keywords = ["iota", "tangle", "utxo", "shimmer", "identity"]
license.workspace = true
readme = "./README.md"
repository.workspace = true
rust-version.workspace = true
description = "An IOTA Ledger integration for the IOTA DID Method."

[dependencies]
anyhow = { version = "1.0.57" }
async-trait = { version = "0.1.56", default-features = false, optional = true }
futures = { version = "0.3", default-features = false }
identity_core = { version = "=1.2.0", path = "../identity_core", default-features = false }
identity_credential = { version = "=1.2.0", path = "../identity_credential", default-features = false, features = ["validator"] }
identity_did = { version = "=1.2.0", path = "../identity_did", default-features = false }
identity_document = { version = "=1.2.0", path = "../identity_document", default-features = false }
identity_sui_name_tbd = { path = "../identity_sui_name_tbd", optional = true }
identity_verification = { version = "=1.2.0", path = "../identity_verification", default-features = false }
iota-sdk = { version = "1.0.2", default-features = false, features = ["serde", "std"], optional = true }
num-derive = { version = "0.4", default-features = false }
num-traits = { version = "0.2", default-features = false, features = ["std"] }
once_cell = { version = "1.18", default-features = false, features = ["std"] }
prefix-hex = { version = "0.7", default-features = false }
ref-cast = { version = "1.0.14", default-features = false }
serde.workspace = true
serde_json.workspace = true
<<<<<<< HEAD
=======
sui-sdk = { git = "https://github.com/iotaledger/kinesis.git", package = "iota-sdk" }
>>>>>>> 47d947ae
strum.workspace = true
thiserror.workspace = true
# can be updated to renamed kinesis/iota project after migrating code to it
# locally checked out project at commit 7899dc9ce682c3d0a97f249ce7eaa27b9473b920
sui-sdk = { path = "../../kinesis/crates/sui-sdk", optional = true }
# update reference to updated version as soon as available
secret-storage = { path = "../../secret-storage", optional = true }


[dev-dependencies]
iota-crypto = { version = "0.23", default-features = false, features = ["bip39", "bip39-en"] }
proptest = { version = "1.0.0", default-features = false, features = ["std"] }
tokio = { version = "1.29.0", default-features = false, features = ["rt-multi-thread", "macros"] }

[package.metadata.docs.rs]
# To build locally:
# RUSTDOCFLAGS="--cfg docsrs" cargo +nightly doc --all-features --no-deps --workspace --open
all-features = true
rustdoc-args = ["--cfg", "docsrs"]

[features]
default = ["client", "iota-client", "revocation-bitmap", "send-sync-client-ext"]
# Exposes the IotaIdentityClient and IotaIdentityClientExt traits.
client = ["dep:async-trait", "iota-sdk"]
# Enables the implementation of the extension traits on the iota-sdk's Client.
iota-client = ["client", "iota-sdk/client", "iota-sdk/tls"]
# Enables the implementation of the extension traits on the kinesis client
kinesis-client = ["client", "dep:identity_sui_name_tbd", "sui-sdk", "secret-storage"]
# Enables revocation with `RevocationBitmap2022`.
revocation-bitmap = ["identity_credential/revocation-bitmap"]
# Adds Send bounds on the futures produces by the client extension traits.
send-sync-client-ext = ["secret-storage/send-sync-signer"]
# Disables the blanket implementation of `IotaIdentityClientExt`.
test = ["client"]

[lints]
workspace = true<|MERGE_RESOLUTION|>--- conflicted
+++ resolved
@@ -19,9 +19,9 @@
 identity_credential = { version = "=1.2.0", path = "../identity_credential", default-features = false, features = ["validator"] }
 identity_did = { version = "=1.2.0", path = "../identity_did", default-features = false }
 identity_document = { version = "=1.2.0", path = "../identity_document", default-features = false }
-identity_sui_name_tbd = { path = "../identity_sui_name_tbd", optional = true }
 identity_verification = { version = "=1.2.0", path = "../identity_verification", default-features = false }
-iota-sdk = { version = "1.0.2", default-features = false, features = ["serde", "std"], optional = true }
+# iota-sdk = { git = "https://github.com/iotaledger/iota.git", package = "iota-sdk" }
+iota-sdk = { package = "iota-sdk", version = "1.0.2", default-features = false, features = ["serde", "std"], optional = true }
 num-derive = { version = "0.4", default-features = false }
 num-traits = { version = "0.2", default-features = false, features = ["std"] }
 once_cell = { version = "1.18", default-features = false, features = ["std"] }
@@ -29,18 +29,8 @@
 ref-cast = { version = "1.0.14", default-features = false }
 serde.workspace = true
 serde_json.workspace = true
-<<<<<<< HEAD
-=======
-sui-sdk = { git = "https://github.com/iotaledger/kinesis.git", package = "iota-sdk" }
->>>>>>> 47d947ae
 strum.workspace = true
 thiserror.workspace = true
-# can be updated to renamed kinesis/iota project after migrating code to it
-# locally checked out project at commit 7899dc9ce682c3d0a97f249ce7eaa27b9473b920
-sui-sdk = { path = "../../kinesis/crates/sui-sdk", optional = true }
-# update reference to updated version as soon as available
-secret-storage = { path = "../../secret-storage", optional = true }
-
 
 [dev-dependencies]
 iota-crypto = { version = "0.23", default-features = false, features = ["bip39", "bip39-en"] }
@@ -59,12 +49,10 @@
 client = ["dep:async-trait", "iota-sdk"]
 # Enables the implementation of the extension traits on the iota-sdk's Client.
 iota-client = ["client", "iota-sdk/client", "iota-sdk/tls"]
-# Enables the implementation of the extension traits on the kinesis client
-kinesis-client = ["client", "dep:identity_sui_name_tbd", "sui-sdk", "secret-storage"]
 # Enables revocation with `RevocationBitmap2022`.
 revocation-bitmap = ["identity_credential/revocation-bitmap"]
 # Adds Send bounds on the futures produces by the client extension traits.
-send-sync-client-ext = ["secret-storage/send-sync-signer"]
+send-sync-client-ext = []
 # Disables the blanket implementation of `IotaIdentityClientExt`.
 test = ["client"]
 

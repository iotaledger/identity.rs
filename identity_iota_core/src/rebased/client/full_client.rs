--- conflicted
+++ resolved
@@ -4,12 +4,8 @@
 use std::ops::Deref;
 
 use crate::iota_interaction_adapter::IotaClientAdapter;
-<<<<<<< HEAD
-
 use crate::rebased::iota::move_calls;
-=======
 use crate::rebased::iota::package::identity_package_id;
->>>>>>> 7c2b63e1
 use crate::rebased::migration::CreateIdentity;
 use crate::IotaDID;
 use crate::IotaDocument;
@@ -301,13 +297,9 @@
     let did_doc = StateMetadataDocument::from(self.did_document.clone())
       .pack(StateMetadataEncoding::Json)
       .map_err(|e| Error::TransactionBuildingFailed(e.to_string()))?;
+
     let programmable_tx_bcs =
-<<<<<<< HEAD
-      move_calls::identity::new_with_controllers(Some(&did_doc), [(self.controller, 1, false)], 1, self.package)
-        .await?;
-=======
-      IdentityMoveCallsAdapter::new_with_controllers(Some(&did_doc), [(self.controller, 1, false)], 1, package).await?;
->>>>>>> 7c2b63e1
+      move_calls::identity::new_with_controllers(Some(&did_doc), [(self.controller, 1, false)], 1, package).await?;
     Ok(bcs::from_bytes(&programmable_tx_bcs)?)
   }
 }

--- conflicted
+++ resolved
@@ -3,35 +3,20 @@
 
 use std::marker::PhantomData;
 
+use crate::rebased::iota::package::identity_package_id;
 use async_trait::async_trait;
-<<<<<<< HEAD
 use iota_interaction::rpc_types::IotaTransactionBlockEffects;
 use iota_interaction::types::base_types::IotaAddress;
 use iota_interaction::types::base_types::ObjectID;
 use iota_interaction::types::TypeTag;
 use iota_interaction::MoveType;
+use iota_interaction::OptionalSync;
 use product_core::core_client::CoreClientReadOnly;
 use product_core::transaction::transaction_builder::TransactionBuilder;
 use serde::Deserialize;
 use serde::Serialize;
 
-use crate::rebased::client::IdentityClientReadOnly;
 use crate::rebased::iota::move_calls;
-=======
-use identity_iota_interaction::rpc_types::IotaTransactionBlockEffects;
-use identity_iota_interaction::types::base_types::IotaAddress;
-use identity_iota_interaction::types::base_types::ObjectID;
-use identity_iota_interaction::types::TypeTag;
-use identity_iota_interaction::IdentityMoveCalls;
-use identity_iota_interaction::MoveType;
-use identity_iota_interaction::OptionalSync;
-use serde::Deserialize;
-use serde::Serialize;
-
-use crate::iota_interaction_adapter::IdentityMoveCallsAdapter;
-use crate::rebased::client::CoreClientReadOnly;
-use crate::rebased::iota::package::identity_package_id;
->>>>>>> 7c2b63e1
 use crate::rebased::migration::ControllerToken;
 use crate::rebased::migration::OnChainIdentity;
 use crate::rebased::Error;
@@ -150,17 +135,7 @@
         package,
       )
     } else {
-<<<<<<< HEAD
-      move_calls::identity::propose_send(
-        identity_ref,
-        controller_cap_ref,
-        action.0,
-        expiration,
-        client.package_id(),
-      )
-=======
-      IdentityMoveCallsAdapter::propose_send(identity_ref, controller_cap_ref, action.0, expiration, package)
->>>>>>> 7c2b63e1
+      move_calls::identity::propose_send(identity_ref, controller_cap_ref, action.0, expiration, package)
     }
     .map_err(|e| Error::TransactionBuildingFailed(e.to_string()))?;
     Ok(TransactionBuilder::new(CreateProposal {
@@ -206,22 +181,11 @@
       }
       object_and_type_list
     };
-
-<<<<<<< HEAD
-    let tx = move_calls::identity::execute_send(
-      identity_ref,
-      controller_cap_ref,
-      proposal_id,
-      object_type_list,
-      client.package_id(),
-    )
-    .map_err(|e| Error::TransactionBuildingFailed(e.to_string()))?;
-=======
     let package = identity_package_id(client).await?;
+
     let tx =
-      IdentityMoveCallsAdapter::execute_send(identity_ref, controller_cap_ref, proposal_id, object_type_list, package)
+      move_calls::identity::execute_send(identity_ref, controller_cap_ref, proposal_id, object_type_list, package)
         .map_err(|e| Error::TransactionBuildingFailed(e.to_string()))?;
->>>>>>> 7c2b63e1
 
     Ok(TransactionBuilder::new(ExecuteProposal {
       identity,

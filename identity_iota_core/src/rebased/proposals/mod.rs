--- conflicted
+++ resolved
@@ -60,14 +60,10 @@
 use identity_iota_interaction::MoveType;
 
 /// Interface that allows the creation and execution of an [`OnChainIdentity`]'s [`Proposal`]s.
-<<<<<<< HEAD
+#[async_trait]
 #[cfg_attr(target_arch = "wasm32", async_trait(?Send))]
 #[cfg_attr(not(target_arch = "wasm32"), async_trait)]
-pub trait ProposalT {
-=======
-#[async_trait]
 pub trait ProposalT: Sized {
->>>>>>> 76d04e2c
   /// The [`Proposal`] action's type.
   type Action;
   /// The output of the [`Proposal`]

--- conflicted
+++ resolved
@@ -8,11 +8,8 @@
 pub(crate) mod proposal;
 mod send_asset;
 mod update;
-<<<<<<< HEAD
 mod controller_execution;
-=======
 mod upgrade;
->>>>>>> a970f259
 
 pub(crate) use borrow_asset::*;
 pub(crate) use config::*;
@@ -20,8 +17,5 @@
 pub(crate) use deactivate::*;
 pub(crate) use send_asset::*;
 pub(crate) use update::*;
-<<<<<<< HEAD
 pub(crate) use controller_execution::*;
-=======
-pub(crate) use upgrade::*;
->>>>>>> a970f259
+pub(crate) use upgrade::*;
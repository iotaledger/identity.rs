// Copyright 2020-2024 IOTA Stiftung
// SPDX-License-Identifier: Apache-2.0

use std::collections::HashMap;
use std::collections::HashSet;
use std::ops::Deref;
use std::str::FromStr;

use crate::rebased::proposals::ControllerExecution;
use crate::rebased::sui::types::Number;
use crate::IotaDID;
use crate::IotaDocument;
use crate::StateMetadataDocument;
use async_trait::async_trait;
use identity_core::common::Timestamp;
use iota_sdk::rpc_types::IotaObjectData;
use iota_sdk::rpc_types::IotaObjectDataOptions;
use iota_sdk::rpc_types::IotaParsedData;
use iota_sdk::rpc_types::IotaParsedMoveObject;
use iota_sdk::rpc_types::IotaPastObjectResponse;
use iota_sdk::rpc_types::IotaTransactionBlockEffects;
use iota_sdk::rpc_types::IotaTransactionBlockResponseOptions;
use iota_sdk::rpc_types::ObjectChange;
use iota_sdk::rpc_types::OwnedObjectRef;
use iota_sdk::types::base_types::IotaAddress;
use iota_sdk::types::base_types::ObjectID;
use iota_sdk::types::base_types::ObjectRef;
use iota_sdk::types::base_types::SequenceNumber;
use iota_sdk::types::id::UID;
use iota_sdk::types::object::Owner;
use iota_sdk::types::TypeTag;
use move_core_types::ident_str;
use move_core_types::language_storage::StructTag;
use secret_storage::Signer;
use serde;
use serde::Deserialize;
use serde::Serialize;

use crate::rebased::client::IdentityClient;
use crate::rebased::client::IdentityClientReadOnly;
use crate::rebased::client::IotaKeySignature;
use crate::rebased::proposals::BorrowAction;
use crate::rebased::proposals::ConfigChange;
use crate::rebased::proposals::DeactivateDid;
use crate::rebased::proposals::ProposalBuilder;
use crate::rebased::proposals::SendAction;
use crate::rebased::proposals::UpdateDidDocument;
use crate::rebased::sui::move_calls;
use crate::rebased::transaction::Transaction;
use crate::rebased::transaction::TransactionOutput;
use crate::rebased::utils::MoveType;
use crate::rebased::Error;

use super::Multicontroller;
use super::UnmigratedAlias;

const MODULE: &str = "identity";
const NAME: &str = "Identity";
const HISTORY_DEFAULT_PAGE_SIZE: usize = 10;

/// An on-chain object holding a DID Document.
pub enum Identity {
  /// A legacy IOTA Stardust's Identity.
  Legacy(UnmigratedAlias),
  /// An on-chain Identity.
  FullFledged(OnChainIdentity),
}

impl Identity {
  /// Returns the [`IotaDocument`] DID Document stored inside this [`Identity`].
  pub fn did_document(&self, client: &IdentityClientReadOnly) -> Result<IotaDocument, Error> {
    let original_did = IotaDID::from_alias_id(self.id().to_string().as_str(), client.network());
    let doc_bytes = self.doc_bytes().ok_or(Error::DidDocParsingFailed(
      "legacy alias output does not encode a DID document".to_owned(),
    ))?;

    StateMetadataDocument::unpack(doc_bytes)
      .and_then(|state_metadata_doc| state_metadata_doc.into_iota_document(&original_did))
      .map_err(|e| Error::DidDocParsingFailed(e.to_string()))
  }

  fn id(&self) -> ObjectID {
    match self {
      Self::Legacy(alias) => *alias.id.object_id(),
      Self::FullFledged(identity) => identity.id(),
    }
  }

  fn doc_bytes(&self) -> Option<&[u8]> {
    match self {
      Self::FullFledged(identity) => Some(identity.multi_controller.controlled_value().as_ref()),
      Self::Legacy(alias) => alias.state_metadata.as_deref(),
    }
  }
}

/// An on-chain entity that wraps a DID Document.
#[derive(Debug, Serialize)]
pub struct OnChainIdentity {
  id: UID,
  multi_controller: Multicontroller<Vec<u8>>,
  did_doc: IotaDocument,
}

impl Deref for OnChainIdentity {
  type Target = IotaDocument;
  fn deref(&self) -> &Self::Target {
    &self.did_doc
  }
}

impl OnChainIdentity {
  /// Returns the [`ObjectID`] of this [`OnChainIdentity`].
  pub fn id(&self) -> ObjectID {
    *self.id.object_id()
  }

  /// Returns true if this [`OnChainIdentity`] is shared between multiple controllers.
  pub fn is_shared(&self) -> bool {
    self.multi_controller.controllers().len() > 1
  }

  /// Returns this [`OnChainIdentity`]'s list of active proposals.
  pub fn proposals(&self) -> &HashSet<ObjectID> {
    self.multi_controller.proposals()
  }

  /// Returns this [`OnChainIdentity`]'s controllers as the map: `controller_id -> controller_voting_power`.
  pub fn controllers(&self) -> &HashMap<ObjectID, u64> {
    self.multi_controller.controllers()
  }

  /// Returns the threshold required by this [`OnChainIdentity`] for executing a proposal.
  pub fn threshold(&self) -> u64 {
    self.multi_controller.threshold()
  }

  /// Returns the voting power of controller with ID `controller_id`, if any.
  pub fn controller_voting_power(&self, controller_id: ObjectID) -> Option<u64> {
    self.multi_controller.controller_voting_power(controller_id)
  }

  pub(crate) fn multicontroller(&self) -> &Multicontroller<Vec<u8>> {
    &self.multi_controller
  }

  pub(crate) async fn get_controller_cap<S>(&self, client: &IdentityClient<S>) -> Result<ObjectRef, Error> {
    let controller_cap_tag = StructTag::from_str(&format!("{}::controller::ControllerCap", client.package_id()))
      .map_err(|e| Error::TransactionBuildingFailed(e.to_string()))?;
    client
      .find_owned_ref(controller_cap_tag, |obj_data| {
        self.multi_controller.has_member(obj_data.object_id)
      })
      .await?
      .ok_or_else(|| Error::Identity("this address has no control over the requested identity".to_string()))
  }

  /// Updates this [`OnChainIdentity`]'s DID Document.
  pub fn update_did_document(&mut self, updated_doc: IotaDocument) -> ProposalBuilder<'_, UpdateDidDocument> {
    ProposalBuilder::new(self, UpdateDidDocument::new(updated_doc))
  }

  /// Updates this [`OnChainIdentity`]'s configuration.
  pub fn update_config(&mut self) -> ProposalBuilder<'_, ConfigChange> {
    ProposalBuilder::new(self, ConfigChange::default())
  }

  /// Deactivates the DID Document represented by this [`OnChainIdentity`].
  pub fn deactivate_did(&mut self) -> ProposalBuilder<'_, DeactivateDid> {
    ProposalBuilder::new(self, DeactivateDid::new())
  }

  /// Sends assets owned by this [`OnChainIdentity`] to other addresses.
  pub fn send_assets(&mut self) -> ProposalBuilder<'_, SendAction> {
    ProposalBuilder::new(self, SendAction::default())
  }

  /// Borrows assets owned by this [`OnChainIdentity`] to use them in a custom transaction.
<<<<<<< HEAD
=======
  /// # Notes
  /// Make sure to call [`super::Proposal::with_intent`] before executing the proposal.
  /// Failing to do so will make [`crate::proposals::ProposalT::execute`] return an error.
>>>>>>> b885b6e3
  pub fn borrow_assets(&mut self) -> ProposalBuilder<'_, BorrowAction> {
    ProposalBuilder::new(self, BorrowAction::default())
  }

  /// Borrows a `ControllerCap` with ID `controller_cap` owned by this identity in a transaction.
  /// This proposal is used to perform operation on a sub-identity controlled
  /// by this one.
  pub fn controller_execution(&mut self, controller_cap: ObjectID) -> ProposalBuilder<'_, ControllerExecution> {
    let action = ControllerExecution::new(controller_cap, self);
    ProposalBuilder::new(self, action)
  }

  /// Returns historical data for this [`OnChainIdentity`].
  pub async fn get_history(
    &self,
    client: &IdentityClientReadOnly,
    last_version: Option<&IotaObjectData>,
    page_size: Option<usize>,
  ) -> Result<Vec<IotaObjectData>, Error> {
    let identity_ref = client
      .get_object_ref_by_id(self.id())
      .await?
      .ok_or_else(|| Error::InvalidIdentityHistory("no reference to identity loaded".to_string()))?;
    let object_id = identity_ref.object_id();

    let mut history: Vec<IotaObjectData> = vec![];
    let mut current_version = if let Some(last_version_value) = last_version {
      // starting version given, this will be skipped in paging
      last_version_value.clone()
    } else {
      // no version given, this version will be included in history
      let version = identity_ref.version();
      let response = get_past_object(client, object_id, version).await?;
      let latest_version = if let IotaPastObjectResponse::VersionFound(response_value) = response {
        response_value
      } else {
        return Err(Error::InvalidIdentityHistory(format!(
          "could not find current version {version} of object {object_id}, response {response:?}"
        )));
      };
      history.push(latest_version.clone()); // include current version in history if we start from now
      latest_version
    };

    // limit lookup count to prevent locking on large histories
    let page_size = page_size.unwrap_or(HISTORY_DEFAULT_PAGE_SIZE);
    while history.len() < page_size {
      let lookup = get_previous_version(client, current_version).await?;
      if let Some(value) = lookup {
        current_version = value;
        history.push(current_version.clone());
      } else {
        break;
      }
    }

    Ok(history)
  }
}

pub fn has_previous_version(history_item: &IotaObjectData) -> Result<bool, Error> {
  if let Some(Owner::Shared { initial_shared_version }) = history_item.owner {
    Ok(history_item.version != initial_shared_version)
  } else {
    Err(Error::InvalidIdentityHistory(format!(
      "provided history item does not seem to be a valid identity; {history_item}"
    )))
  }
}

async fn get_past_object(
  client: &IdentityClientReadOnly,
  object_id: ObjectID,
  version: SequenceNumber,
) -> Result<IotaPastObjectResponse, Error> {
  client
    .read_api()
    .try_get_parsed_past_object(object_id, version, IotaObjectDataOptions::full_content())
    .await
    .map_err(|err| {
      Error::InvalidIdentityHistory(format!("could not look up object {object_id} version {version}; {err}"))
    })
}

async fn get_previous_version(
  client: &IdentityClientReadOnly,
  iod: IotaObjectData,
) -> Result<Option<IotaObjectData>, Error> {
  // try to get digest of previous tx
  // if we requested the prev tx and it isn't returned, this should be the oldest state
  let prev_tx_digest = if let Some(value) = iod.previous_transaction {
    value
  } else {
    return Ok(None);
  };

  // resolve previous tx
  let prev_tx_response = client
    .read_api()
    .get_transaction_with_options(
      prev_tx_digest,
      IotaTransactionBlockResponseOptions::new().with_object_changes(),
    )
    .await
    .map_err(|err| {
      Error::InvalidIdentityHistory(format!("could not get previous transaction {prev_tx_digest}; {err}"))
    })?;

  // check for updated/created changes
  let (created, other_changes): (Vec<ObjectChange>, _) = prev_tx_response
    .clone()
    .object_changes
    .ok_or_else(|| {
      Error::InvalidIdentityHistory(format!(
        "could not find object changes for object {} in transaction {prev_tx_digest}",
        iod.object_id
      ))
    })?
    .into_iter()
    .filter(|elem| iod.object_id.eq(&elem.object_id()))
    .partition(|elem| matches!(elem, ObjectChange::Created { .. }));

  // previous tx contain create tx, so there is no previous version
  if created.len() == 1 {
    return Ok(None);
  }

  let mut previous_versions: Vec<SequenceNumber> = other_changes
    .iter()
    .filter_map(|elem| match elem {
      ObjectChange::Mutated { previous_version, .. } => Some(*previous_version),
      _ => None,
    })
    .collect();

  previous_versions.sort();

  let earliest_previous = if let Some(value) = previous_versions.first() {
    value
  } else {
    return Ok(None); // no mutations in prev tx, so no more versions can be found
  };

  let past_obj_response = get_past_object(client, iod.object_id, *earliest_previous).await?;
  match past_obj_response {
    IotaPastObjectResponse::VersionFound(value) => Ok(Some(value)),
    _ => Err(Error::InvalidIdentityHistory(format!(
      "could not find previous version, past object response: {past_obj_response:?}"
    ))),
  }
}

/// Returns the [`OnChainIdentity`] having ID `object_id`, if it exists.
pub async fn get_identity(
  client: &IdentityClientReadOnly,
  object_id: ObjectID,
) -> Result<Option<OnChainIdentity>, Error> {
  let response = client
    .read_api()
    .get_object_with_options(object_id, IotaObjectDataOptions::new().with_content())
    .await
    .map_err(|err| {
      Error::ObjectLookup(format!(
        "Could not get object with options for this object_id {object_id}; {err}"
      ))
    })?;

  // no issues with call but
  let Some(data) = response.data else {
    // call was successful but not data for alias id
    return Ok(None);
  };

  let did = IotaDID::from_alias_id(&object_id.to_string(), client.network());
  let (id, multi_controller, created, updated) = match unpack_identity_data(&did, &data)? {
    Some(data) => data,
    None => {
      return Ok(None);
    }
  };

  let did_doc =
    IotaDocument::from_iota_document_data(multi_controller.controlled_value(), true, &did, created, updated)
      .map_err(|e| Error::DidDocParsingFailed(e.to_string()))?;

  Ok(Some(OnChainIdentity {
    id,
    multi_controller,
    did_doc,
  }))
}

fn is_identity(value: &IotaParsedMoveObject) -> bool {
  // if available we might also check if object stems from expected module
  // but how would this act upon package updates?
  value.type_.module.as_ident_str().as_str() == MODULE && value.type_.name.as_ident_str().as_str() == NAME
}

/// Unpack identity data from given `IotaObjectData`
///
/// # Errors:
/// * in case given data for DID is not an object
/// * parsing identity data from object fails
pub(crate) fn unpack_identity_data(
  did: &IotaDID,
  data: &IotaObjectData,
) -> Result<Option<(UID, Multicontroller<Vec<u8>>, Timestamp, Timestamp)>, Error> {
  let content = data
    .clone()
    .content
    .ok_or_else(|| Error::ObjectLookup(format!("no content in retrieved object in object id {did}")))?;
  let IotaParsedData::MoveObject(value) = content else {
    return Err(Error::ObjectLookup(format!(
      "given data for DID {did} is not an object"
    )));
  };
  if !is_identity(&value) {
    return Ok(None);
  }

  #[derive(Deserialize)]
  struct TempOnChainIdentity {
    id: UID,
    did_doc: Multicontroller<Vec<u8>>,
    created: Number<u64>,
    updated: Number<u64>,
  }

  let TempOnChainIdentity {
    id,
    did_doc: multi_controller,
    created,
    updated,
  } = serde_json::from_value::<TempOnChainIdentity>(value.fields.to_json_value())
    .map_err(|err| Error::ObjectLookup(format!("could not parse identity document with DID {did}; {err}")))?;

  // Parse DID document timestamps
  let created = {
    let timestamp_ms: u64 = created.try_into().expect("Move string-encoded u64 are valid u64");
    // `Timestamp` requires a timestamp expressed in seconds.
    Timestamp::from_unix(timestamp_ms as i64 / 1000).expect("On-chain clock produces valid timestamps")
  };
  let updated = {
    let timestamp_ms: u64 = updated.try_into().expect("Move string-encoded u64 are valid u64");
    // `Timestamp` requires a timestamp expressed in seconds.
    Timestamp::from_unix(timestamp_ms as i64 / 1000).expect("On-chain clock produces valid timestamps")
  };

  Ok(Some((id, multi_controller, created, updated)))
}

/// Builder-style struct to create a new [`OnChainIdentity`].
#[derive(Debug)]
pub struct IdentityBuilder<'a> {
  did_doc: &'a [u8],
  threshold: Option<u64>,
  controllers: HashMap<IotaAddress, u64>,
}

impl<'a> IdentityBuilder<'a> {
  /// Initializes a new builder for an [`OnChainIdentity`], where the passed `did_doc` will be
  /// used as the identity's DID Document.
  /// ## Warning
  /// Validation of `did_doc` is deferred to [`CreateIdentityTx`].
  pub fn new(did_doc: &'a [u8]) -> Self {
    Self {
      did_doc,
      threshold: None,
      controllers: HashMap::new(),
    }
  }

  /// Gives `address` the capability to act as a controller with voting power `voting_power`.
  pub fn controller(mut self, address: IotaAddress, voting_power: u64) -> Self {
    self.controllers.insert(address, voting_power);
    self
  }

  /// Sets the identity's threshold.
  pub fn threshold(mut self, threshold: u64) -> Self {
    self.threshold = Some(threshold);
    self
  }

  /// Sets multiple controllers in a single step. See [`IdentityBuilder::controller`].
  pub fn controllers<I>(self, controllers: I) -> Self
  where
    I: IntoIterator<Item = (IotaAddress, u64)>,
  {
    controllers
      .into_iter()
      .fold(self, |builder, (addr, vp)| builder.controller(addr, vp))
  }

  /// Turns this builder into a [`Transaction`], ready to be executed.
  pub fn finish(self) -> CreateIdentityTx<'a> {
    CreateIdentityTx(self)
  }
}

impl MoveType for OnChainIdentity {
  fn move_type(package: ObjectID) -> TypeTag {
    TypeTag::Struct(Box::new(StructTag {
      address: package.into(),
      module: ident_str!("identity").into(),
      name: ident_str!("Identity").into(),
      type_params: vec![],
    }))
  }
}

/// A [`Transaction`] for creating a new [`OnChainIdentity`] from an [`IdentityBuilder`].
#[derive(Debug)]
pub struct CreateIdentityTx<'a>(IdentityBuilder<'a>);

#[async_trait]
impl<'a> Transaction for CreateIdentityTx<'a> {
  type Output = OnChainIdentity;
  async fn execute_with_opt_gas<S>(
    self,
    gas_budget: Option<u64>,
    client: &IdentityClient<S>,
  ) -> Result<TransactionOutput<Self::Output>, Error>
  where
    S: Signer<IotaKeySignature> + Sync,
  {
    let IdentityBuilder {
      did_doc,
      threshold,
      controllers,
    } = self.0;
    let programmable_transaction = if controllers.is_empty() {
      move_calls::identity::new(did_doc, client.package_id())?
    } else {
      let threshold = match threshold {
        Some(t) => t,
        None if controllers.len() == 1 => *controllers
          .values()
          .next()
          .ok_or_else(|| Error::Identity("could not get controller".to_string()))?,
        None => {
          return Err(Error::TransactionBuildingFailed(
            "Missing field `threshold` in identity creation".to_owned(),
          ))
        }
      };
      move_calls::identity::new_with_controllers(did_doc, controllers, threshold, client.package_id())?
    };

    let response = client.execute_transaction(programmable_transaction, gas_budget).await?;

    let created = match response.clone().effects {
      Some(IotaTransactionBlockEffects::V1(effects)) => effects.created,
      _ => {
        return Err(Error::TransactionUnexpectedResponse(format!(
          "could not find effects in transaction response: {response:?}"
        )));
      }
    };
    let new_identities: Vec<OwnedObjectRef> = created
      .into_iter()
      .filter(|elem| {
        matches!(
          elem.owner,
          Owner::Shared {
            initial_shared_version: _,
          }
        )
      })
      .collect();
    let new_identity_id = match &new_identities[..] {
      [value] => value.object_id(),
      _ => {
        return Err(Error::TransactionUnexpectedResponse(format!(
          "could not find new identity in response: {response:?}"
        )));
      }
    };

    get_identity(client, new_identity_id)
      .await
      .and_then(|identity| identity.ok_or_else(|| Error::ObjectLookup(new_identity_id.to_string())))
      .map(move |identity| TransactionOutput {
        output: identity,
        response,
      })
  }
}<|MERGE_RESOLUTION|>--- conflicted
+++ resolved
@@ -6,7 +6,6 @@
 use std::ops::Deref;
 use std::str::FromStr;
 
-use crate::rebased::proposals::ControllerExecution;
 use crate::rebased::sui::types::Number;
 use crate::IotaDID;
 use crate::IotaDocument;
@@ -45,6 +44,7 @@
 use crate::rebased::proposals::ProposalBuilder;
 use crate::rebased::proposals::SendAction;
 use crate::rebased::proposals::UpdateDidDocument;
+use crate::rebased::proposals::ControllerExecution;
 use crate::rebased::sui::move_calls;
 use crate::rebased::transaction::Transaction;
 use crate::rebased::transaction::TransactionOutput;
@@ -176,12 +176,6 @@
   }
 
   /// Borrows assets owned by this [`OnChainIdentity`] to use them in a custom transaction.
-<<<<<<< HEAD
-=======
-  /// # Notes
-  /// Make sure to call [`super::Proposal::with_intent`] before executing the proposal.
-  /// Failing to do so will make [`crate::proposals::ProposalT::execute`] return an error.
->>>>>>> b885b6e3
   pub fn borrow_assets(&mut self) -> ProposalBuilder<'_, BorrowAction> {
     ProposalBuilder::new(self, BorrowAction::default())
   }
@@ -355,49 +349,16 @@
     return Ok(None);
   };
 
-  let did = IotaDID::from_alias_id(&object_id.to_string(), client.network());
-  let (id, multi_controller, created, updated) = match unpack_identity_data(&did, &data)? {
-    Some(data) => data,
-    None => {
-      return Ok(None);
-    }
-  };
-
-  let did_doc =
-    IotaDocument::from_iota_document_data(multi_controller.controlled_value(), true, &did, created, updated)
-      .map_err(|e| Error::DidDocParsingFailed(e.to_string()))?;
-
-  Ok(Some(OnChainIdentity {
-    id,
-    multi_controller,
-    did_doc,
-  }))
-}
-
-fn is_identity(value: &IotaParsedMoveObject) -> bool {
-  // if available we might also check if object stems from expected module
-  // but how would this act upon package updates?
-  value.type_.module.as_ident_str().as_str() == MODULE && value.type_.name.as_ident_str().as_str() == NAME
-}
-
-/// Unpack identity data from given `IotaObjectData`
-///
-/// # Errors:
-/// * in case given data for DID is not an object
-/// * parsing identity data from object fails
-pub(crate) fn unpack_identity_data(
-  did: &IotaDID,
-  data: &IotaObjectData,
-) -> Result<Option<(UID, Multicontroller<Vec<u8>>, Timestamp, Timestamp)>, Error> {
   let content = data
-    .clone()
     .content
-    .ok_or_else(|| Error::ObjectLookup(format!("no content in retrieved object in object id {did}")))?;
+    .ok_or_else(|| Error::ObjectLookup(format!("no content in retrieved object in object id {object_id}")))?;
+
   let IotaParsedData::MoveObject(value) = content else {
     return Err(Error::ObjectLookup(format!(
-      "given data for DID {did} is not an object"
+      "found data at object id {object_id} is not an object"
     )));
   };
+
   if !is_identity(&value) {
     return Ok(None);
   }
@@ -415,22 +376,54 @@
     did_doc: multi_controller,
     created,
     updated,
-  } = serde_json::from_value::<TempOnChainIdentity>(value.fields.to_json_value())
-    .map_err(|err| Error::ObjectLookup(format!("could not parse identity document with DID {did}; {err}")))?;
-
+  } = serde_json::from_value::<TempOnChainIdentity>(value.fields.to_json_value()).map_err(|err| {
+    Error::ObjectLookup(format!(
+      "could not parse identity document with object id {object_id}; {err}"
+    ))
+  })?;
+  let original_did = IotaDID::from_alias_id(id.object_id().to_string().as_str(), client.network());
+  let controlled_value = multi_controller.controlled_value();
   // Parse DID document timestamps
   let created = {
     let timestamp_ms: u64 = created.try_into().expect("Move string-encoded u64 are valid u64");
-    // `Timestamp` requires a timestamp expressed in seconds.
-    Timestamp::from_unix(timestamp_ms as i64 / 1000).expect("On-chain clock produces valid timestamps")
+    // `Timestamp` requires a timestamp expessed in seconds.
+    Timestamp::from_unix(timestamp_ms as i64 / 1000).expect("On-chain clock produses valid timestamps")
   };
   let updated = {
     let timestamp_ms: u64 = updated.try_into().expect("Move string-encoded u64 are valid u64");
-    // `Timestamp` requires a timestamp expressed in seconds.
-    Timestamp::from_unix(timestamp_ms as i64 / 1000).expect("On-chain clock produces valid timestamps")
-  };
-
-  Ok(Some((id, multi_controller, created, updated)))
+    // `Timestamp` requires a timestamp expessed in seconds.
+    Timestamp::from_unix(timestamp_ms as i64 / 1000).expect("On-chain clock produses valid timestamps")
+  };
+
+  // check if DID has been deactivated
+  let mut did_doc = if controlled_value.is_empty() {
+    // DID has been deactivated by setting controlled value empty, therefore craft an empty document
+    let mut empty_document = IotaDocument::new_with_id(original_did.clone());
+    empty_document.metadata.deactivated = Some(true);
+
+    empty_document
+  } else {
+    // we have a value, therefore unpack it
+    StateMetadataDocument::unpack(controlled_value)
+      .and_then(|state_metadata_doc| state_metadata_doc.into_iota_document(&original_did))
+      .map_err(|e| Error::DidDocParsingFailed(e.to_string()))?
+  };
+
+  // Overwrite `created` and `updated` with trusted value coming from the on-chain `Identity` object.
+  did_doc.metadata.created = Some(created);
+  did_doc.metadata.updated = Some(updated);
+
+  Ok(Some(OnChainIdentity {
+    id,
+    multi_controller,
+    did_doc,
+  }))
+}
+
+fn is_identity(value: &IotaParsedMoveObject) -> bool {
+  // if available we might also check if object stems from expected module
+  // but how would this act upon package updates?
+  value.type_.module.as_ident_str().as_str() == MODULE && value.type_.name.as_ident_str().as_str() == NAME
 }
 
 /// Builder-style struct to create a new [`OnChainIdentity`].

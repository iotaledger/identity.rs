--- conflicted
+++ resolved
@@ -18,7 +18,6 @@
 #[cfg(feature = "iota-client")]
 pub use did_resolution::DidResolutionHandler;
 pub use document::*;
-pub use network::NetworkName;
 pub use state_metadata::*;
 
 pub use self::error::Error;
@@ -27,7 +26,6 @@
 mod did;
 mod document;
 mod error;
-mod network;
 mod state_metadata;
 
 #[cfg(feature = "iota-client")]
@@ -35,13 +33,8 @@
 #[cfg(feature = "iota-client")]
 mod iota_interaction_adapter;
 #[cfg(all(feature = "iota-client", not(target_arch = "wasm32")))]
-<<<<<<< HEAD
 /// IOTA Rust SDK based implementation of the identity_iota_move_calls interface for non wasm targets.
 mod iota_move_calls_rust;
-=======
-/// IOTA Rust SDK based implementation of the identity_iota_interaction interface for non wasm targets.
-pub mod iota_interaction_rust;
->>>>>>> df7b4e69
 #[cfg(feature = "iota-client")]
 /// Contains the rebased Identity and the interaction with the IOTA Client.
 pub mod rebased;
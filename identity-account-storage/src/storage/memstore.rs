--- conflicted
+++ resolved
@@ -73,22 +73,7 @@
     let mut vaults: RwLockWriteGuard<'_, _> = self.vaults.write()?;
     let vault: &mut MemVault = vaults.entry(*account_id).or_default();
 
-<<<<<<< HEAD
     let keypair: KeyPair = KeyPair::new(location.key_type)?;
-=======
-    match location.method() {
-      MethodType::Ed25519VerificationKey2018 => {
-        let keypair: KeyPair = KeyPair::new(KeyType::Ed25519)?;
-        let public: PublicKey = keypair.public().clone();
-
-        vault.insert(location.clone(), keypair);
-
-        Ok(public)
-      }
-      MethodType::X25519KeyAgreementKey2019 => {
-        let keypair: KeyPair = KeyPair::new(KeyType::X25519)?;
-        let public: PublicKey = keypair.public().clone();
->>>>>>> 742eba5c
 
     vault.insert(location.clone(), keypair);
 
@@ -109,17 +94,13 @@
         let public: ed25519::PublicKey = secret.public_key();
         let public_key: PublicKey = public.to_bytes().to_vec().into();
 
-<<<<<<< HEAD
         let keypair: KeyPair = KeyPair::from((KeyType::Ed25519, public_key, private_key));
 
         vault.insert(location.to_owned(), keypair);
-=======
-        let keypair: KeyPair = KeyPair::from((KeyType::Ed25519, public_key.clone(), private_key));
-        vault.insert(location.clone(), keypair);
-
-        Ok(public_key)
-      }
-      MethodType::X25519KeyAgreementKey2019 => {
+
+        Ok(())
+      }
+      KeyType::X25519 => {
         let mut private_key_bytes: [u8; 32] = <[u8; 32]>::try_from(private_key.as_ref())
           .map_err(|err| Error::InvalidPrivateKey(format!("expected a slice of 32 bytes - {}", err)))?;
         let secret: x25519::SecretKey = x25519::SecretKey::from_bytes(private_key_bytes);
@@ -128,9 +109,8 @@
         let public: x25519::PublicKey = secret.public_key();
         let public_key: PublicKey = public.to_bytes().to_vec().into();
 
-        let keypair: KeyPair = KeyPair::from((KeyType::X25519, public_key.clone(), private_key));
+        let keypair: KeyPair = KeyPair::from((KeyType::X25519, public_key, private_key));
         vault.insert(location.clone(), keypair);
->>>>>>> 742eba5c
 
         Ok(())
       }
@@ -195,15 +175,9 @@
 
         Ok(signature)
       }
-<<<<<<< HEAD
-=======
-      MethodType::X25519KeyAgreementKey2019 => {
+      KeyType::X25519 => {
         return Err(identity_did::Error::InvalidMethodType.into());
       }
-      MethodType::MerkleKeyCollection2021 => {
-        todo!("[MemStore::key_sign] Handle MerkleKeyCollection2021")
-      }
->>>>>>> 742eba5c
     }
   }
 

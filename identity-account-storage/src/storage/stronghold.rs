--- conflicted
+++ resolved
@@ -9,10 +9,7 @@
 use futures::executor;
 use iota_stronghold::procedures;
 use iota_stronghold::procedures::ProcedureError;
-<<<<<<< HEAD
 use iota_stronghold::procedures::Sha2Hash;
-=======
->>>>>>> acddd76d
 use iota_stronghold::sync::MergePolicy;
 use iota_stronghold::sync::SyncClientsConfig;
 use iota_stronghold::Client;
@@ -46,14 +43,11 @@
 use crate::stronghold::Stronghold;
 use crate::stronghold::StrongholdError;
 use crate::stronghold::VaultOperation;
-<<<<<<< HEAD
 use crate::types::AgreementInfo;
 use crate::types::CekAlgorithm;
 use crate::types::EncryptedData;
 use crate::types::EncryptionAlgorithm;
 use crate::types::EncryptionOptions;
-=======
->>>>>>> acddd76d
 use crate::types::KeyLocation;
 use crate::types::Signature;
 
@@ -79,7 +73,6 @@
     // =============================
     // KEY GENERATION/INSERTION
     // =============================
-<<<<<<< HEAD
 
     let tmp_client: Client = Client::default();
     let tmp_location: KeyLocation = random_location(KeyType::Ed25519);
@@ -93,21 +86,6 @@
       }
     }
 
-=======
-
-    let tmp_client: Client = Client::default();
-    let tmp_location: KeyLocation = random_location(KeyType::Ed25519);
-
-    match private_key {
-      Some(private_key) => {
-        insert_private_key(&tmp_client, private_key, &tmp_location)?;
-      }
-      None => {
-        generate_private_key(&tmp_client, &tmp_location)?;
-      }
-    }
-
->>>>>>> acddd76d
     let public_key: PublicKey = retrieve_public_key(&tmp_client, &tmp_location)?;
 
     let did: IotaDID = IotaDID::new_with_network(public_key.as_ref(), network)
@@ -171,15 +149,9 @@
     let index_client_path: ClientPath = ClientPath::from(INDEX_CLIENT_PATH);
     let index_client: Client = self.client(&index_client_path)?;
     let index_store: Store = index_client.store();
-<<<<<<< HEAD
 
     let mut index: BTreeSet<IotaDID> = get_index(&index_store)?;
 
-=======
-
-    let mut index: BTreeSet<IotaDID> = get_index(&index_store)?;
-
->>>>>>> acddd76d
     // Remove index entry if present.
     if !index.remove(did) {
       return Ok(false);
@@ -306,7 +278,6 @@
       .record_exists(&location.into())
       .map_err(|err| StrongholdError::Vault(VaultOperation::RecordExists, err))
       .map_err(Into::into)
-<<<<<<< HEAD
   }
 
   async fn encrypt_data(
@@ -328,7 +299,7 @@
           Error::InvalidPublicKey(format!("expected public key of length {}", X25519::PUBLIC_KEY_LENGTH))
         })?;
         match encryption_options.cek_algorithm() {
-          CekAlgorithm::ECDH_ES(agreement) => {
+          CekAlgorithm::EcdhEs(agreement) => {
             let shared_key: Location = diffie_hellman(&client, private_key, public_key).await?;
             let concat_kdf_output: Location = concat_kdf(
               &client,
@@ -372,7 +343,7 @@
           .try_into()
           .map_err(|_| Error::InvalidPublicKey(format!("expected type: [u8, {}]", X25519::PUBLIC_KEY_LENGTH)))?;
         match encryption_options.cek_algorithm() {
-          CekAlgorithm::ECDH_ES(agreement) => {
+          CekAlgorithm::EcdhEs(agreement) => {
             let shared_key: Location = diffie_hellman(&client, private_key, public_key).await?;
             let concat_kdf: Location = concat_kdf(
               &client,
@@ -394,8 +365,6 @@
         }
       }
     }
-=======
->>>>>>> acddd76d
   }
 
   async fn chain_state_get(&self, did: &IotaDID) -> Result<Option<ChainState>> {

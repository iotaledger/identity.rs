[package]
name = "identity_credential"
version = "1.0.0"
authors = ["IOTA Stiftung"]
edition = "2021"
homepage.workspace = true
keywords = ["iota", "tangle", "identity"]
license.workspace = true
readme = "./README.md"
repository.workspace = true
rust-version.workspace = true
description = "An implementation of the Verifiable Credentials standard."

[dependencies]
dataurl = { version = "0.1.2", default-features = false, optional = true }
flate2 = { version = "1.0.28", default-features = false, features = ["rust_backend"], optional = true }
futures = { version = "0.3", default-features = false, optional = true }
identity_core = { version = "=1.0.0", path = "../identity_core", default-features = false }
identity_did = { version = "=1.0.0", path = "../identity_did", default-features = false }
identity_document = { version = "=1.0.0", path = "../identity_document", default-features = false }
identity_verification = { version = "=1.0.0", path = "../identity_verification", default-features = false }
indexmap = { version = "2.0", default-features = false, features = ["std", "serde"] }
itertools = { version = "0.11", default-features = false, features = ["use_std"], optional = true }
once_cell = { version = "1.18", default-features = false, features = ["std"] }
reqwest = { version = "0.11", default-features = false, features = ["default-tls", "json", "stream"], optional = true }
roaring = { version = "0.10", default-features = false, optional = true }
sd-jwt-payload = { version = "0.1.2", default-features = false, features = ["sha"], optional = true }
serde.workspace = true
<<<<<<< HEAD
serde-aux = { version = "4.3.1", default-features = false, optional = true }
=======
>>>>>>> 00a18416
serde_json.workspace = true
serde_repr = { version = "0.1", default-features = false, optional = true }
strum.workspace = true
thiserror.workspace = true
url = { version = "2.5", default-features = false }

[dev-dependencies]
anyhow = "1.0.62"
identity_eddsa_verifier = { version = "=1.0.0", path = "../identity_eddsa_verifier", default-features = false, features = ["ed25519"] }
iota-crypto = { version = "0.23", default-features = false, features = ["ed25519", "std", "random"] }
<<<<<<< HEAD
proptest = { version = "1.0.0", default-features = false, features = ["std"] }
tokio = { version = "1.29.0", default-features = false, features = ["rt-multi-thread", "macros"] }
=======
proptest = { version = "1.4.0", default-features = false, features = ["std"] }
tokio = { version = "1.35.0", default-features = false, features = ["rt-multi-thread", "macros"] }
>>>>>>> 00a18416

[package.metadata.docs.rs]
# To build locally:
# RUSTDOCFLAGS="--cfg docsrs" cargo +nightly doc --all-features --no-deps --workspace --open
all-features = true
rustdoc-args = ["--cfg", "docsrs"]

[features]
default = ["revocation-bitmap", "validator", "credential", "presentation", "domain-linkage-fetch", "sd-jwt"]
credential = []
presentation = ["credential"]
revocation-bitmap = ["dep:dataurl", "dep:flate2", "dep:roaring"]
status-list-2021 = ["revocation-bitmap", "dep:serde-aux"]
validator = ["dep:itertools", "dep:serde_repr", "credential", "presentation"]
domain-linkage = ["validator"]
domain-linkage-fetch = ["domain-linkage", "dep:reqwest", "dep:futures"]
sd-jwt = ["credential", "validator", "sd-jwt-payload"]<|MERGE_RESOLUTION|>--- conflicted
+++ resolved
@@ -26,10 +26,7 @@
 roaring = { version = "0.10", default-features = false, optional = true }
 sd-jwt-payload = { version = "0.1.2", default-features = false, features = ["sha"], optional = true }
 serde.workspace = true
-<<<<<<< HEAD
 serde-aux = { version = "4.3.1", default-features = false, optional = true }
-=======
->>>>>>> 00a18416
 serde_json.workspace = true
 serde_repr = { version = "0.1", default-features = false, optional = true }
 strum.workspace = true
@@ -40,13 +37,8 @@
 anyhow = "1.0.62"
 identity_eddsa_verifier = { version = "=1.0.0", path = "../identity_eddsa_verifier", default-features = false, features = ["ed25519"] }
 iota-crypto = { version = "0.23", default-features = false, features = ["ed25519", "std", "random"] }
-<<<<<<< HEAD
-proptest = { version = "1.0.0", default-features = false, features = ["std"] }
-tokio = { version = "1.29.0", default-features = false, features = ["rt-multi-thread", "macros"] }
-=======
 proptest = { version = "1.4.0", default-features = false, features = ["std"] }
 tokio = { version = "1.35.0", default-features = false, features = ["rt-multi-thread", "macros"] }
->>>>>>> 00a18416
 
 [package.metadata.docs.rs]
 # To build locally:

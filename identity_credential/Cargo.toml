--- conflicted
+++ resolved
@@ -11,11 +11,8 @@
 description = "An implementation of the Verifiable Credentials standard."
 
 [dependencies]
-<<<<<<< HEAD
-=======
 anyhow = { version = "1" }
 async-trait = { version = "0.1.64", default-features = false }
->>>>>>> f5c4fe9a
 bls12_381_plus = { workspace = true, optional = true }
 flate2 = { version = "1.0.28", default-features = false, features = ["rust_backend"], optional = true }
 futures = { version = "0.3", default-features = false, features = ["alloc"], optional = true }

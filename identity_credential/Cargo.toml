--- conflicted
+++ resolved
@@ -33,13 +33,7 @@
 strum.workspace = true
 thiserror.workspace = true
 url = { version = "2.5", default-features = false }
-<<<<<<< HEAD
-json-proof-token.workspace = true
-zkryptium.workspace = true
-async-trait = { version = "0.1.64", default-features = false }
-=======
 zkryptium = { workspace = true, optional = true }
->>>>>>> c69566c3
 
 [dev-dependencies]
 anyhow = "1.0.62"

--- conflicted
+++ resolved
@@ -31,12 +31,8 @@
 serde_repr = { version = "0.1", default-features = false, optional = true }
 strum.workspace = true
 thiserror.workspace = true
-<<<<<<< HEAD
-url = { version = "2.4", default-features = false }
+url = { version = "2.5", default-features = false }
 json-proof-token.workspace = true
-=======
-url = { version = "2.5", default-features = false }
->>>>>>> 2252c8bb
 
 [dev-dependencies]
 anyhow = "1.0.62"

--- conflicted
+++ resolved
@@ -69,21 +69,11 @@
   #[error("could not deserialize JWT claims set")]
   JwtClaimsSetDeserializationError(#[source] Box<dyn std::error::Error + Send + Sync + 'static>),
 
-<<<<<<< HEAD
-
-
-  //TODO: ZKP - new error for jwp claims
-=======
->>>>>>> c69566c3
   /// Caused by a failure to deserialize the JPT claims set representation of a `Credential` JSON.
   #[error("could not deserialize JWT claims set")]
   JptClaimsSetDeserializationError(#[source] Box<dyn std::error::Error + Send + Sync + 'static>),
 
   /// Cause by an invalid attribute path
   #[error("Attribute Not found")]
-<<<<<<< HEAD
-  SelectiveDiscosureError
-=======
   SelectiveDisclosureError,
->>>>>>> c69566c3
 }
--- conflicted
+++ resolved
@@ -118,17 +118,10 @@
   #[test]
   fn test_tvs() {
     for tv in TVS {
-<<<<<<< HEAD
-      let public: PublicKey = utils::decode_b58(tv.public).unwrap().into();
-      // The test vectors have been taken from: [here](https://github.com/decentralized-identity/JcsEd25519Signature2020/tree/master/signature-suite-impls/test-vectors),
-      // and use [GO crypto/ed25519](https://pkg.go.dev/crypto/ed25519#pkg-types)'s convention of representing an Ed25519 private key as: seed (secret key in the original paper) followed by public key (computed from the seed)
-      // We follow the convention from RFC [8032](https://datatracker.ietf.org/doc/html/rfc8032) and need the seed.
-=======
       // The test vectors are from [JcsEd25519Signature2020](https://github.com/decentralized-identity/JcsEd25519Signature2020/tree/master/signature-suite-impls/test-vectors),
       // and use [Go crypto/ed25519](https://pkg.go.dev/crypto/ed25519#pkg-types)'s convention of representing an Ed25519 private key as: 32-byte seed concatenated with the 32-byte public key (computed from the seed).
       // We follow the convention from [RFC 8032](https://datatracker.ietf.org/doc/html/rfc8032#section-3.2) and extract the 32-byte seed as the private key.
       let public: PublicKey = utils::decode_b58(tv.public).unwrap().into();
->>>>>>> 0b726123
       let private: PrivateKey = (utils::decode_b58(tv.private).unwrap()[..32]).to_vec().into();
       let badkey: PublicKey = b"IOTA".to_vec().into();
 

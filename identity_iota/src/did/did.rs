--- conflicted
+++ resolved
@@ -4,14 +4,10 @@
     ops::{Deref, DerefMut},
     str::FromStr,
 };
-<<<<<<< HEAD
-use identity_core::{did::DID, utils::encode_b58};
-=======
 use identity_core::{
     did::DID,
     utils::{decode_b58, encode_b58},
 };
->>>>>>> 42495ba6
 use iota::transaction::bundled::Address;
 use multihash::Blake2b256;
 
@@ -20,12 +16,9 @@
     utils::{create_address_from_trits, utf8_to_trytes},
 };
 
-<<<<<<< HEAD
-=======
 // The hash size of BLAKE2b-256 (32-bytes)
 const BLAKE2B_256_LEN: usize = 32;
 
->>>>>>> 42495ba6
 #[derive(Clone, Hash, PartialEq, Eq, PartialOrd, Ord)]
 pub struct IotaDID(DID);
 
@@ -41,8 +34,6 @@
             return Err(Error::InvalidMethodId);
         }
 
-<<<<<<< HEAD
-=======
         // We checked if `id_segments` was empty so this should not panic
         let mid: &str = did.id_segments.last().expect("infallible");
         let len: usize = decode_b58(mid)?.len();
@@ -51,7 +42,6 @@
             return Err(Error::InvalidMethodId);
         }
 
->>>>>>> 42495ba6
         Ok(Self(did))
     }
 
@@ -145,11 +135,7 @@
         create_address_from_trits(self.create_address_hash())
     }
 
-<<<<<<< HEAD
     pub(crate) fn encode_key(key: &[u8]) -> String {
-=======
-    fn encode_key(key: &[u8]) -> String {
->>>>>>> 42495ba6
         encode_b58(Blake2b256::digest(key).digest())
     }
 }
@@ -172,7 +158,6 @@
     fn deref(&self) -> &Self::Target {
         &self.0
     }
-<<<<<<< HEAD
 }
 
 impl DerefMut for IotaDID {
@@ -187,22 +172,6 @@
     }
 }
 
-=======
-}
-
-impl DerefMut for IotaDID {
-    fn deref_mut(&mut self) -> &mut Self::Target {
-        &mut self.0
-    }
-}
-
-impl From<IotaDID> for DID {
-    fn from(other: IotaDID) -> Self {
-        other.0
-    }
-}
-
->>>>>>> 42495ba6
 impl TryFrom<DID> for IotaDID {
     type Error = Error;
 

use identity_core::{
    common::OneOrMany,
    did::{DIDDocument, DIDDocumentBuilder, DID},
    key::{KeyData, KeyType, PublicKey, PublicKeyBuilder},
    utils::encode_b58,
};

use crate::{did::IotaDID, error::Result};

/// Creates a DID document with an auth key and a DID
pub fn create_document(auth_key: &[u8]) -> Result<DIDDocument> {
    //create comnet id
<<<<<<< HEAD
    let did: DID = create_method_id(&auth_key, None, None)?;
=======
    let did: DID = IotaDID::with_network(auth_key, "com")?.into();
>>>>>>> 42495ba6
    let key: DID = format!("{}#key-1", did).parse()?;

    let public_key: PublicKey = PublicKeyBuilder::default()
        .id(key.clone())
        .controller(did.clone())
        .key_type(KeyType::Ed25519VerificationKey2018)
        .key_data(KeyData::PublicKeyBase58(encode_b58(auth_key)))
        .build()
        .unwrap();

    let mut doc: DIDDocument = DIDDocumentBuilder::default()
        .context(OneOrMany::One(DID::BASE_CONTEXT.into()))
        .id(did)
        .public_keys(vec![public_key])
        .auth(vec![key.into()])
        .build()
        .unwrap();

    doc.init_timestamps();

    Ok(doc)
<<<<<<< HEAD
}

pub fn create_method_id(pub_key: &str, network: Option<&str>, network_shard: Option<String>) -> Result<DID> {
    let hash = Blake2b256::digest(pub_key.as_bytes());
    let bs58key = bs58::encode(&hash.digest()).into_string();
    let network_string = match network {
        Some(network_str) => match network_str {
            "com" => "com:".to_string(),
            "dev" => "dev:".to_string(),
            _ => "".to_string(),
        },
        _ => "".to_string(), // default: "main" also can be written as ""
    };
    let shard_string = match &network_shard {
        Some(shard) => format!("{}:", shard),
        _ => String::new(),
    };
    let id_string = format!("did:iota:{}{}{}", network_string, shard_string, bs58key);
    Ok(DID::parse(id_string)?)
=======
>>>>>>> 42495ba6
}<|MERGE_RESOLUTION|>--- conflicted
+++ resolved
@@ -1,20 +1,19 @@
+use crate::utils::{create_address_from_trits, utf8_to_trytes};
+use crate::{did::IotaDID, error::Result};
+use bs58::encode;
 use identity_core::{
     common::OneOrMany,
     did::{DIDDocument, DIDDocumentBuilder, DID},
     key::{KeyData, KeyType, PublicKey, PublicKeyBuilder},
     utils::encode_b58,
 };
-
-use crate::{did::IotaDID, error::Result};
+use iota::transaction::bundled::Address;
+use multihash::Blake2b256;
 
 /// Creates a DID document with an auth key and a DID
 pub fn create_document(auth_key: &[u8]) -> Result<DIDDocument> {
     //create comnet id
-<<<<<<< HEAD
-    let did: DID = create_method_id(&auth_key, None, None)?;
-=======
     let did: DID = IotaDID::with_network(auth_key, "com")?.into();
->>>>>>> 42495ba6
     let key: DID = format!("{}#key-1", did).parse()?;
 
     let public_key: PublicKey = PublicKeyBuilder::default()
@@ -36,26 +35,19 @@
     doc.init_timestamps();
 
     Ok(doc)
-<<<<<<< HEAD
 }
 
-pub fn create_method_id(pub_key: &str, network: Option<&str>, network_shard: Option<String>) -> Result<DID> {
-    let hash = Blake2b256::digest(pub_key.as_bytes());
-    let bs58key = bs58::encode(&hash.digest()).into_string();
-    let network_string = match network {
-        Some(network_str) => match network_str {
-            "com" => "com:".to_string(),
-            "dev" => "dev:".to_string(),
-            _ => "".to_string(),
-        },
-        _ => "".to_string(), // default: "main" also can be written as ""
-    };
-    let shard_string = match &network_shard {
-        Some(shard) => format!("{}:", shard),
-        _ => String::new(),
-    };
-    let id_string = format!("did:iota:{}{}{}", network_string, shard_string, bs58key);
-    Ok(DID::parse(id_string)?)
-=======
->>>>>>> 42495ba6
+/// Creates an 81 Trytes IOTA address from public key bytes for a diff
+pub fn create_diff_address_hash(public_key: &[u8]) -> Result<String> {
+    let hash = &Blake2b256::digest(public_key);
+    let second_hash = &Blake2b256::digest(hash.digest());
+    let encoded: String = encode(second_hash.digest()).into_string();
+    let mut trytes: String = utf8_to_trytes(&encoded);
+
+    trytes.truncate(iota_constants::HASH_TRYTES_SIZE);
+
+    Ok(trytes)
+}
+pub fn create_diff_address(public_key: &[u8]) -> Result<Address> {
+    create_diff_address_hash(public_key).and_then(create_address_from_trits)
 }
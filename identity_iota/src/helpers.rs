use crate::{
    did::IotaDID,
    error::Result,
    utils::{create_address_from_trits, utf8_to_trytes},
};
use bs58::encode;
use identity_core::{
    key::{KeyData, KeyType, PublicKey, PublicKeyBuilder},
    utils::encode_b58,
};
use iota::transaction::bundled::Address;
use multihash::Blake2b256;

pub fn create_ed25519_key(did: &IotaDID, public_key: &[u8]) -> Result<PublicKey> {
    let public_key: PublicKey = PublicKeyBuilder::default()
        .id(format!("{}#key-1", did).parse()?)
        .controller(did.clone().into())
        .key_type(KeyType::Ed25519VerificationKey2018)
<<<<<<< HEAD
        .key_data(KeyData::PublicKeyBase58(encode_b58(public_key)))
        .build()
        .unwrap();

    Ok(public_key)
=======
        .key_data(KeyData::PublicKeyBase58(encode_b58(auth_key)))
        .build()
        .unwrap();

    let mut doc: DIDDocument = DIDDocumentBuilder::default()
        .context(OneOrMany::One(DID::BASE_CONTEXT.into()))
        .id(did)
        .public_keys(vec![public_key])
        .auth(vec![key.into()])
        .build()
        .unwrap();

    doc.init_timestamps();

    Ok(doc)
}

/// Creates an 81 Trytes IOTA address from public key bytes for a diff
pub fn create_diff_address_hash(public_key: &[u8]) -> Result<String> {
    let hash = &Blake2b256::digest(public_key);
    let second_hash = &Blake2b256::digest(hash.digest());
    let encoded: String = encode(second_hash.digest()).into_string();
    let mut trytes: String = utf8_to_trytes(&encoded);

    trytes.truncate(iota_constants::HASH_TRYTES_SIZE);

    Ok(trytes)
}
pub fn create_diff_address(public_key: &[u8]) -> Result<Address> {
    create_diff_address_hash(public_key).and_then(create_address_from_trits)
>>>>>>> fef4509f
}<|MERGE_RESOLUTION|>--- conflicted
+++ resolved
@@ -1,9 +1,3 @@
-use crate::{
-    did::IotaDID,
-    error::Result,
-    utils::{create_address_from_trits, utf8_to_trytes},
-};
-use bs58::encode;
 use identity_core::{
     key::{KeyData, KeyType, PublicKey, PublicKeyBuilder},
     utils::encode_b58,
@@ -11,47 +5,36 @@
 use iota::transaction::bundled::Address;
 use multihash::Blake2b256;
 
+use crate::{
+    did::IotaDID,
+    error::Result,
+    utils::{create_address_from_trits, utf8_to_trytes},
+};
+
 pub fn create_ed25519_key(did: &IotaDID, public_key: &[u8]) -> Result<PublicKey> {
     let public_key: PublicKey = PublicKeyBuilder::default()
         .id(format!("{}#key-1", did).parse()?)
         .controller(did.clone().into())
         .key_type(KeyType::Ed25519VerificationKey2018)
-<<<<<<< HEAD
         .key_data(KeyData::PublicKeyBase58(encode_b58(public_key)))
         .build()
         .unwrap();
 
     Ok(public_key)
-=======
-        .key_data(KeyData::PublicKeyBase58(encode_b58(auth_key)))
-        .build()
-        .unwrap();
-
-    let mut doc: DIDDocument = DIDDocumentBuilder::default()
-        .context(OneOrMany::One(DID::BASE_CONTEXT.into()))
-        .id(did)
-        .public_keys(vec![public_key])
-        .auth(vec![key.into()])
-        .build()
-        .unwrap();
-
-    doc.init_timestamps();
-
-    Ok(doc)
 }
 
 /// Creates an 81 Trytes IOTA address from public key bytes for a diff
 pub fn create_diff_address_hash(public_key: &[u8]) -> Result<String> {
     let hash = &Blake2b256::digest(public_key);
     let second_hash = &Blake2b256::digest(hash.digest());
-    let encoded: String = encode(second_hash.digest()).into_string();
+    let encoded: String = bs58::encode(second_hash.digest()).into_string();
     let mut trytes: String = utf8_to_trytes(&encoded);
 
     trytes.truncate(iota_constants::HASH_TRYTES_SIZE);
 
     Ok(trytes)
 }
+
 pub fn create_diff_address(public_key: &[u8]) -> Result<Address> {
     create_diff_address_hash(public_key).and_then(create_address_from_trits)
->>>>>>> fef4509f
 }
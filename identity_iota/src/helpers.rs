use bs58::{decode, encode};
use identity_core::{
    common::{AsJson as _, OneOrMany},
    did::{Authentication, DIDDocument, DIDDocumentBuilder, KeyData, KeyType, PublicKey, PublicKeyBuilder, DID},
};
use identity_crypto::{Ed25519, KeyPair, Sign, Verify};
use multihash::Blake2b256;

use crate::{
    error::{Error, Result},
    types::DIDDiff,
};

pub fn verify_signature(message: &str, signature: &str, pub_key: &str) -> Result<bool> {
    let pub_key = decode(pub_key).into_vec().map_err(|_| Error::InvalidSignature)?;
    let signature = decode(signature).into_vec().map_err(|_| Error::InvalidSignature)?;

    Verify::verify(&Ed25519, message.as_bytes(), &signature, &pub_key.into()).map_err(Into::into)
}

/// Verifies Ed25519 signatures for diffs
pub fn diff_has_valid_signature(diff: DIDDiff, auth_key: &str) -> Result<bool> {
    // todo verify that did matches auth key (only before auth change, later verify signatures with previous auth key)
    Ok(verify_signature(&diff.diff, &diff.signature, auth_key)?)
}

/// Verifies Ed25519 signatures for DID documents
pub fn doc_has_valid_signature(doc: &DIDDocument) -> Result<bool> {
    // todo verify that did matches auth key (only before auth change, later verify signatures with previous auth key)
    if let Some(sig) = doc.metadata.get("proof") {
        let mut doc_without_metadata = doc.clone();
        doc_without_metadata.clear_metadata();

        if let Some(auth_key) = get_auth_key(&doc) {
            // Check did auth key correlation
            let did = doc.derive_did();
            let key = match &doc.auth[0] {
                Authentication::Key(key) => key.key_data().as_str(),
                _ => return Ok(false),
            };
            let created_did = create_method_id(key, Some(&did.id_segments[0]), None)?;
            if did != &created_did {
                println!("DID doesn't match auth key");
                Ok(false)
            } else {
                Ok(verify_signature(&doc_without_metadata.to_string(), sig, auth_key)?)
            }
        } else {
            Ok(false)
        }
    } else {
        Ok(false)
    }
}

pub fn sign(key: &KeyPair, message: impl AsRef<[u8]>) -> Result<String> {
    let sig = Sign::sign(&Ed25519, message.as_ref(), key.secret())?;

    Ok(bs58::encode(sig).into_string())
}

/// Signs a DID document or diff with a Ed25519 Keypair
pub fn sign_document(document: &mut DIDDocument, key: &KeyPair) -> Result<()> {
    document.remove_metadata("proof");
    document.set_metadata("proof", sign(key, &document.to_json_vec()?)?);

    Ok(())
}

pub fn sign_diff(diff: &mut DIDDiff, key: &KeyPair) -> Result<()> {
    diff.signature = sign(key, diff.diff.as_bytes())?;

    Ok(())
}

/// Creates a DID document with an auth key and a DID
pub fn create_document(auth_key: String) -> Result<DIDDocument> {
<<<<<<< HEAD
    let mut did_doc = DIDDocument {
        context: OneOrMany::One(Context::from("https://w3id.org/did/v1")),
        ..Default::default()
    }
    .init()
    .init_timestamps()?;
    let key_data = KeyData::Base58(auth_key);
=======
>>>>>>> 645d9723
    //create comnet id
    let did: DID = create_method_id(&auth_key, Some("com"), None)?;

    let key: PublicKey = PublicKeyBuilder::default()
        .id(did.clone())
        .controller(did.clone())
        .key_type(KeyType::RsaVerificationKey2018)
        .key_data(KeyData::PublicKeyBase58(auth_key))
        .build()
        .expect("FIXME");

<<<<<<< HEAD
    did_doc.update_auth(auth);
    did_doc.id = did;
    did_doc.update_time();
=======
    let doc: DIDDocument = DIDDocumentBuilder::default()
        .context(OneOrMany::One(DID::BASE_CONTEXT.into()))
        .id(did)
        .auth(vec![key.into()])
        .build()
        .expect("FIXME");
>>>>>>> 645d9723

    Ok(doc)
}

/// Get authentication key from a DIDDocument
pub fn get_auth_key(document: &DIDDocument) -> Option<&str> {
    if let Authentication::Key(pub_key) = &document.auth[0] {
        Some(pub_key.key_data().as_str())
    } else {
        None
    }
}

pub fn create_method_id(pub_key: &str, network: Option<&str>, network_shard: Option<String>) -> Result<DID> {
    let hash = Blake2b256::digest(pub_key.as_bytes());
    let bs58key = encode(&hash.digest()).into_string();
    let network_string = match network {
        Some(network_str) => match network_str {
            "com" => "com:".to_string(),
            "dev" => "dev:".to_string(),
            _ => "".to_string(),
        },
        _ => "".to_string(), // default: "main" also can be written as ""
    };
    let shard_string = match &network_shard {
        Some(shard) => format!("{}:", shard),
        _ => String::new(),
    };
    let id_string = format!("did:iota:{}{}{}", network_string, shard_string, bs58key);
    Ok(DID::from(id_string)?)
}<|MERGE_RESOLUTION|>--- conflicted
+++ resolved
@@ -75,16 +75,6 @@
 
 /// Creates a DID document with an auth key and a DID
 pub fn create_document(auth_key: String) -> Result<DIDDocument> {
-<<<<<<< HEAD
-    let mut did_doc = DIDDocument {
-        context: OneOrMany::One(Context::from("https://w3id.org/did/v1")),
-        ..Default::default()
-    }
-    .init()
-    .init_timestamps()?;
-    let key_data = KeyData::Base58(auth_key);
-=======
->>>>>>> 645d9723
     //create comnet id
     let did: DID = create_method_id(&auth_key, Some("com"), None)?;
 
@@ -96,18 +86,12 @@
         .build()
         .expect("FIXME");
 
-<<<<<<< HEAD
-    did_doc.update_auth(auth);
-    did_doc.id = did;
-    did_doc.update_time();
-=======
     let doc: DIDDocument = DIDDocumentBuilder::default()
         .context(OneOrMany::One(DID::BASE_CONTEXT.into()))
         .id(did)
         .auth(vec![key.into()])
         .build()
         .expect("FIXME");
->>>>>>> 645d9723
 
     Ok(doc)
 }

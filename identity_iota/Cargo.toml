--- conflicted
+++ resolved
@@ -12,20 +12,11 @@
 description = "Framework for Self-Sovereign Identity with IOTA DID."
 
 [dependencies]
-<<<<<<< HEAD
-identity_core = { version = "=0.7.0-alpha.1", path = "../identity_core", default-features = false }
-identity_credential = { version = "=0.7.0-alpha.1", path = "../identity_credential", features = ["validator"], default-features = false }
-identity_did = { version = "=0.7.0-alpha.1", path = "../identity_did", default-features = false }
-identity_iota_core = { version = "=0.7.0-alpha.1", path = "../identity_iota_core", default-features = false }
-identity_resolver = { version = "=0.7.0-alpha.1", path = "../identity_resolver", default-features = false, optional = true }
-=======
-identity_agent = { version = "=0.6.0", path = "../identity_agent", default-features = false, optional = true }
 identity_core = { version = "=0.6.0", path = "../identity_core", default-features = false }
 identity_credential = { version = "=0.6.0", path = "../identity_credential", features = ["validator"], default-features = false }
 identity_did = { version = "=0.6.0", path = "../identity_did", default-features = false }
 identity_iota_core = { version = "=0.6.0", path = "../identity_iota_core", default-features = false }
 identity_resolver = { version = "=0.6.0", path = "../identity_resolver", default-features = false, optional = true }
->>>>>>> 3d3c7334
 
 [dev-dependencies]
 anyhow = "1.0.64"

--- conflicted
+++ resolved
@@ -12,17 +12,6 @@
 description = "Framework for Self-Sovereign Identity with IOTA DID."
 
 [dependencies]
-<<<<<<< HEAD
-identity_core = { version = "=1.3.0", path = "../identity_core", default-features = false }
-identity_credential = { version = "=1.3.0", path = "../identity_credential", features = ["validator"], default-features = false }
-identity_did = { version = "=1.3.0", path = "../identity_did", default-features = false }
-identity_document = { version = "=1.3.0", path = "../identity_document", default-features = false }
-identity_iota_core = { version = "=1.3.0", path = "../identity_iota_core", default-features = false }
-identity_storage = { version = "=1.3.0", path = "../identity_storage", default-features = false, features = ["iota-document"] }
-identity_verification = { version = "=1.3.0", path = "../identity_verification", default-features = false }
-identity_resolver = { version = "=1.3.0", path = "../identity_resolver", default-features = false, features = ["iota"] }
-compound_resolver = { version = "=1.3.0", path = "../compound_resolver" }
-=======
 identity_core = { version = "=1.3.1", path = "../identity_core", default-features = false }
 identity_credential = { version = "=1.3.1", path = "../identity_credential", features = ["validator"], default-features = false }
 identity_did = { version = "=1.3.1", path = "../identity_did", default-features = false }
@@ -31,7 +20,6 @@
 identity_resolver = { version = "=1.3.1", path = "../identity_resolver", default-features = false, optional = true }
 identity_storage = { version = "=1.3.1", path = "../identity_storage", default-features = false, features = ["iota-document"] }
 identity_verification = { version = "=1.3.1", path = "../identity_verification", default-features = false }
->>>>>>> 13acb23a
 
 [dev-dependencies]
 anyhow = "1.0.64"

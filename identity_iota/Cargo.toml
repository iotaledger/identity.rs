--- conflicted
+++ resolved
@@ -21,15 +21,15 @@
 identity_verification = { version = "=1.5.0", path = "../identity_verification", default-features = false }
 
 [target.'cfg(not(target_arch = "wasm32"))'.dependencies]
-identity_iota_interaction = { version = "=1.4.0", path = "../identity_iota_interaction" }
+identity_iota_interaction = { version = "=1.5.0", path = "../identity_iota_interaction" }
 
 [target.'cfg(target_arch = "wasm32")'.dependencies]
-identity_iota_interaction = { version = "=1.4.0", path = "../identity_iota_interaction", default-features = false }
+identity_iota_interaction = { version = "=1.5.0", path = "../identity_iota_interaction", default-features = false }
 
 [dev-dependencies]
 # required for doc test
 anyhow = "1.0.64"
-identity_iota = { version = "=1.4.0", path = "./", features = ["memstore"] }
+identity_iota = { version = "=1.5.0", path = "./", features = ["memstore"] }
 iota-sdk = { git = "https://github.com/iotaledger/iota.git", package = "iota-sdk", tag = "v0.9.2-rc" }
 rand = "0.8.5"
 secret-storage = { git = "https://github.com/iotaledger/secret-storage.git", tag = "v0.2.0" }
@@ -38,20 +38,12 @@
 [features]
 default = ["revocation-bitmap", "iota-client", "send-sync", "resolver"]
 
-<<<<<<< HEAD
 # Enables the IOTA client integration, and the `DidResolutionHandler` trait.
 iota-client = [
   "identity_iota_core/iota-client",
-  "identity_resolver?/iota",
+  "identity_resolver/iota",
   "identity_storage/storage-signer",
 ]
-=======
-# Exposes the `IotaIdentityClient` and `IotaIdentityClientExt` traits.
-client = ["identity_iota_core/client"]
-
-# Enables the iota-client integration, the client trait implementations for it, and the `IotaClientExt` trait.
-iota-client = ["identity_iota_core/iota-client", "identity_resolver/iota"]
->>>>>>> f5c4fe9a
 
 # Enables revocation with `RevocationBitmap2022`.
 revocation-bitmap = [

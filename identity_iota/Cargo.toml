[package]
name = "identity_iota"
version = "1.4.0"
authors.workspace = true
edition.workspace = true
homepage.workspace = true
keywords = ["iota", "tangle", "identity", "did", "ssi"]
license.workspace = true
readme = "./README.md"
repository.workspace = true
rust-version.workspace = true
description = "Framework for Self-Sovereign Identity with IOTA DID."

[dependencies]
identity_core = { version = "=1.4.0", path = "../identity_core", default-features = false }
identity_credential = { version = "=1.4.0", path = "../identity_credential", features = ["validator"], default-features = false }
identity_did = { version = "=1.4.0", path = "../identity_did", default-features = false }
identity_document = { version = "=1.4.0", path = "../identity_document", default-features = false }
identity_iota_core = { version = "=1.4.0", path = "../identity_iota_core", default-features = false }
identity_resolver = { version = "=1.4.0", path = "../identity_resolver", default-features = false, optional = true }
identity_storage = { version = "=1.4.0", path = "../identity_storage", default-features = false, features = ["iota-document"] }
identity_verification = { version = "=1.4.0", path = "../identity_verification", default-features = false }

<<<<<<< HEAD
=======
[dev-dependencies]
anyhow = "1.0.64"
iota-sdk = { version = "1.1.5", default-features = false, features = ["tls", "client"] }
rand = "0.8.5"
tokio = { version = "1.29.0", features = ["full"] }

>>>>>>> e8df2994
[features]
default = ["revocation-bitmap", "client", "iota-client", "kinesis-client", "resolver"]

# Exposes the `IotaIdentityClient` and `IotaIdentityClientExt` traits.
client = ["identity_iota_core/client"]

# Enables the iota-client integration, the client trait implementations for it, and the `IotaClientExt` trait.
iota-client = ["identity_iota_core/iota-client", "identity_resolver?/iota"]

# Enables the kinesis client integration.
kinesis-client = [
  "identity_iota_core/kinesis-client",
  "identity_resolver/kinesis",
  "identity_storage/send-sync-storage",
  "identity_storage/storage-signer",
]

# Enables revocation with `RevocationBitmap2022`.
revocation-bitmap = [
  "identity_credential/revocation-bitmap",
  "identity_iota_core/revocation-bitmap",
  "identity_resolver?/revocation-bitmap",
]

# Enables revocation with `StatusList2021`.
status-list-2021 = ["revocation-bitmap", "identity_credential/status-list-2021"]

# Enables support for the `Resolver`.
resolver = ["dep:identity_resolver"]

# Enables `Send` + `Sync` bounds for the storage traits.
send-sync-storage = ["identity_storage/send-sync-storage"]

# Enables domain linkage support.
domain-linkage = ["identity_credential/domain-linkage"]

# Enables fetching domain linkage configuration files.
domain-linkage-fetch = ["identity_credential/domain-linkage-fetch"]

# Exposes in-memory implementations of the storage traits intended exclusively for testing.
memstore = ["identity_storage/memstore"]

# Enables selective disclosure features.
sd-jwt = ["identity_credential/sd-jwt"]

# Enables zero knowledge selective disclosurable VCs
jpt-bbs-plus = ["identity_storage/jpt-bbs-plus", "identity_credential/jpt-bbs-plus"]

[package.metadata.docs.rs]
# To build locally:
# RUSTDOCFLAGS="--cfg docsrs" cargo +nightly doc --all-features --no-deps --workspace --open
all-features = true
rustdoc-args = ["--cfg", "docsrs"]

[lints]
workspace = true<|MERGE_RESOLUTION|>--- conflicted
+++ resolved
@@ -21,15 +21,6 @@
 identity_storage = { version = "=1.4.0", path = "../identity_storage", default-features = false, features = ["iota-document"] }
 identity_verification = { version = "=1.4.0", path = "../identity_verification", default-features = false }
 
-<<<<<<< HEAD
-=======
-[dev-dependencies]
-anyhow = "1.0.64"
-iota-sdk = { version = "1.1.5", default-features = false, features = ["tls", "client"] }
-rand = "0.8.5"
-tokio = { version = "1.29.0", features = ["full"] }
-
->>>>>>> e8df2994
 [features]
 default = ["revocation-bitmap", "client", "iota-client", "kinesis-client", "resolver"]
 

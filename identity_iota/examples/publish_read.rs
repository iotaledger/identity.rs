//! Publish new did document and read it from the tangle
//! cargo run --example publish_read

use anyhow::Result;
use identity_crypto::{Ed25519, KeyGen, KeyGenerator};
use identity_iota::{
    core::{did::DIDDocument, diff::Diff, key::KeyRelation},
    did::{DIDDiff, DIDProof, TangleDocument as _},
    error::Error,
    helpers::create_document,
    io::{TangleReader, TangleWriter},
    network::{Network, NodeList},
};
use iota_conversion::Trinary as _;

#[smol_potat::main]
async fn main() -> Result<()> {
    let nodes = vec![
        "http://localhost:14265",
        "https://nodes.thetangle.org:443",
        "https://iotanode.us:14267",
        "https://pow.iota.community:443",
    ];
    let nodelist = NodeList::with_network_and_nodes(Network::Mainnet, nodes);

    let tangle_writer = TangleWriter::new(&nodelist)?;

    // Create keypair
    let keypair = Ed25519::generate(&Ed25519, KeyGenerator::default())?;

    // Create, sign and publish DID document to the Tangle
<<<<<<< HEAD
    let mut did_document = create_document(bs58_auth_key.clone())?;
=======
    let mut did_document = create_document(keypair.public().as_ref())?;
>>>>>>> 42495ba6

    did_document.sign_unchecked(keypair.secret())?;

    println!("DID: {}", did_document.did());

    let tail_transaction = tangle_writer.write_json(did_document.did(), &did_document).await?;

    println!(
        "DID document published: https://thetangle.org/transaction/{}",
        tail_transaction.as_i8_slice().trytes().expect("Couldn't get Trytes")
    );

    // Create, sign and publish diff to the Tangle
    let signed_diff = create_diff(did_document.clone(), &keypair).await?;
    let auth_key = did_document
        .resolve_key(0, KeyRelation::Authentication)
        .ok_or(Error::InvalidAuthenticationKey)?;
    let tail_transaction = tangle_writer
        .publish_diff_json(&did_document.did(), auth_key.key_data(), &signed_diff)
        .await?;

    println!(
        "DID document DIDDiff published: https://thetangle.org/transaction/{}",
        tail_transaction.as_i8_slice().trytes().expect("Couldn't get Trytes")
    );

    // Get document and diff from the tangle and validate the signatures
    let did = did_document.did();
    let tangle_reader = TangleReader::new(&nodelist)?;

    let received_messages = tangle_reader.fetch(&did).await?;
    println!("{:?}", received_messages);

    let docs = TangleReader::extract_documents(&did, &received_messages)?;
    println!("extracted docs: {:?}", docs);

    let diffs = TangleReader::extract_diffs(&did, &received_messages)?;
    println!("extracted diffs: {:?}", diffs);

    let sig = docs[0].data.verify_unchecked().is_ok();
    println!("Document has valid signature: {}", sig);

    let sig = docs[0].data.verify_diff_unchecked(&diffs[0].data).is_ok();
    println!("Diff has valid signature: {}", sig);

    Ok(())
}

async fn create_diff(did_document: DIDDocument, keypair: &identity_crypto::KeyPair) -> crate::Result<DIDDiff> {
    // updated doc and publish diff
    let mut new = did_document.clone();
    new.update_time();

    // diff the two docs.
    let diff = did_document.diff(&new)?;

    let key_did = new
        .resolve_key(0, KeyRelation::Authentication)
        .ok_or(Error::InvalidAuthenticationKey)?;
    let mut diddiff = DIDDiff {
        id: new.did().clone(),
        diff: serde_json::to_string(&diff)?,
        proof: DIDProof::new(key_did.id().clone())?,
    };

    did_document.sign_diff_unchecked(&mut diddiff, keypair.secret())?;

    Ok(diddiff)
}<|MERGE_RESOLUTION|>--- conflicted
+++ resolved
@@ -29,11 +29,7 @@
     let keypair = Ed25519::generate(&Ed25519, KeyGenerator::default())?;
 
     // Create, sign and publish DID document to the Tangle
-<<<<<<< HEAD
-    let mut did_document = create_document(bs58_auth_key.clone())?;
-=======
     let mut did_document = create_document(keypair.public().as_ref())?;
->>>>>>> 42495ba6
 
     did_document.sign_unchecked(keypair.secret())?;
 

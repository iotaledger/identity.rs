// Copyright 2020-2022 IOTA Stiftung
// SPDX-License-Identifier: Apache-2.0

#![forbid(unsafe_code)]
#![cfg_attr(docsrs, feature(doc_cfg, extended_key_value_attributes))]
#![cfg_attr(docsrs, cfg_attr(docsrs, doc = include_str!("../README.md")))]
#![cfg_attr(not(docsrs), doc = "")]
#![allow(clippy::upper_case_acronyms)]
#![warn(
  rust_2018_idioms,
  unreachable_pub,
  missing_docs,
  rustdoc::missing_crate_level_docs,
  rustdoc::broken_intra_doc_links,
  rustdoc::private_intra_doc_links,
  rustdoc::private_doc_tests,
  clippy::missing_safety_doc,
  clippy::missing_errors_doc
)]

pub mod core {
  //! Core Traits and Types

  pub use identity_core::common::*;
  pub use identity_core::convert::*;
  pub use identity_core::error::*;
  pub use identity_core::utils::*;

  #[doc(inline)]
  pub use identity_core::diff;

  #[doc(inline)]
  pub use identity_core::json;
}

pub mod crypto {
  //! Cryptographic Utilities

  pub use identity_core::crypto::*;
}

pub mod credential {
  //! Verifiable Credentials
  //!
  //! [Specification](https://www.w3.org/TR/vc-data-model/)

  pub use identity_credential::credential::*;
  pub use identity_credential::error::*;
  pub use identity_credential::presentation::*;
}

pub mod did {
  //! Decentralized Identifiers
  //!
  //! [Specification](https://www.w3.org/TR/did-core/)

  pub use identity_did::document::*;
  pub use identity_did::error::*;
  pub use identity_did::service::*;
  pub use identity_did::utils::*;
  pub use identity_did::verification::*;

  pub use identity_did::did::*;

  pub use identity_did::resolution;
  pub use identity_did::verifiable;
}

pub mod iota {
  //! IOTA Tangle DID Method

  pub use identity_iota::chain::*;
  pub use identity_iota::credential::*;
  pub use identity_iota::document::*;
  pub use identity_iota::error::*;
  pub use identity_iota::tangle::*;
}

pub mod iota_core {
  //! IOTA Core Traits and Types definitions

  pub use identity_iota_core::did::*;
  pub use identity_iota_core::diff::*;
  pub use identity_iota_core::document::*;
  pub use identity_iota_core::error::*;
  pub use identity_iota_core::tangle::*;

  #[doc(inline)]
  pub use identity_iota_core::try_construct_did;
}

#[cfg(feature = "account")]
#[cfg_attr(docsrs, doc(cfg(feature = "account")))]
pub mod account {
  //! Secure storage for Decentralized Identifiers

  pub use identity_account::account::*;
  pub use identity_account::error::*;
  pub use identity_account::identity::*;
  pub use identity_account::types::*;
  pub use identity_account::updates::*;
}

#[cfg(feature = "account")]
#[cfg_attr(docsrs, doc(cfg(feature = "account")))]
pub mod account_storage {
  //! Storage Trait and Types definitions

  pub use identity_account_storage::crypto::*;
  pub use identity_account_storage::error::*;
  pub use identity_account_storage::identity::*;
  pub use identity_account_storage::storage::*;
  #[cfg(feature = "stronghold")]
  pub use identity_account_storage::stronghold::*;
  pub use identity_account_storage::types::*;
  pub use identity_account_storage::utils::*;
}

// #[cfg(feature = "comm")]
// #[cfg_attr(docsrs, doc(cfg(feature = "comm")))]
// pub mod comm {
//   //! DID Communications Message Specification
//   //!
//   //! [Specification](https://github.com/iotaledger/identity.rs/tree/dev/docs/DID%20Communications%20Research%20and%20Specification)

//   pub use identity_comm::envelope::*;
//   pub use identity_comm::error::*;
//   pub use identity_comm::message::*;
// }

pub mod prelude {
  //! Prelude of commonly used types

  pub use identity_core::crypto::KeyPair;
  pub use identity_iota::tangle::Client;
  pub use identity_iota::Result;
<<<<<<< HEAD
}

#[cfg(feature = "actor")]
pub mod actor {
  //! Identity actor types

  pub use identity_actor::*;
=======
  pub use identity_iota_core::document::IotaDocument;
>>>>>>> 71314073
}<|MERGE_RESOLUTION|>--- conflicted
+++ resolved
@@ -134,7 +134,7 @@
   pub use identity_core::crypto::KeyPair;
   pub use identity_iota::tangle::Client;
   pub use identity_iota::Result;
-<<<<<<< HEAD
+  pub use identity_iota_core::document::IotaDocument;
 }
 
 #[cfg(feature = "actor")]
@@ -142,7 +142,4 @@
   //! Identity actor types
 
   pub use identity_actor::*;
-=======
-  pub use identity_iota_core::document::IotaDocument;
->>>>>>> 71314073
 }
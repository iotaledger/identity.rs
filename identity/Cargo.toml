--- conflicted
+++ resolved
@@ -12,21 +12,12 @@
 description = "Tools for working with Self-sovereign Identity."
 
 [dependencies]
-<<<<<<< HEAD
 identity-account = { version = "=0.5.0-dev.1", path = "../identity-account", optional = true, default-features = false }
-identity-comm = { version = "=0.5.0-dev.1", path = "../identity-comm", optional = true }
-identity-core = { version = "=0.5.0-dev.1", path = "../identity-core", default-features = false }
-identity-credential = { version = "=0.5.0-dev.1", path = "../identity-credential" }
-identity-did = { version = "=0.5.0-dev.1", path = "../identity-did" }
-identity-iota = { version = "=0.5.0-dev.1", path = "../identity-iota", default-features = false }
-=======
-identity-account = { version = "=0.5.0-dev.2", path = "../identity-account", optional = true }
 identity-comm = { version = "=0.5.0-dev.2", path = "../identity-comm", optional = true }
 identity-core = { version = "=0.5.0-dev.2", path = "../identity-core", default-features = false }
 identity-credential = { version = "=0.5.0-dev.2", path = "../identity-credential" }
 identity-did = { version = "=0.5.0-dev.2", path = "../identity-did" }
 identity-iota = { version = "=0.5.0-dev.2", path = "../identity-iota", default-features = false }
->>>>>>> 9849eb90
 
 [dev-dependencies]
 criterion = { version = "0.3" }

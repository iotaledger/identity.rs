--- conflicted
+++ resolved
@@ -1,12 +1,3 @@
-<<<<<<< HEAD
-#[macro_use]
-extern crate identity_common;
-
-#[macro_use]
-extern crate serde;
-
-=======
->>>>>>> 3f6f2280
 pub mod common;
 pub mod credential;
 pub mod error;

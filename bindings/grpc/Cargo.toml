--- conflicted
+++ resolved
@@ -18,14 +18,9 @@
 
 [dependencies]
 anyhow = "1.0.75"
-<<<<<<< HEAD
 futures = { version = "0.3" }
-tokio-stream = { version = "0.1.14", features = ["net"] }
+identity_eddsa_verifier = { path = "../../identity_eddsa_verifier" }
 identity_iota = { path = "../../identity_iota", features = ["resolver", "sd-jwt", "domain-linkage", "domain-linkage-fetch"] }
-=======
->>>>>>> 09800696
-identity_eddsa_verifier = { path = "../../identity_eddsa_verifier" }
-identity_iota = { path = "../../identity_iota", features = ["resolver", "sd-jwt"] }
 identity_stronghold = { path = "../../identity_stronghold", features = ["send-sync-storage"] }
 iota-sdk = { version = "1.1.2", features = ["stronghold"] }
 prost = "0.12"

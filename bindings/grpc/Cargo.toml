--- conflicted
+++ resolved
@@ -20,11 +20,7 @@
 anyhow = "1.0.75"
 futures = { version = "0.3" }
 identity_eddsa_verifier = { path = "../../identity_eddsa_verifier" }
-<<<<<<< HEAD
-identity_iota = { path = "../../identity_iota", features = ["resolver", "sd-jwt", "status-list-2021"] }
-=======
-identity_iota = { path = "../../identity_iota", features = ["resolver", "sd-jwt", "domain-linkage", "domain-linkage-fetch"] }
->>>>>>> 1ea3fb21
+identity_iota = { path = "../../identity_iota", features = ["resolver", "sd-jwt", "domain-linkage", "domain-linkage-fetch", "status-list-2021"] }
 identity_stronghold = { path = "../../identity_stronghold", features = ["send-sync-storage"] }
 iota-sdk = { version = "1.1.2", features = ["stronghold"] }
 prost = "0.12"

use anyhow::Context;
use identity_iota::iota::IotaClientExt;
use identity_iota::iota::IotaDocument;
use identity_iota::iota::IotaIdentityClientExt;
use identity_iota::iota::NetworkName;
use identity_iota::verification::jws::JwsAlgorithm;
use identity_iota::verification::MethodScope;
use identity_storage::key_id_storage::KeyIdMemstore;
use identity_storage::key_storage::JwkMemStore;
use identity_storage::JwkDocumentExt;
use identity_storage::JwkStorage;
use identity_storage::KeyIdStorage;
use identity_storage::Storage;
use identity_stronghold::StrongholdStorage;
use iota_sdk::client::api::GetAddressesOptions;
use iota_sdk::client::node_api::indexer::query_parameters::QueryParameter;
use iota_sdk::client::secret::stronghold::StrongholdSecretManager;
use iota_sdk::client::secret::SecretManager;
use iota_sdk::client::stronghold::StrongholdAdapter;
use iota_sdk::client::Client;
use iota_sdk::client::Password;
use iota_sdk::crypto::keys::bip39;
use iota_sdk::types::block::address::Address;
use iota_sdk::types::block::address::Bech32Address;
use iota_sdk::types::block::address::Hrp;
use iota_sdk::types::block::output::AliasOutputBuilder;
use rand::distributions::Alphanumeric;
use rand::distributions::DistString;
use rand::thread_rng;
use std::net::SocketAddr;
use std::path::PathBuf;
use tokio::net::TcpListener;
use tokio::task::JoinHandle;
use tonic::transport::Uri;

pub type MemStorage = Storage<JwkMemStore, KeyIdMemstore>;

<<<<<<< HEAD
pub static API_ENDPOINT: &str = "http://localhost";
pub static FAUCET_ENDPOINT: &str = "http://localhost/faucet/api/enqueue";
=======
pub const API_ENDPOINT: &str = "http://localhost";
pub const FAUCET_ENDPOINT: &str = "http://localhost/faucet/api/enqueue";
>>>>>>> 09800696

#[derive(Debug)]
pub struct TestServer {
  client: Client,
  addr: SocketAddr,
  _handle: JoinHandle<Result<(), tonic::transport::Error>>,
}

impl TestServer {
  pub async fn new() -> Self {
    let stronghold = StrongholdSecretManager::builder()
      .password(random_password(18))
      .build(random_stronghold_path())
      .map(StrongholdStorage::new)
      .expect("Failed to create temporary stronghold");

    Self::new_with_stronghold(stronghold).await
  }

  pub async fn new_with_stronghold(stronghold: StrongholdStorage) -> Self {
    let _ = tracing::subscriber::set_global_default(tracing_subscriber::fmt().compact().finish());

    let listener = TcpListener::bind("127.0.0.1:0")
      .await
      .expect("Failed to bind to random OS's port");
    let addr = listener.local_addr().unwrap();

    let client: Client = Client::builder()
      .with_primary_node(API_ENDPOINT, None)
      .unwrap()
      .finish()
      .await
      .expect("Failed to connect to API's endpoint");

    let server = identity_grpc::server::GRpcServer::new(client.clone(), stronghold)
      .into_router()
      .serve_with_incoming(tokio_stream::wrappers::TcpListenerStream::new(listener));
    TestServer {
      _handle: tokio::spawn(server),
      addr,
      client,
    }
  }

  pub fn endpoint(&self) -> Uri {
    format!("https://{}", self.addr)
      .parse()
      .expect("Failed to parse server's URI")
  }

  pub fn client(&self) -> &Client {
    &self.client
  }
}

pub async fn create_did<K, I>(
  client: &Client,
  secret_manager: &mut SecretManager,
  storage: &Storage<K, I>,
) -> anyhow::Result<(Address, IotaDocument, String)>
where
  K: JwkStorage,
  I: KeyIdStorage,
{
  let address: Address = get_address_with_funds(client, secret_manager, FAUCET_ENDPOINT)
    .await
    .context("failed to get address with funds")?;

  let network_name = client.network_name().await?;
  let (document, fragment): (IotaDocument, String) = create_did_document(&network_name, storage).await?;
  let alias_output = client.new_did_output(address, document, None).await?;

  let document: IotaDocument = client.publish_did_output(secret_manager, alias_output).await?;

  Ok((address, document, fragment))
}

/// Creates an example DID document with the given `network_name`.
///
/// Its functionality is equivalent to the "create DID" example
/// and exists for convenient calling from the other examples.
pub async fn create_did_document<K, I>(
  network_name: &NetworkName,
  storage: &Storage<K, I>,
) -> anyhow::Result<(IotaDocument, String)>
where
  I: KeyIdStorage,
  K: JwkStorage,
{
  let mut document: IotaDocument = IotaDocument::new(network_name);

  let fragment: String = document
    .generate_method(
      storage,
      JwkMemStore::ED25519_KEY_TYPE,
      JwsAlgorithm::EdDSA,
      None,
      MethodScope::VerificationMethod,
    )
    .await?;

  Ok((document, fragment))
}

/// Generates an address from the given [`SecretManager`] and adds funds from the faucet.
pub async fn get_address_with_funds(
  client: &Client,
  stronghold: &SecretManager,
  faucet_endpoint: &str,
) -> anyhow::Result<Address> {
  let address = get_address(client, stronghold).await?;

  request_faucet_funds(client, address, faucet_endpoint)
    .await
    .context("failed to request faucet funds")?;

  Ok(*address)
}

/// Initializes the [`SecretManager`] with a new mnemonic, if necessary,
/// and generates an address from the given [`SecretManager`].
pub async fn get_address(client: &Client, secret_manager: &SecretManager) -> anyhow::Result<Bech32Address> {
  let random: [u8; 32] = rand::random();
  let mnemonic = bip39::wordlist::encode(random.as_ref(), &bip39::wordlist::ENGLISH)
    .map_err(|err| anyhow::anyhow!(format!("{err:?}")))?;

  if let SecretManager::Stronghold(ref stronghold) = secret_manager {
    match stronghold.store_mnemonic(mnemonic).await {
      Ok(()) => (),
      Err(iota_sdk::client::stronghold::Error::MnemonicAlreadyStored) => (),
      Err(err) => anyhow::bail!(err),
    }
  } else {
    anyhow::bail!("expected a `StrongholdSecretManager`");
  }

  let bech32_hrp: Hrp = client.get_bech32_hrp().await?;
  let address: Bech32Address = secret_manager
    .generate_ed25519_addresses(
      GetAddressesOptions::default()
        .with_range(0..1)
        .with_bech32_hrp(bech32_hrp),
    )
    .await?[0];

  Ok(address)
}

/// Requests funds from the faucet for the given `address`.
async fn request_faucet_funds(client: &Client, address: Bech32Address, faucet_endpoint: &str) -> anyhow::Result<()> {
  iota_sdk::client::request_funds_from_faucet(faucet_endpoint, &address).await?;

  tokio::time::timeout(std::time::Duration::from_secs(45), async {
    loop {
      tokio::time::sleep(std::time::Duration::from_secs(5)).await;

      let balance = get_address_balance(client, &address)
        .await
        .context("failed to get address balance")?;
      if balance > 0 {
        break;
      }
    }
    Ok::<(), anyhow::Error>(())
  })
  .await
  .context("maximum timeout exceeded")??;

  Ok(())
}

pub struct Entity<K, I> {
  secret_manager: SecretManager,
  storage: Storage<K, I>,
  did: Option<(Address, IotaDocument, String)>,
}

pub fn random_password(len: usize) -> Password {
  let mut rng = thread_rng();
  Alphanumeric.sample_string(&mut rng, len).into()
}

pub fn random_stronghold_path() -> PathBuf {
  let mut file = std::env::temp_dir();
  file.push("test_strongholds");
  file.push(rand::distributions::Alphanumeric.sample_string(&mut rand::thread_rng(), 32));
  file.set_extension("stronghold");
  file.to_owned()
}

impl Default for Entity<JwkMemStore, KeyIdMemstore> {
  fn default() -> Self {
    let secret_manager = SecretManager::Stronghold(make_stronghold());
    let storage = MemStorage::new(JwkMemStore::new(), KeyIdMemstore::new());

    Self {
      secret_manager,
      storage,
      did: None,
    }
  }
}

impl Entity<JwkMemStore, KeyIdMemstore> {
  pub fn new() -> Self {
    Self::default()
  }
}

impl Entity<StrongholdStorage, StrongholdStorage> {
  pub fn new_with_stronghold(s: StrongholdStorage) -> Self {
    let secret_manager = SecretManager::Stronghold(make_stronghold());
    let storage = Storage::new(s.clone(), s);

    Self {
      secret_manager,
      storage,
      did: None,
    }
  }
}

impl<K: JwkStorage, I: KeyIdStorage> Entity<K, I> {
  pub async fn create_did(&mut self, client: &Client) -> anyhow::Result<()> {
    let Entity {
      secret_manager,
      storage,
      did,
    } = self;
    *did = Some(create_did(client, secret_manager, storage).await?);

    Ok(())
  }

  pub fn storage(&self) -> &Storage<K, I> {
    &self.storage
  }

  pub fn document(&self) -> Option<&IotaDocument> {
    self.did.as_ref().map(|(_, doc, _)| doc)
  }

  pub fn fragment(&self) -> Option<&str> {
    self.did.as_ref().map(|(_, _, frag)| frag.as_ref())
  }

  pub async fn update_document<F>(&mut self, client: &Client, f: F) -> anyhow::Result<()>
  where
    F: FnOnce(IotaDocument) -> Option<IotaDocument>,
  {
    let (address, doc, fragment) = self.did.take().context("Missing doc")?;
    let mut new_doc = f(doc.clone());
    if let Some(doc) = new_doc.take() {
      let alias_output = client.update_did_output(doc.clone()).await?;
      let rent_structure = client.get_rent_structure().await?;
      let alias_output = AliasOutputBuilder::from(&alias_output)
        .with_minimum_storage_deposit(rent_structure)
        .finish()?;

      new_doc = Some(client.publish_did_output(&self.secret_manager, alias_output).await?);
    }

    self.did = Some((address, new_doc.unwrap_or(doc), fragment));

    Ok(())
  }
}
/// Returns the balance of the given Bech32-encoded `address`.
async fn get_address_balance(client: &Client, address: &Bech32Address) -> anyhow::Result<u64> {
  let output_ids = client
    .basic_output_ids(vec![
      QueryParameter::Address(address.to_owned()),
      QueryParameter::HasExpiration(false),
      QueryParameter::HasTimelock(false),
      QueryParameter::HasStorageDepositReturn(false),
    ])
    .await?;

  let outputs = client.get_outputs(&output_ids).await?;

  let mut total_amount = 0;
  for output_response in outputs {
    total_amount += output_response.output().amount();
  }

  Ok(total_amount)
}

pub fn make_stronghold() -> StrongholdAdapter {
  StrongholdAdapter::builder()
    .password(random_password(18))
    .build(random_stronghold_path())
    .expect("Failed to create temporary stronghold")
}<|MERGE_RESOLUTION|>--- conflicted
+++ resolved
@@ -35,13 +35,8 @@
 
 pub type MemStorage = Storage<JwkMemStore, KeyIdMemstore>;
 
-<<<<<<< HEAD
-pub static API_ENDPOINT: &str = "http://localhost";
-pub static FAUCET_ENDPOINT: &str = "http://localhost/faucet/api/enqueue";
-=======
 pub const API_ENDPOINT: &str = "http://localhost";
 pub const FAUCET_ENDPOINT: &str = "http://localhost/faucet/api/enqueue";
->>>>>>> 09800696
 
 #[derive(Debug)]
 pub struct TestServer {

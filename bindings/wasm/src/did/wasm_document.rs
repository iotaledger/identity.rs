--- conflicted
+++ resolved
@@ -3,7 +3,6 @@
 
 use std::str::FromStr;
 
-use identity::core::decode_b58;
 use identity::core::OneOrMany;
 use identity::core::OneOrSet;
 use identity::core::OrderedSet;
@@ -372,7 +371,7 @@
   pub fn sign_credential(
     &self,
     data: &JsValue,
-    privateKey: String,
+    privateKey: Vec<u8>,
     methodQuery: &UDIDUrlQuery,
     options: &WasmSignatureOptions,
   ) -> Result<WasmCredential> {
@@ -389,7 +388,7 @@
   pub fn sign_presentation(
     &self,
     data: &JsValue,
-    privateKey: String,
+    privateKey: Vec<u8>,
     methodQuery: &UDIDUrlQuery,
     options: &WasmSignatureOptions,
   ) -> Result<WasmPresentation> {
@@ -405,91 +404,22 @@
   /// NOTE: use `signSelf` or `signDocument` for DID Documents.
   #[allow(non_snake_case)]
   #[wasm_bindgen(js_name = signData)]
-<<<<<<< HEAD
   pub fn sign_data(
     &self,
     data: &JsValue,
-    privateKey: String,
+    privateKey: Vec<u8>,
     methodQuery: &UDIDUrlQuery,
     options: &WasmSignatureOptions,
   ) -> Result<JsValue> {
-=======
-  pub fn sign_data(&self, data: &JsValue, args: &JsValue, options: &WasmSignatureOptions) -> Result<JsValue> {
-    // TODO: clean this up and annotate types if possible.
-    #[derive(Deserialize)]
-    #[serde(untagged)]
-    enum Args {
-      MerkleKey {
-        method: String,
-        public: Vec<u8>,
-        private: Vec<u8>,
-        proof: String,
-      },
-      Default {
-        method: String,
-        private: Vec<u8>,
-      },
-    }
-
->>>>>>> 5aeb3e34
     let mut data: VerifiableProperties = data.into_serde().wasm_result()?;
-    let private_key: PrivateKey = decode_b58(&privateKey).wasm_result().map(Into::into)?;
+    let private_key: PrivateKey = privateKey.into();
     let method_query: String = methodQuery.into_serde().wasm_result()?;
     let options: SignatureOptions = options.0.clone();
 
-<<<<<<< HEAD
     self
       .0
       .sign_data(&mut data, &private_key, &method_query, options)
       .wasm_result()?;
-=======
-    match args {
-      Args::MerkleKey {
-        method,
-        public,
-        private,
-        proof,
-      } => {
-        let merkle_key: Vec<u8> = self
-          .0
-          .try_resolve_method(&*method)
-          .and_then(|method| method.data().try_decode().map_err(Error::InvalidDoc))
-          .wasm_result()?;
-
-        let public: PublicKey = public.into();
-        let private: PrivateKey = private.into();
-
-        let digest: MerkleDigestTag = MerkleKey::extract_tags(&merkle_key).wasm_result()?.1;
-        let proof: Vec<u8> = decode_b58(&proof).wasm_result()?;
-
-        match digest {
-          MerkleDigestTag::SHA256 => match Proof::<Sha256>::decode(&proof) {
-            Some(proof) => self
-              .0
-              .signer(&private)
-              .method(&method)
-              .options(options)
-              .merkle_key((&public, &proof))
-              .sign(&mut data)
-              .wasm_result()?,
-            None => return Err("Invalid Public Key Proof".into()),
-          },
-          _ => return Err("Invalid Merkle Key Digest".into()),
-        }
-      }
-      Args::Default { method, private } => {
-        let private: PrivateKey = private.into();
-
-        self
-          .0
-          .signer(&private)
-          .method(&method)
-          .options(options)
-          .sign(&mut data)
-          .wasm_result()?;
-      }
-    }
->>>>>>> 5aeb3e34
 
     JsValue::from_serde(&data).wasm_result()
   }

--- conflicted
+++ resolved
@@ -612,13 +612,8 @@
   }
 
   /// Sets the timestamp of when the DID document was created.
-<<<<<<< HEAD
   #[wasm_bindgen(js_name = setMetadataCreated)]
-  pub fn set_metadata_created(&mut self, timestamp: WasmTimestamp) {
-=======
-  #[wasm_bindgen(setter = metadataCreated)]
   pub fn set_metadata_created(&mut self, timestamp: &WasmTimestamp) {
->>>>>>> 7e80fac9
     self.0.metadata.created = timestamp.0;
   }
 
@@ -629,13 +624,8 @@
   }
 
   /// Sets the timestamp of the last DID document update.
-<<<<<<< HEAD
   #[wasm_bindgen(js_name = setMetadataUpdated)]
-  pub fn set_metadata_updated(&mut self, timestamp: WasmTimestamp) {
-=======
-  #[wasm_bindgen(setter = metadataUpdated)]
   pub fn set_metadata_updated(&mut self, timestamp: &WasmTimestamp) {
->>>>>>> 7e80fac9
     self.0.metadata.updated = timestamp.0;
   }
 

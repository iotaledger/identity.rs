// Copyright 2020-2023 IOTA Stiftung
// SPDX-License-Identifier: Apache-2.0

use identity_iota::did::CoreDID;
use identity_iota::did::DID;
use wasm_bindgen::prelude::*;

use crate::did::wasm_did_url::WasmDIDUrl;
use crate::error::Result;
use crate::error::WasmResult;

/// A method-agnostic Decentralized Identifier (DID).
#[wasm_bindgen(js_name = CoreDID, inspectable)]
pub struct WasmCoreDID(pub(crate) CoreDID);

#[wasm_bindgen(js_class = CoreDID)]
impl WasmCoreDID {
  /// Parses a `CoreDID` from the given `input`.
  ///
  /// ### Errors
  ///
  /// Throws an error if the input is not a valid `CoreDID`.
  #[wasm_bindgen]
  pub fn parse(input: &str) -> Result<WasmCoreDID> {
    CoreDID::parse(input).wasm_result().map(Self)
  }

  /// Set the method name of the `CoreDID`.
  #[wasm_bindgen(js_name = "setMethodName")]
  pub fn set_method_name(&mut self, value: String) -> Result<()> {
    self.0.set_method_name(&value).wasm_result()
  }

  /// Validates whether a string is a valid DID method name.
  #[wasm_bindgen(js_name = "validMethodName")]
  pub fn valid_method_name(value: String) -> bool {
    CoreDID::valid_method_name(&value).is_ok()
  }

  /// Set the method-specific-id of the `DID`.
  #[wasm_bindgen(js_name = "setMethodId")]
  pub fn set_method_id(&mut self, value: String) -> Result<()> {
    self.0.set_method_id(&value).wasm_result()
  }

  /// Validates whether a string is a valid `DID` method-id.
  #[wasm_bindgen(js_name = "validMethodId")]
  pub fn valid_method_id(value: String) -> bool {
    CoreDID::valid_method_id(&value).is_ok()
  }

  // ===========================================================================
  // DID trait
  // ===========================================================================

  /// Returns the `CoreDID` scheme.
  ///
  /// E.g.
  /// - `"did:example:12345678" -> "did"`
  /// - `"did:iota:smr:12345678" -> "did"`
  #[wasm_bindgen]
  pub fn scheme(&self) -> String {
    self.0.scheme().to_owned()
  }

  /// Returns the `CoreDID` authority: the method name and method-id.
  ///
  /// E.g.
  /// - `"did:example:12345678" -> "example:12345678"`
  /// - `"did:iota:smr:12345678" -> "iota:smr:12345678"`
  #[wasm_bindgen]
  pub fn authority(&self) -> String {
    self.0.authority().to_owned()
  }

  /// Returns the `CoreDID` method name.
  ///
  /// E.g.
  /// - `"did:example:12345678" -> "example"`
  /// - `"did:iota:smr:12345678" -> "iota"`
  #[wasm_bindgen]
  pub fn method(&self) -> String {
    self.0.method().to_owned()
  }

  /// Returns the `CoreDID` method-specific ID.
  ///
  /// E.g.
  /// - `"did:example:12345678" -> "12345678"`
  /// - `"did:iota:smr:12345678" -> "smr:12345678"`
  #[wasm_bindgen(js_name = methodId)]
  pub fn method_id(&self) -> String {
    self.0.method_id().to_owned()
  }

  /// Construct a new `DIDUrl` by joining with a relative DID Url string.
  #[wasm_bindgen]
  pub fn join(&self, segment: &str) -> Result<WasmDIDUrl> {
    self.0.clone().join(segment).wasm_result().map(WasmDIDUrl)
  }

  /// Clones the `CoreDID` into a `DIDUrl`.
  #[wasm_bindgen(js_name = toUrl)]
  pub fn to_url(&self) -> WasmDIDUrl {
    WasmDIDUrl::from(self.0.to_url())
  }

  /// Converts the `CoreDID` into a `DIDUrl`, consuming it.
  #[wasm_bindgen(js_name = intoUrl)]
  pub fn into_url(self) -> WasmDIDUrl {
    WasmDIDUrl::from(self.0.into_url())
  }

  /// Returns the `CoreDID` as a string.
  #[allow(clippy::inherent_to_string)]
  #[wasm_bindgen(js_name = toString)]
  pub fn to_string(&self) -> String {
    self.0.to_string()
  }

  #[wasm_bindgen(js_name = toCoreDid, skip_typescript)]
  // Only intended to be called internally.
  pub fn to_core_did(&self) -> WasmCoreDID {
    WasmCoreDID(self.0.clone())
  }
}

impl_wasm_json!(WasmCoreDID, CoreDID);
impl_wasm_clone!(WasmCoreDID, CoreDID);

impl From<CoreDID> for WasmCoreDID {
  fn from(did: CoreDID) -> Self {
    WasmCoreDID(did)
  }
}

impl From<&IToCoreDID> for CoreDID {
  fn from(value: &IToCoreDID) -> Self {
    get_core_did_clone(value).0
  }
}

#[wasm_bindgen]
extern "C" {
  #[wasm_bindgen(typescript_type = "CoreDID | IToCoreDID")]
  pub type IToCoreDID;

<<<<<<< HEAD
  // Specially crafted JS function called internally that ensures
  // Custom DID implementations built on `CoreDID` don't get nulled
  // out by Rust. Also avoids double clones when passing an instance of `CoreDID`
  // or `IotaDID`.
  #[wasm_bindgen(js_name = _getCoreDidCloneInternal, skip_typescript)]
  pub fn get_core_did_clone(input: &IToCoreDID) -> WasmCoreDID;
=======
  #[wasm_bindgen(method, js_name= toCoreDid)]
  pub fn to_core_did(this: &IToCoreDID) -> WasmCoreDID;
>>>>>>> 3a76c57c

}

#[wasm_bindgen(typescript_custom_section)]
pub const TS_AS_REF_CORE_DID: &'static str = r#"
interface IToCoreDID {

  /** Returns a `CoreDID` representation of this DID. */
  toCoreDid(): CoreDID;
}"#;<|MERGE_RESOLUTION|>--- conflicted
+++ resolved
@@ -144,18 +144,15 @@
 extern "C" {
   #[wasm_bindgen(typescript_type = "CoreDID | IToCoreDID")]
   pub type IToCoreDID;
+  #[wasm_bindgen(typescript_type = "CoreDID | IToCoreDID")]
+  pub type IToCoreDID;
 
-<<<<<<< HEAD
   // Specially crafted JS function called internally that ensures
   // Custom DID implementations built on `CoreDID` don't get nulled
   // out by Rust. Also avoids double clones when passing an instance of `CoreDID`
   // or `IotaDID`.
   #[wasm_bindgen(js_name = _getCoreDidCloneInternal, skip_typescript)]
   pub fn get_core_did_clone(input: &IToCoreDID) -> WasmCoreDID;
-=======
-  #[wasm_bindgen(method, js_name= toCoreDid)]
-  pub fn to_core_did(this: &IToCoreDID) -> WasmCoreDID;
->>>>>>> 3a76c57c
 
 }
 

--- conflicted
+++ resolved
@@ -91,12 +91,8 @@
   identity::credential::Error,
   identity::did::Error,
   identity::did::DIDError,
-<<<<<<< HEAD
-  identity::iota::Error,
-  identity::iota_core::Error
-=======
+  identity::iota_core::Error,
   identity::iota::ValidationError
->>>>>>> 5c712773
 );
 
 // Similar to `impl_wasm_error_from`, but uses the types name instead of requiring/calling Into &'static str
@@ -176,8 +172,8 @@
   }
 }
 
-impl From<identity::iota::BeeMessageError> for WasmError<'_> {
-  fn from(error: identity::iota::BeeMessageError) -> Self {
+impl From<identity::iota_core::BeeMessageError> for WasmError<'_> {
+  fn from(error: identity::iota_core::BeeMessageError) -> Self {
     Self {
       name: Cow::Borrowed("bee_message::Error"),
       message: Cow::Owned(error.to_string()),

// Copyright 2020-2023 IOTA Stiftung
// SPDX-License-Identifier: Apache-2.0

mod decoded_jws;
mod jwk;
mod jws_header;
mod jwu;
<<<<<<< HEAD
mod token;
mod types;

pub use jwk::*;
pub use jws_header::*;
pub use jwu::*;
pub use token::*;
=======
mod types;

pub use decoded_jws::*;
pub use jwk::*;
pub use jws_header::*;
pub use jwu::*;
>>>>>>> f68dca0d
pub use types::*;<|MERGE_RESOLUTION|>--- conflicted
+++ resolved
@@ -5,20 +5,10 @@
 mod jwk;
 mod jws_header;
 mod jwu;
-<<<<<<< HEAD
-mod token;
-mod types;
-
-pub use jwk::*;
-pub use jws_header::*;
-pub use jwu::*;
-pub use token::*;
-=======
 mod types;
 
 pub use decoded_jws::*;
 pub use jwk::*;
 pub use jws_header::*;
 pub use jwu::*;
->>>>>>> f68dca0d
 pub use types::*;
// Copyright 2020-2021 IOTA Stiftung
// SPDX-License-Identifier: Apache-2.0

use identity::iota::Network as IotaNetwork;

use wasm_bindgen::prelude::*;

#[wasm_bindgen(js_name = Network)]
#[derive(Clone, Copy, Debug)]
pub struct WasmNetwork(IotaNetwork);

#[wasm_bindgen(js_class = Network)]
impl WasmNetwork {
  #[wasm_bindgen]
  pub fn mainnet() -> WasmNetwork {
    Self(IotaNetwork::Mainnet)
  }

  #[wasm_bindgen]
  pub fn testnet() -> WasmNetwork {
    Self(IotaNetwork::Testnet)
  }

  /// Returns the node URL of the Tangle network.
  #[wasm_bindgen(getter = defaultNodeURL)]
  pub fn default_node_url(&self) -> String {
    self.0.default_node_url().to_string()
  }

  /// Returns the web explorer URL of the Tangle network.
  #[wasm_bindgen(getter = explorerURL)]
  pub fn explorer_url(&self) -> String {
    self.0.explorer_url().to_string()
  }

<<<<<<< HEAD
  /// Returns the web explorer URL of the given `message`.
  #[wasm_bindgen(js_name = messageURL)]
  pub fn message_url(&self, message_id: &str) -> String {
    self.0.message_url(message_id).to_string()
  }

  #[allow(clippy::inherent_to_string)]
=======
  #[allow(clippy::inherent_to_string, clippy::wrong_self_convention)]
>>>>>>> cb4bd724
  #[wasm_bindgen(js_name = toString)]
  pub fn to_string(&self) -> String {
    self.0.as_str().into()
  }
}

impl Default for WasmNetwork {
  fn default() -> Self {
    IotaNetwork::default().into()
  }
}

impl From<WasmNetwork> for IotaNetwork {
  fn from(other: WasmNetwork) -> Self {
    other.0
  }
}

impl From<IotaNetwork> for WasmNetwork {
  fn from(other: IotaNetwork) -> Self {
    Self(other)
  }
}<|MERGE_RESOLUTION|>--- conflicted
+++ resolved
@@ -33,17 +33,13 @@
     self.0.explorer_url().to_string()
   }
 
-<<<<<<< HEAD
   /// Returns the web explorer URL of the given `message`.
   #[wasm_bindgen(js_name = messageURL)]
   pub fn message_url(&self, message_id: &str) -> String {
     self.0.message_url(message_id).to_string()
   }
 
-  #[allow(clippy::inherent_to_string)]
-=======
   #[allow(clippy::inherent_to_string, clippy::wrong_self_convention)]
->>>>>>> cb4bd724
   #[wasm_bindgen(js_name = toString)]
   pub fn to_string(&self) -> String {
     self.0.as_str().into()

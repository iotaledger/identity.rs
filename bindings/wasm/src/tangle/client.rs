// Copyright 2020-2022 IOTA Stiftung
// SPDX-License-Identifier: Apache-2.0

use core::str::FromStr;
use std::rc::Rc;

use futures::executor;
<<<<<<< HEAD
use identity::core::FromJson;
use identity::credential::Credential;
use identity::credential::Presentation;
use identity::did::verifiable::VerifierOptions;
use identity::iota::Client;
use identity::iota::CredentialValidator;
use identity::iota::DiffMessage;
=======
use identity::iota::Client;
>>>>>>> bf27cf22
use identity::iota::IotaDID;
use identity::iota::IotaDocument;
use identity::iota::MessageId;
use identity::iota::ResolvedIotaDocument;
use identity::iota::TangleResolve;
use js_sys::Promise;
use wasm_bindgen::prelude::*;
use wasm_bindgen::JsCast;
use wasm_bindgen_futures::future_to_promise;

use crate::chain::DiffChainHistory;
use crate::chain::PromiseDiffChainHistory;
use crate::chain::PromiseDocumentHistory;
use crate::chain::WasmDocumentHistory;
use crate::did::PromiseResolvedDocument;
use crate::did::UWasmDID;
use crate::did::WasmDiffMessage;
use crate::did::WasmDocument;
use crate::did::WasmResolvedDocument;
use crate::error::Result;
use crate::error::WasmResult;
use crate::tangle::Config;
use crate::tangle::PromiseReceipt;
use crate::tangle::WasmNetwork;
use crate::tangle::WasmReceipt;

#[wasm_bindgen(js_name = Client)]
#[derive(Debug)]
pub struct WasmClient {
  pub(crate) client: Rc<Client>,
}

#[wasm_bindgen(js_class = Client)]
impl WasmClient {
  fn from_client(client: Client) -> WasmClient {
    Self {
      client: Rc::new(client),
    }
  }

  /// Creates a new `Client` with default settings.
  #[wasm_bindgen(constructor)]
  pub fn new() -> Result<WasmClient> {
    Self::from_config(&mut Config::new())
  }

  /// Creates a new `Client` with settings from the given `Config`.
  #[wasm_bindgen(js_name = fromConfig)]
  pub fn from_config(config: &mut Config) -> Result<WasmClient> {
    let future = config.take_builder()?.build();
    let output = executor::block_on(future).wasm_result();

    output.map(Self::from_client)
  }

  /// Creates a new `Client` with default settings for the given `Network`.
  #[wasm_bindgen(js_name = fromNetwork)]
  pub fn from_network(network: &WasmNetwork) -> Result<WasmClient> {
    let future = Client::from_network(network.0.clone());
    let output = executor::block_on(future).wasm_result();

    output.map(Self::from_client)
  }

  /// Returns the `Client` Tangle network.
  #[wasm_bindgen]
  pub fn network(&self) -> WasmNetwork {
    self.client.network().into()
  }

  /// Publishes an `IotaDocument` to the Tangle.
  #[wasm_bindgen(js_name = publishDocument)]
  pub fn publish_document(&self, document: &WasmDocument) -> Result<PromiseReceipt> {
    let document: IotaDocument = document.0.clone();
    let client: Rc<Client> = self.client.clone();

    let promise: Promise = future_to_promise(async move {
      client
        .publish_document(&document)
        .await
        .map(WasmReceipt)
        .map(Into::into)
        .wasm_result()
    });

    // WARNING: this does not validate the return type. Check carefully.
    Ok(promise.unchecked_into::<PromiseReceipt>())
  }

  /// Publishes a `DiffMessage` to the Tangle.
  #[wasm_bindgen(js_name = publishDiff)]
  pub fn publish_diff(&self, message_id: &str, diff: &WasmDiffMessage) -> Result<PromiseReceipt> {
    let message: MessageId = MessageId::from_str(message_id).wasm_result()?;
    let diff: DiffMessage = diff.0.clone();
    let client: Rc<Client> = self.client.clone();

    let promise: Promise = future_to_promise(async move {
      client
        .publish_diff(&message, &diff)
        .await
        .map(WasmReceipt)
        .map(Into::into)
        .wasm_result()
    });

    // WARNING: this does not validate the return type. Check carefully.
    Ok(promise.unchecked_into::<PromiseReceipt>())
  }

  /// Publishes arbitrary JSON data to the specified index on the Tangle.
  #[wasm_bindgen(js_name = publishJSON)]
  pub fn publish_json(&self, index: String, data: &JsValue) -> Result<PromiseReceipt> {
    let value: serde_json::Value = data.into_serde().wasm_result()?;

    let client: Rc<Client> = self.client.clone();
    let promise: Promise = future_to_promise(async move {
      client
        .publish_json(&index, &value)
        .await
        .map(WasmReceipt)
        .map(Into::into)
        .wasm_result()
    });

    // WARNING: this does not validate the return type. Check carefully.
    Ok(promise.unchecked_into::<PromiseReceipt>())
  }

  /// Publishes arbitrary JSON data to the specified index on the Tangle.
  /// Retries (promotes or reattaches) the message until it’s included (referenced by a milestone).
  /// Default interval is 5 seconds and max attempts is 40.
  #[wasm_bindgen(js_name = publishJsonWithRetry)]
  pub fn publish_json_with_retry(
    &self,
    index: String,
    data: &JsValue,
    interval: Option<u32>,
    max_attempts: Option<u32>,
  ) -> Result<Promise> {
    let value: serde_json::Value = data.into_serde().wasm_result()?;

    let client: Rc<Client> = self.client.clone();
    let promise: Promise = future_to_promise(async move {
      client
        .publish_json_with_retry(
          &index,
          &value,
          interval.map(|interval| interval as u64),
          max_attempts.map(|max_attempts| max_attempts as u64),
        )
        .await
        .wasm_result()
        .and_then(|receipt| JsValue::from_serde(&receipt).wasm_result())
    });

    Ok(promise)
  }

  /// Fetch the DID document specified by the given `DID`.
  #[wasm_bindgen]
  pub fn resolve(&self, did: UWasmDID) -> Result<PromiseResolvedDocument> {
    let did: IotaDID = IotaDID::try_from(did)?;

    let client: Rc<Client> = self.client.clone();
    let promise: Promise = future_to_promise(async move {
      client
        .resolve(&did)
        .await
        .map(WasmResolvedDocument::from)
        .map(Into::into)
        .wasm_result()
    });

    // WARNING: this does not validate the return type. Check carefully.
    Ok(promise.unchecked_into::<PromiseResolvedDocument>())
  }

  /// Returns the message history of the given DID.
  #[wasm_bindgen(js_name = resolveHistory)]
  pub fn resolve_history(&self, did: UWasmDID) -> Result<PromiseDocumentHistory> {
    let did: IotaDID = IotaDID::try_from(did)?;

    let client: Rc<Client> = self.client.clone();
    let promise: Promise = future_to_promise(async move {
      client
        .resolve_history(&did)
        .await
        .map(WasmDocumentHistory::from)
        .map(Into::into)
        .wasm_result()
    });

    // WARNING: this does not validate the return type. Check carefully.
    Ok(promise.unchecked_into::<PromiseDocumentHistory>())
  }

  /// Returns the `DiffChainHistory` of a diff chain starting from a document on the
  /// integration chain.
  ///
  /// NOTE: the document must have been published to the tangle and have a valid message id and
  /// capability invocation method.
  #[wasm_bindgen(js_name = resolveDiffHistory)]
  pub fn resolve_diff_history(&self, document: &WasmResolvedDocument) -> Result<PromiseDiffChainHistory> {
    let resolved_document: ResolvedIotaDocument = document.0.clone();

    let client: Rc<Client> = self.client.clone();
    let promise: Promise = future_to_promise(async move {
      client
        .resolve_diff_history(&resolved_document)
        .await
        .map(DiffChainHistory::from)
        .map(Into::into)
        .wasm_result()
    });

    // WARNING: this does not validate the return type. Check carefully.
    Ok(promise.unchecked_into::<PromiseDiffChainHistory>())
  }
<<<<<<< HEAD

  /// Validates a credential with the DID Document from the Tangle.
  // TODO: move out of client to dedicated verifier
  #[wasm_bindgen(js_name = checkCredential)]
  pub fn check_credential(&self, data: &str, options: &WasmVerifierOptions) -> Result<Promise> {
    let data: Credential = Credential::from_json(&data).wasm_result()?;
    let options: VerifierOptions = options.0.clone();

    let client: Rc<Client> = self.client.clone();
    let promise: Promise = future_to_promise(async move {
      CredentialValidator::new(&*client)
        .validate_credential(data, options)
        .await
        .wasm_result()
        .and_then(|output| JsValue::from_serde(&output).wasm_result())
    });

    Ok(promise)
  }

  /// Validates a presentation with the DID Document from the Tangle.
  // TODO: move out of client to dedicated verifier
  #[wasm_bindgen(js_name = checkPresentation)]
  pub fn check_presentation(&self, data: &str, options: &WasmVerifierOptions) -> Result<Promise> {
    let data: Presentation = Presentation::from_json(&data).wasm_result()?;
    let options: VerifierOptions = options.0.clone();

    let client: Rc<Client> = self.client.clone();
    let promise: Promise = future_to_promise(async move {
      CredentialValidator::new(&*client)
        .validate_presentation(data, options)
        .await
        .wasm_result()
        .and_then(|output| JsValue::from_serde(&output).wasm_result())
    });

    Ok(promise)
  }
=======
>>>>>>> bf27cf22
}

impl From<Rc<Client>> for WasmClient {
  fn from(client: Rc<Client>) -> Self {
    Self { client }
  }
}<|MERGE_RESOLUTION|>--- conflicted
+++ resolved
@@ -5,7 +5,6 @@
 use std::rc::Rc;
 
 use futures::executor;
-<<<<<<< HEAD
 use identity::core::FromJson;
 use identity::credential::Credential;
 use identity::credential::Presentation;
@@ -13,9 +12,6 @@
 use identity::iota::Client;
 use identity::iota::CredentialValidator;
 use identity::iota::DiffMessage;
-=======
-use identity::iota::Client;
->>>>>>> bf27cf22
 use identity::iota::IotaDID;
 use identity::iota::IotaDocument;
 use identity::iota::MessageId;
@@ -234,47 +230,6 @@
     // WARNING: this does not validate the return type. Check carefully.
     Ok(promise.unchecked_into::<PromiseDiffChainHistory>())
   }
-<<<<<<< HEAD
-
-  /// Validates a credential with the DID Document from the Tangle.
-  // TODO: move out of client to dedicated verifier
-  #[wasm_bindgen(js_name = checkCredential)]
-  pub fn check_credential(&self, data: &str, options: &WasmVerifierOptions) -> Result<Promise> {
-    let data: Credential = Credential::from_json(&data).wasm_result()?;
-    let options: VerifierOptions = options.0.clone();
-
-    let client: Rc<Client> = self.client.clone();
-    let promise: Promise = future_to_promise(async move {
-      CredentialValidator::new(&*client)
-        .validate_credential(data, options)
-        .await
-        .wasm_result()
-        .and_then(|output| JsValue::from_serde(&output).wasm_result())
-    });
-
-    Ok(promise)
-  }
-
-  /// Validates a presentation with the DID Document from the Tangle.
-  // TODO: move out of client to dedicated verifier
-  #[wasm_bindgen(js_name = checkPresentation)]
-  pub fn check_presentation(&self, data: &str, options: &WasmVerifierOptions) -> Result<Promise> {
-    let data: Presentation = Presentation::from_json(&data).wasm_result()?;
-    let options: VerifierOptions = options.0.clone();
-
-    let client: Rc<Client> = self.client.clone();
-    let promise: Promise = future_to_promise(async move {
-      CredentialValidator::new(&*client)
-        .validate_presentation(data, options)
-        .await
-        .wasm_result()
-        .and_then(|output| JsValue::from_serde(&output).wasm_result())
-    });
-
-    Ok(promise)
-  }
-=======
->>>>>>> bf27cf22
 }
 
 impl From<Rc<Client>> for WasmClient {

// Copyright 2020-2023 IOTA Stiftung
// SPDX-License-Identifier: Apache-2.0

use std::rc::Rc;

use identity_iota::core::OneOrMany;
use identity_iota::core::OrderedSet;
use identity_iota::core::Timestamp;
use identity_iota::core::Url;
use identity_iota::credential::Credential;
use identity_iota::credential::Presentation;
use identity_iota::crypto::PrivateKey;
use identity_iota::crypto::ProofOptions;
use identity_iota::document::verifiable::VerifiableProperties;
use identity_iota::iota::block::output::dto::AliasOutputDto;
use identity_iota::iota::block::output::AliasOutput;
use identity_iota::iota::IotaDID;
use identity_iota::iota::IotaDocument;
use identity_iota::iota::NetworkName;
use identity_iota::iota::StateMetadataEncoding;
use identity_iota::verification::MethodScope;
use identity_iota::verification::VerificationMethod;
use iota_types::block::protocol::dto::ProtocolParametersDto;
use iota_types::block::protocol::ProtocolParameters;
use wasm_bindgen::prelude::*;
use wasm_bindgen::JsCast;

use crate::common::ArrayService;
use crate::common::ArrayString;
use crate::common::ArrayVerificationMethod;
use crate::common::MapStringAny;
use crate::common::OptionOneOrManyString;
use crate::common::OptionTimestamp;
use crate::common::UDIDUrlQuery;
use crate::common::UOneOrManyNumber;
use crate::common::WasmTimestamp;
use crate::credential::WasmCredential;
use crate::credential::WasmPresentation;
use crate::crypto::WasmProofOptions;
use crate::did::CoreDocumentLock;
use crate::did::RefMethodScope;
use crate::did::WasmCoreDocument;
use crate::did::WasmDIDUrl;
use crate::did::WasmMethodRelationship;
use crate::did::WasmMethodScope;
use crate::did::WasmService;
use crate::did::WasmVerificationMethod;
use crate::did::WasmVerifierOptions;
use crate::error::Result;
use crate::error::WasmResult;
use crate::iota::identity_client_ext::IAliasOutput;
use crate::iota::WasmIotaDID;
use crate::iota::WasmIotaDocumentMetadata;
use crate::iota::WasmStateMetadataEncoding;

pub(crate) struct IotaDocumentLock(tokio::sync::RwLock<IotaDocument>);

impl IotaDocumentLock {
  pub(crate) fn new(value: IotaDocument) -> Self {
    Self(tokio::sync::RwLock::new(value))
  }

  pub(crate) fn blocking_read(&self) -> tokio::sync::RwLockReadGuard<'_, IotaDocument> {
    self.0.blocking_read()
  }

  pub(crate) fn blocking_write(&self) -> tokio::sync::RwLockWriteGuard<'_, IotaDocument> {
    self.0.blocking_write()
  }

  pub(crate) async fn read(&self) -> tokio::sync::RwLockReadGuard<'_, IotaDocument> {
    self.0.read().await
  }
}
// =============================================================================
// =============================================================================

#[wasm_bindgen(js_name = IotaDocument, inspectable)]
pub struct WasmIotaDocument(pub(crate) Rc<IotaDocumentLock>);

#[wasm_bindgen(js_class = IotaDocument)]
impl WasmIotaDocument {
  // ===========================================================================
  // Constructors
  // ===========================================================================

  /// Constructs an empty DID Document with a {@link IotaDID.placeholder} identifier
  /// for the given `network`.
  #[wasm_bindgen(constructor)]
  pub fn new(network: String) -> Result<WasmIotaDocument> {
    let network_name: NetworkName = NetworkName::try_from(network).wasm_result()?;
    Ok(WasmIotaDocument::from(IotaDocument::new(&network_name)))
  }

  /// Constructs an empty DID Document with the given identifier.
  #[wasm_bindgen(js_name = newWithId)]
  pub fn new_with_id(id: &WasmIotaDID) -> WasmIotaDocument {
    let did: IotaDID = id.0.clone();
    WasmIotaDocument::from(IotaDocument::new_with_id(did))
  }

  // ===========================================================================
  // Properties
  // ===========================================================================

  /// Returns a copy of the DID Document `id`.
  #[wasm_bindgen]
  pub fn id(&self) -> WasmIotaDID {
    WasmIotaDID::from(self.0.blocking_read().id().clone())
  }

  /// Returns a copy of the list of document controllers.
  ///
  /// NOTE: controllers are determined by the `state_controller` unlock condition of the output
  /// during resolution and are omitted when publishing.
  #[wasm_bindgen]
  pub fn controller(&self) -> ArrayIotaDID {
    self
      .0
      .blocking_read()
      .controller()
      .cloned()
      .map(WasmIotaDID::from)
      .map(JsValue::from)
      .collect::<js_sys::Array>()
      .unchecked_into::<ArrayIotaDID>()
  }

  /// Returns a copy of the document's `alsoKnownAs` set.
  #[wasm_bindgen(js_name = alsoKnownAs)]
  pub fn also_known_as(&self) -> ArrayString {
    self
      .0
      .blocking_read()
      .also_known_as()
      .iter()
      .map(|url| url.to_string())
      .map(JsValue::from)
      .collect::<js_sys::Array>()
      .unchecked_into::<ArrayString>()
  }

  /// Sets the `alsoKnownAs` property in the DID document.
  #[wasm_bindgen(js_name = setAlsoKnownAs)]
  pub fn set_also_known_as(&mut self, urls: &OptionOneOrManyString) -> Result<()> {
    let urls: Option<OneOrMany<String>> = urls.into_serde().wasm_result()?;
    let mut urls_set: OrderedSet<Url> = OrderedSet::new();
    if let Some(urls) = urls {
      for url in urls.into_vec() {
        urls_set.append(Url::parse(url).wasm_result()?);
      }
    }
    *self.0.blocking_write().also_known_as_mut() = urls_set;
    Ok(())
  }

  /// Returns a copy of the custom DID Document properties.
  #[wasm_bindgen]
  pub fn properties(&self) -> Result<MapStringAny> {
    MapStringAny::try_from(self.0.blocking_read().properties())
  }

  /// Sets a custom property in the DID Document.
  /// If the value is set to `null`, the custom property will be removed.
  ///
  /// ### WARNING
  ///
  /// This method can overwrite existing properties like `id` and result in an invalid document.
  #[wasm_bindgen(js_name = setPropertyUnchecked)]
  pub fn set_property_unchecked(&mut self, key: String, value: &JsValue) -> Result<()> {
    let value: Option<serde_json::Value> = value.into_serde().wasm_result()?;
    match value {
      Some(value) => {
        self.0.blocking_write().properties_mut_unchecked().insert(key, value);
      }
      None => {
        self.0.blocking_write().properties_mut_unchecked().remove(&key);
      }
    }
    Ok(())
  }

  // ===========================================================================
  // Services
  // ===========================================================================

  /// Return a set of all {@link Service} in the document.
  #[wasm_bindgen]
  pub fn service(&self) -> ArrayService {
    self
      .0
      .blocking_read()
      .service()
      .iter()
      .cloned()
      .map(WasmService)
      .map(JsValue::from)
      .collect::<js_sys::Array>()
      .unchecked_into::<ArrayService>()
  }

  /// Add a new {@link Service} to the document.
  ///
  /// Returns `true` if the service was added.
  #[wasm_bindgen(js_name = insertService)]
  pub fn insert_service(&mut self, service: &WasmService) -> Result<()> {
    self.0.blocking_write().insert_service(service.0.clone()).wasm_result()
  }

  /// Remove a {@link Service} identified by the given {@link DIDUrl} from the document.
  ///
  /// Returns `true` if a service was removed.
  #[wasm_bindgen(js_name = removeService)]
  pub fn remove_service(&mut self, did: &WasmDIDUrl) -> Option<WasmService> {
    self.0.blocking_write().remove_service(&did.0).map(Into::into)
  }

  /// Returns the first {@link Service} with an `id` property matching the provided `query`,
  /// if present.
  #[wasm_bindgen(js_name = resolveService)]
  pub fn resolve_service(&self, query: &UDIDUrlQuery) -> Option<WasmService> {
    let service_query: String = query.into_serde().ok()?;
    self
      .0
      .blocking_read()
      .resolve_service(&service_query)
      .cloned()
      .map(WasmService::from)
  }

  // ===========================================================================
  // Verification Methods
  // ===========================================================================

  /// Returns a list of all {@link VerificationMethod} in the DID Document,
  /// whose verification relationship matches `scope`.
  ///
  /// If `scope` is not set, a list over the **embedded** methods is returned.
  #[wasm_bindgen]
  pub fn methods(&self, scope: Option<RefMethodScope>) -> Result<ArrayVerificationMethod> {
    let scope: Option<MethodScope> = scope.map(|js| js.into_serde().wasm_result()).transpose()?;
    let methods = self
      .0
      .blocking_read()
      .methods(scope)
      .into_iter()
      .cloned()
      .map(WasmVerificationMethod::from)
      .map(JsValue::from)
      .collect::<js_sys::Array>()
      .unchecked_into::<ArrayVerificationMethod>();
    Ok(methods)
  }

  /// Adds a new `method` to the document in the given `scope`.
  #[wasm_bindgen(js_name = insertMethod)]
  pub fn insert_method(&mut self, method: &WasmVerificationMethod, scope: &WasmMethodScope) -> Result<()> {
    self
      .0
      .blocking_write()
      .insert_method(method.0.clone(), scope.0)
      .wasm_result()?;
    Ok(())
  }

  /// Removes all references to the specified Verification Method.
  #[wasm_bindgen(js_name = removeMethod)]
  pub fn remove_method(&mut self, did: &WasmDIDUrl) -> Option<WasmVerificationMethod> {
    self.0.blocking_write().remove_method(&did.0).map(Into::into)
  }

  /// Returns a copy of the first verification method with an `id` property
  /// matching the provided `query` and the verification relationship
  /// specified by `scope`, if present.
  #[wasm_bindgen(js_name = resolveMethod)]
  pub fn resolve_method(
    &self,
    query: &UDIDUrlQuery,
    scope: Option<RefMethodScope>,
  ) -> Result<Option<WasmVerificationMethod>> {
    let method_query: String = query.into_serde().wasm_result()?;
    let method_scope: Option<MethodScope> = scope.map(|js| js.into_serde().wasm_result()).transpose()?;

    let guard = self.0.blocking_read();
    let method: Option<&VerificationMethod> = guard.resolve_method(&method_query, method_scope);
    Ok(method.cloned().map(WasmVerificationMethod))
  }

  /// Attaches the relationship to the given method, if the method exists.
  ///
  /// Note: The method needs to be in the set of verification methods,
  /// so it cannot be an embedded one.
  #[allow(non_snake_case)]
  #[wasm_bindgen(js_name = attachMethodRelationship)]
  pub fn attach_method_relationship(
    &mut self,
    didUrl: &WasmDIDUrl,
    relationship: WasmMethodRelationship,
  ) -> Result<bool> {
    self
      .0
      .blocking_write()
      .attach_method_relationship(&didUrl.0, relationship.into())
      .wasm_result()
  }

  /// Detaches the given relationship from the given method, if the method exists.
  #[allow(non_snake_case)]
  #[wasm_bindgen(js_name = detachMethodRelationship)]
  pub fn detach_method_relationship(
    &mut self,
    didUrl: &WasmDIDUrl,
    relationship: WasmMethodRelationship,
  ) -> Result<bool> {
    self
      .0
      .blocking_write()
      .detach_method_relationship(&didUrl.0, relationship.into())
      .wasm_result()
  }

  // ===========================================================================
  // Signatures
  // ===========================================================================

  /// Creates a signature for the given `Credential` with the specified DID Document
  /// Verification Method.
  #[allow(non_snake_case)]
  #[wasm_bindgen(js_name = signCredential)]
  pub fn sign_credential(
    &self,
    credential: &WasmCredential,
    privateKey: Vec<u8>,
    methodQuery: &UDIDUrlQuery,
    options: &WasmProofOptions,
  ) -> Result<WasmCredential> {
    let mut data: Credential = credential.0.clone();
    let private_key: PrivateKey = privateKey.into();
    let method_query: String = methodQuery.into_serde().wasm_result()?;
    let options: ProofOptions = options.0.clone();

    self
      .0
      .blocking_read()
      .sign_data(&mut data, &private_key, &method_query, options)
      .wasm_result()?;
    Ok(WasmCredential::from(data))
  }

  /// Creates a signature for the given `Presentation` with the specified DID Document
  /// Verification Method.
  #[allow(non_snake_case)]
  #[wasm_bindgen(js_name = signPresentation)]
  pub fn sign_presentation(
    &self,
    presentation: &WasmPresentation,
    privateKey: Vec<u8>,
    methodQuery: &UDIDUrlQuery,
    options: &WasmProofOptions,
  ) -> Result<WasmPresentation> {
    let mut data: Presentation = presentation.0.clone();
    let private_key: PrivateKey = privateKey.into();
    let method_query: String = methodQuery.into_serde().wasm_result()?;
    let options: ProofOptions = options.0.clone();

    self
      .0
      .blocking_read()
      .sign_data(&mut data, &private_key, &method_query, options)
      .wasm_result()?;
    Ok(WasmPresentation::from(data))
  }

  /// Creates a signature for the given `data` with the specified DID Document
  /// Verification Method.
  ///
  /// NOTE: use `signSelf` or `signDocument` for DID Documents.
  #[allow(non_snake_case)]
  #[wasm_bindgen(js_name = signData)]
  pub fn sign_data(
    &self,
    data: &JsValue,
    privateKey: Vec<u8>,
    methodQuery: &UDIDUrlQuery,
    options: &WasmProofOptions,
  ) -> Result<JsValue> {
    let mut data: VerifiableProperties = data.into_serde().wasm_result()?;
    let private_key: PrivateKey = privateKey.into();
    let method_query: String = methodQuery.into_serde().wasm_result()?;
    let options: ProofOptions = options.0.clone();

    self
      .0
      .blocking_read()
      .sign_data(&mut data, &private_key, &method_query, options)
      .wasm_result()?;

    JsValue::from_serde(&data).wasm_result()
  }

  // ===========================================================================
  // Verification
  // ===========================================================================

  /// Verifies the authenticity of `data` using the target verification method.
  #[wasm_bindgen(js_name = verifyData)]
  pub fn verify_data(&self, data: &JsValue, options: &WasmVerifierOptions) -> Result<bool> {
    let data: VerifiableProperties = data.into_serde().wasm_result()?;
    Ok(self.0.blocking_read().verify_data(&data, &options.0).is_ok())
  }

  // ===========================================================================
  // Publishing
  // ===========================================================================

  /// Serializes the document for inclusion in an Alias Output's state metadata
  /// with the default {@link StateMetadataEncoding}.
  #[wasm_bindgen]
  pub fn pack(&self) -> Result<Vec<u8>> {
    self.0.blocking_read().clone().pack().wasm_result()
  }

  /// Serializes the document for inclusion in an Alias Output's state metadata.
  #[wasm_bindgen(js_name = packWithEncoding)]
  pub fn pack_with_encoding(&self, encoding: WasmStateMetadataEncoding) -> Result<Vec<u8>> {
    self
      .0
      .blocking_read()
      .clone()
      .pack_with_encoding(StateMetadataEncoding::from(encoding))
      .wasm_result()
  }

  /// Deserializes the document from an Alias Output.
  ///
  /// If `allowEmpty` is true, this will return an empty DID document marked as `deactivated`
  /// if `stateMetadata` is empty.
  ///
  /// The `tokenSupply` must be equal to the token supply of the network the DID is associated with.  
  ///
  /// NOTE: `did` is required since it is omitted from the serialized DID Document and
  /// cannot be inferred from the state metadata. It also indicates the network, which is not
  /// encoded in the `AliasId` alone.
  #[allow(non_snake_case)]
  #[wasm_bindgen(js_name = unpackFromOutput)]
  pub fn unpack_from_output(
    did: &WasmIotaDID,
    aliasOutput: IAliasOutput,
    allowEmpty: bool,
    tokenSupply: u64,
  ) -> Result<WasmIotaDocument> {
    let alias_dto: AliasOutputDto = aliasOutput.into_serde().wasm_result()?;
    let alias_output: AliasOutput = AliasOutput::try_from_dto(&alias_dto, tokenSupply)
      .map_err(|err| {
        identity_iota::iota::Error::JsError(format!("get_alias_output failed to convert AliasOutputDto: {err}"))
      })
      .wasm_result()?;
    IotaDocument::unpack_from_output(&did.0, &alias_output, allowEmpty)
      .map(WasmIotaDocument::from)
      .wasm_result()
  }

  /// Returns all DID documents of the Alias Outputs contained in the block's transaction payload
  /// outputs, if any.
  ///
  /// Errors if any Alias Output does not contain a valid or empty DID Document.
  ///
  /// `protocolResponseJson` can be obtained from a `Client`.
  #[allow(non_snake_case)]
  #[wasm_bindgen(js_name = unpackFromBlock)]
  pub fn unpack_from_block(
    network: String,
    block: &IBlock,
    protocol_parameters: &INodeInfoProtocol,
  ) -> Result<ArrayIotaDocument> {
    let network_name: NetworkName = NetworkName::try_from(network).wasm_result()?;
    let block_dto: iota_types::block::BlockDto = block
      .into_serde()
      .map_err(|err| {
        identity_iota::iota::Error::JsError(format!("unpackFromBlock failed to deserialize BlockDto: {err}"))
      })
      .wasm_result()?;

    let protocol_parameters_dto: ProtocolParametersDto = protocol_parameters
      .into_serde()
      .map_err(|err| identity_iota::iota::Error::JsError(format!("could not obtain protocolParameters: {err}")))
      .wasm_result()?;

    let protocol_parameters: ProtocolParameters = ProtocolParameters::try_from(protocol_parameters_dto)
      .map_err(|err| identity_iota::iota::Error::JsError(format!("could not obtain protocolParameters: {err}")))
      .wasm_result()?;

    let block: iota_types::block::Block = iota_types::block::Block::try_from_dto(&block_dto, &protocol_parameters)
      .map_err(|err| identity_iota::iota::Error::JsError(format!("unpackFromBlock failed to convert BlockDto: {err}")))
      .wasm_result()?;

    Ok(
      IotaDocument::unpack_from_block(&network_name, &block)
        .wasm_result()?
        .into_iter()
        .map(WasmIotaDocument::from)
        .map(JsValue::from)
        .collect::<js_sys::Array>()
        .unchecked_into::<ArrayIotaDocument>(),
    )
  }

  // ===========================================================================
  // Metadata
  // ===========================================================================

  /// Returns a copy of the metadata associated with this document.
  ///
  /// NOTE: Copies all the metadata. See also `metadataCreated`, `metadataUpdated`,
  /// `metadataPreviousMessageId`, `metadataProof` if only a subset of the metadata required.
  #[wasm_bindgen]
  pub fn metadata(&self) -> WasmIotaDocumentMetadata {
    WasmIotaDocumentMetadata::from(self.0.blocking_read().metadata.clone())
  }

  /// Returns a copy of the timestamp of when the DID document was created.
  #[wasm_bindgen(js_name = metadataCreated)]
  pub fn metadata_created(&self) -> Option<WasmTimestamp> {
    self.0.blocking_read().metadata.created.map(WasmTimestamp::from)
  }

  /// Sets the timestamp of when the DID document was created.
  #[wasm_bindgen(js_name = setMetadataCreated)]
  pub fn set_metadata_created(&mut self, timestamp: OptionTimestamp) -> Result<()> {
    let timestamp: Option<Timestamp> = timestamp.into_serde().wasm_result()?;
    self.0.blocking_write().metadata.created = timestamp;
    Ok(())
  }

  /// Returns a copy of the timestamp of the last DID document update.
  #[wasm_bindgen(js_name = metadataUpdated)]
  pub fn metadata_updated(&self) -> Option<WasmTimestamp> {
    self.0.blocking_read().metadata.updated.map(WasmTimestamp::from)
  }

  /// Sets the timestamp of the last DID document update.
  #[wasm_bindgen(js_name = setMetadataUpdated)]
  pub fn set_metadata_updated(&mut self, timestamp: OptionTimestamp) -> Result<()> {
    let timestamp: Option<Timestamp> = timestamp.into_serde().wasm_result()?;
    self.0.blocking_write().metadata.updated = timestamp;
    Ok(())
  }

  /// Returns a copy of the deactivated status of the DID document.
  #[wasm_bindgen(js_name = metadataDeactivated)]
  pub fn metadata_deactivated(&self) -> Option<bool> {
    self.0.blocking_read().metadata.deactivated
  }

  /// Sets the deactivated status of the DID document.
  #[wasm_bindgen(js_name = setMetadataDeactivated)]
  pub fn set_metadata_deactivated(&mut self, deactivated: Option<bool>) {
    self.0.blocking_write().metadata.deactivated = deactivated;
  }

  /// Returns a copy of the Bech32-encoded state controller address, if present.
  #[wasm_bindgen(js_name = metadataStateControllerAddress)]
  pub fn metadata_state_controller_address(&self) -> Option<String> {
    self.0.blocking_read().metadata.state_controller_address.clone()
  }

  /// Returns a copy of the Bech32-encoded governor address, if present.
  #[wasm_bindgen(js_name = metadataGovernorAddress)]
  pub fn metadata_governor_address(&self) -> Option<String> {
    self.0.blocking_read().metadata.governor_address.clone()
  }

  /// Sets a custom property in the document metadata.
  /// If the value is set to `null`, the custom property will be removed.
  #[wasm_bindgen(js_name = setMetadataPropertyUnchecked)]
  pub fn set_metadata_property_unchecked(&mut self, key: String, value: &JsValue) -> Result<()> {
    let value: Option<serde_json::Value> = value.into_serde().wasm_result()?;
    match value {
      Some(value) => {
        self.0.blocking_write().metadata.properties.insert(key, value);
      }
      None => {
        self.0.blocking_write().metadata.properties.remove(&key);
      }
    }
    Ok(())
  }

  // ===========================================================================
  // Revocation
  // ===========================================================================

  /// If the document has a `RevocationBitmap` service identified by `serviceQuery`,
  /// revoke all specified `indices`.
  #[wasm_bindgen(js_name = revokeCredentials)]
  #[allow(non_snake_case)]
  pub fn revoke_credentials(&mut self, serviceQuery: &UDIDUrlQuery, indices: UOneOrManyNumber) -> Result<()> {
    let query: String = serviceQuery.into_serde().wasm_result()?;
    let indices: OneOrMany<u32> = indices.into_serde().wasm_result()?;

    self
      .0
      .blocking_write()
      .revoke_credentials(&query, indices.as_slice())
      .wasm_result()
  }

  /// If the document has a `RevocationBitmap` service identified by `serviceQuery`,
  /// unrevoke all specified `indices`.
  #[wasm_bindgen(js_name = unrevokeCredentials)]
  #[allow(non_snake_case)]
  pub fn unrevoke_credentials(&mut self, serviceQuery: &UDIDUrlQuery, indices: UOneOrManyNumber) -> Result<()> {
    let query: String = serviceQuery.into_serde().wasm_result()?;
    let indices: OneOrMany<u32> = indices.into_serde().wasm_result()?;

    self
      .0
      .blocking_write()
      .unrevoke_credentials(&query, indices.as_slice())
      .wasm_result()
<<<<<<< HEAD
  }

  // ===========================================================================
  // Cloning
  // ===========================================================================

  #[wasm_bindgen(js_name = clone)]
  /// Returns a deep clone of the `IotaDocument`.
  pub fn deep_clone(&self) -> WasmIotaDocument {
    WasmIotaDocument(Rc::new(IotaDocumentLock::new(self.0.blocking_read().clone())))
  }

  /// ### Warning
  /// This is for internal use only. Do not rely on or call this method.
  #[wasm_bindgen(js_name = _shallowCloneInternal)]
  pub fn shallow_clone(&self) -> WasmIotaDocument {
    WasmIotaDocument(self.0.clone())
  }

  /// ### Warning
  /// This is for internal use only. Do not rely on or call this method.
  #[wasm_bindgen(js_name = _strongCountInternal)]
  pub fn strong_count(&self) -> usize {
    Rc::strong_count(&self.0)
  }

=======
  }

  // ===========================================================================
  // Cloning
  // ===========================================================================

  #[wasm_bindgen(js_name = clone)]
  /// Returns a deep clone of the `IotaDocument`.
  pub fn deep_clone(&self) -> WasmIotaDocument {
    WasmIotaDocument(Rc::new(IotaDocumentLock::new(self.0.blocking_read().clone())))
  }

  /// ### Warning
  /// This is for internal use only. Do not rely on or call this method.
  #[wasm_bindgen(js_name = _shallowCloneInternal)]
  pub fn shallow_clone(&self) -> WasmIotaDocument {
    WasmIotaDocument(self.0.clone())
  }

>>>>>>> 3a76c57c
  // ===========================================================================
  // Serialization
  // ===========================================================================

  /// Serializes to a plain JS representation.
  #[wasm_bindgen(js_name = toJSON)]
  pub fn to_json(&self) -> Result<JsValue> {
    JsValue::from_serde(&self.0.blocking_read().as_ref()).wasm_result()
  }

  /// Deserializes an instance from a plain JS representation.
  #[wasm_bindgen(js_name = fromJSON)]
  pub fn from_json(json: &JsValue) -> Result<WasmIotaDocument> {
    json
      .into_serde()
      .map(|value| Self(Rc::new(IotaDocumentLock::new(value))))
      .wasm_result()
  }

  // ===========================================================================
  // "AsRef<CoreDocument>"
  // ===========================================================================
  /// Transforms the `IotaDocument` to its `CoreDocument` representation.
  #[wasm_bindgen(js_name = toCoreDocument)]
  pub fn as_core_document(&self) -> WasmCoreDocument {
    WasmCoreDocument(Rc::new(CoreDocumentLock::new(
      self.0.blocking_read().core_document().clone(),
    )))
  }
}

impl From<IotaDocument> for WasmIotaDocument {
  fn from(document: IotaDocument) -> Self {
    Self(Rc::new(IotaDocumentLock::new(document)))
  }
}

#[wasm_bindgen]
extern "C" {
  #[wasm_bindgen(typescript_type = "IotaDID[]")]
  pub type ArrayIotaDID;

  #[wasm_bindgen(typescript_type = "IotaDocument[]")]
  pub type ArrayIotaDocument;

  // External interface from `@iota/types`, must be deserialized via BlockDto.
  #[wasm_bindgen(typescript_type = "IBlock")]
  pub type IBlock;

  // External interface from `@iota/types`, must be deserialized via ProtocolParameters.
  #[wasm_bindgen(typescript_type = "INodeInfoProtocol")]
  pub type INodeInfoProtocol;
}

#[wasm_bindgen(typescript_custom_section)]
const TYPESCRIPT_IMPORTS: &'static str = r#"import type { IBlock, INodeInfoProtocol } from '@iota/types';"#;<|MERGE_RESOLUTION|>--- conflicted
+++ resolved
@@ -1,5 +1,7 @@
 // Copyright 2020-2023 IOTA Stiftung
 // SPDX-License-Identifier: Apache-2.0
+
+use std::rc::Rc;
 
 use std::rc::Rc;
 
@@ -618,7 +620,6 @@
       .blocking_write()
       .unrevoke_credentials(&query, indices.as_slice())
       .wasm_result()
-<<<<<<< HEAD
   }
 
   // ===========================================================================
@@ -645,27 +646,6 @@
     Rc::strong_count(&self.0)
   }
 
-=======
-  }
-
-  // ===========================================================================
-  // Cloning
-  // ===========================================================================
-
-  #[wasm_bindgen(js_name = clone)]
-  /// Returns a deep clone of the `IotaDocument`.
-  pub fn deep_clone(&self) -> WasmIotaDocument {
-    WasmIotaDocument(Rc::new(IotaDocumentLock::new(self.0.blocking_read().clone())))
-  }
-
-  /// ### Warning
-  /// This is for internal use only. Do not rely on or call this method.
-  #[wasm_bindgen(js_name = _shallowCloneInternal)]
-  pub fn shallow_clone(&self) -> WasmIotaDocument {
-    WasmIotaDocument(self.0.clone())
-  }
-
->>>>>>> 3a76c57c
   // ===========================================================================
   // Serialization
   // ===========================================================================

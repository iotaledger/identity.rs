--- conflicted
+++ resolved
@@ -22,20 +22,11 @@
 use identity_iota::iota::NetworkName;
 use identity_iota::iota::StateMetadataEncoding;
 use identity_iota::storage::key_storage::KeyType;
-<<<<<<< HEAD
-use identity_iota::storage::storage::JwkStorageDocumentExt;
-=======
 use identity_iota::storage::storage::JwkDocumentExt;
->>>>>>> f68dca0d
 use identity_iota::storage::storage::JwsSignatureOptions;
 use identity_iota::verification::jose::jws::JwsAlgorithm;
 use identity_iota::verification::MethodScope;
 use identity_iota::verification::VerificationMethod;
-<<<<<<< HEAD
-use iota_types::block::protocol::dto::ProtocolParametersDto;
-use iota_types::block::protocol::ProtocolParameters;
-=======
->>>>>>> f68dca0d
 use js_sys::Promise;
 use wasm_bindgen::prelude::*;
 use wasm_bindgen::JsCast;
@@ -48,10 +39,6 @@
 use crate::common::OptionOneOrManyString;
 use crate::common::OptionTimestamp;
 use crate::common::PromiseOptionString;
-<<<<<<< HEAD
-use crate::common::PromiseString;
-=======
->>>>>>> f68dca0d
 use crate::common::PromiseVoid;
 use crate::common::UDIDUrlQuery;
 use crate::common::UOneOrManyNumber;
@@ -62,11 +49,8 @@
 use crate::credential::WasmPresentation;
 use crate::crypto::WasmProofOptions;
 use crate::did::CoreDocumentLock;
-<<<<<<< HEAD
-=======
 use crate::did::PromiseJws;
 use crate::did::PromiseJwt;
->>>>>>> f68dca0d
 use crate::did::WasmCoreDocument;
 use crate::did::WasmDIDUrl;
 use crate::did::WasmJwsVerificationOptions;
@@ -78,16 +62,6 @@
 use crate::iota::WasmIotaDID;
 use crate::iota::WasmIotaDocumentMetadata;
 use crate::iota::WasmStateMetadataEncoding;
-<<<<<<< HEAD
-use crate::jose::WasmJwsAlgorithm;
-use crate::jose::WasmToken;
-use crate::storage::WasmJwsSignatureOptions;
-use crate::storage::WasmStorage;
-use crate::storage::WasmStorageInner;
-use crate::verification::IJwsSignatureVerifier;
-use crate::verification::RefMethodScope;
-use crate::verification::WasmJwsSignatureVerifier;
-=======
 use crate::jose::WasmDecodedJws;
 use crate::jose::WasmJwsAlgorithm;
 use crate::storage::WasmJwsSignatureOptions;
@@ -96,7 +70,6 @@
 use crate::verification::IJwsVerifier;
 use crate::verification::RefMethodScope;
 use crate::verification::WasmJwsVerifier;
->>>>>>> f68dca0d
 use crate::verification::WasmMethodRelationship;
 use crate::verification::WasmMethodScope;
 use crate::verification::WasmVerificationMethod;
@@ -473,39 +446,22 @@
   #[allow(non_snake_case)]
   pub fn verify_jws(
     &self,
-<<<<<<< HEAD
-    jws: &str,
-    options: &WasmJwsVerificationOptions,
-    signatureVerifier: Option<IJwsSignatureVerifier>,
-    detachedPayload: Option<String>,
-  ) -> Result<WasmToken> {
-    let jws_verifier = WasmJwsSignatureVerifier::new(signatureVerifier);
-=======
     jws: &WasmJws,
     options: &WasmJwsVerificationOptions,
     signatureVerifier: Option<IJwsVerifier>,
     detachedPayload: Option<String>,
   ) -> Result<WasmDecodedJws> {
     let jws_verifier = WasmJwsVerifier::new(signatureVerifier);
->>>>>>> f68dca0d
     self
       .0
       .blocking_read()
       .verify_jws(
-<<<<<<< HEAD
-        jws,
-=======
         &jws.0,
->>>>>>> f68dca0d
         detachedPayload.as_deref().map(|detached| detached.as_bytes()),
         &jws_verifier,
         &options.0,
       )
-<<<<<<< HEAD
-      .map(WasmToken::from)
-=======
       .map(WasmDecodedJws::from)
->>>>>>> f68dca0d
       .wasm_result()
   }
 
@@ -782,15 +738,6 @@
   // ===========================================================================
 
   /// Generate new key material in the given `storage` and insert a new verification method with the corresponding
-<<<<<<< HEAD
-  /// public key material into the DID document. The `kid` of the generated Jwk is returned if it is set.
-  // TODO: Also make it possible to set the value of `kid`. This will require changes to the `JwkStorage` API.
-  #[wasm_bindgen(js_name = generateMethod)]
-  pub fn generate_method(
-    &self,
-    storage: &WasmStorage,
-    key_type: String,
-=======
   /// public key material into the DID document.
   ///
   /// - If no fragment is given the `kid` of the generated JWK is used, if it is set, otherwise an error is returned.
@@ -804,7 +751,6 @@
     &self,
     storage: &WasmStorage,
     keyType: String,
->>>>>>> f68dca0d
     alg: WasmJwsAlgorithm,
     fragment: Option<String>,
     scope: WasmMethodScope,
@@ -814,15 +760,6 @@
     let storage_clone: Rc<WasmStorageInner> = storage.0.clone();
     let scope: MethodScope = scope.0;
     let promise: Promise = future_to_promise(async move {
-<<<<<<< HEAD
-      let key_id: Option<String> = document_lock_clone
-        .write()
-        .await
-        .generate_method(&storage_clone, KeyType::from(key_type), alg, fragment.as_deref(), scope)
-        .await
-        .wasm_result()?;
-      Ok(key_id.map(JsValue::from).unwrap_or(JsValue::NULL))
-=======
       let method_fragment: String = document_lock_clone
         .write()
         .await
@@ -830,7 +767,6 @@
         .await
         .wasm_result()?;
       Ok(JsValue::from(method_fragment))
->>>>>>> f68dca0d
     });
     Ok(promise.unchecked_into())
   }
@@ -863,21 +799,13 @@
   // are much easier to obtain in JS. Perhaps we need both and possibly also a third convenience method for using JSON
   // as the payload type?
   #[wasm_bindgen(js_name = createJwt)]
-<<<<<<< HEAD
-  pub fn create_jwt(
-=======
   pub fn create_jws(
->>>>>>> f68dca0d
     &self,
     storage: &WasmStorage,
     fragment: String,
     payload: String,
     options: &WasmJwsSignatureOptions,
-<<<<<<< HEAD
-  ) -> Result<PromiseString> {
-=======
   ) -> Result<PromiseJws> {
->>>>>>> f68dca0d
     let storage_clone: Rc<WasmStorageInner> = storage.0.clone();
     let options_clone: JwsSignatureOptions = options.0.clone();
     let document_lock_clone: Rc<IotaDocumentLock> = self.0.clone();
@@ -888,10 +816,7 @@
         .sign_bytes(&storage_clone, &fragment, payload.as_bytes(), &options_clone)
         .await
         .wasm_result()
-<<<<<<< HEAD
-=======
         .map(WasmJws::new)
->>>>>>> f68dca0d
         .map(JsValue::from)
     });
     Ok(promise.unchecked_into())
@@ -911,11 +836,7 @@
     fragment: String,
     credential: &WasmCredential,
     options: &WasmJwsSignatureOptions,
-<<<<<<< HEAD
-  ) -> Result<PromiseString> {
-=======
   ) -> Result<PromiseJwt> {
->>>>>>> f68dca0d
     let storage_clone: Rc<WasmStorageInner> = storage.0.clone();
     let options_clone: JwsSignatureOptions = options.0.clone();
     let document_lock_clone: Rc<IotaDocumentLock> = self.0.clone();
@@ -927,10 +848,7 @@
         .sign_credential(&credential_clone, &storage_clone, &fragment, &options_clone)
         .await
         .wasm_result()
-<<<<<<< HEAD
-=======
         .map(WasmJwt::new)
->>>>>>> f68dca0d
         .map(JsValue::from)
     });
     Ok(promise.unchecked_into())

// Copyright 2020-2022 IOTA Stiftung
// SPDX-License-Identifier: Apache-2.0

use crypto::keys::x25519;
use crypto::signatures::ed25519;
use identity::account::MethodSecret;
use identity::crypto::PrivateKey;
use serde::Deserialize;
use serde::Serialize;
use wasm_bindgen::prelude::*;

use crate::error::Result;
use crate::error::WasmResult;

#[wasm_bindgen]
extern "C" {
  #[wasm_bindgen(typescript_type = "MethodSecret | undefined")]
  pub type OptionMethodSecret;
}

/// Workaround for being unable to use serde for private keys.
#[derive(Serialize, Deserialize)]
enum WasmMethodSecretInner {
<<<<<<< HEAD
  Ed25519(String),
  X25519(String),
=======
  Ed25519(Vec<u8>),
  MerkleKeyCollection(WasmKeyCollectionData),
>>>>>>> 5aeb3e34
}

#[wasm_bindgen(js_name = MethodSecret)]
#[derive(Serialize, Deserialize)]
pub struct WasmMethodSecret(WasmMethodSecretInner);

#[wasm_bindgen(js_class = MethodSecret)]
impl WasmMethodSecret {
  /// Creates a {@link MethodSecret} object from a `UInt8Array`.
  #[wasm_bindgen(js_name = ed25519Base58)]
  pub fn ed25519_base58(private_key: Vec<u8>) -> WasmMethodSecret {
    Self(WasmMethodSecretInner::Ed25519(private_key))
  }

  /// Creates a {@link MethodSecret} object from a Base58-BTC encoded X25519 private key.
  #[allow(non_snake_case)]
  #[wasm_bindgen(js_name = x25519Base58)]
  pub fn x25519_base58(privateKey: String) -> WasmMethodSecret {
    Self(WasmMethodSecretInner::X25519(privateKey))
  }

  /// Serializes a `MethodSecret` as a JSON object.
  #[wasm_bindgen(js_name = toJSON)]
  pub fn to_json(&self) -> Result<JsValue> {
    JsValue::from_serde(&self.0).wasm_result()
  }

  /// Deserializes a `MethodSecret` from a JSON object.
  #[wasm_bindgen(js_name = fromJSON)]
  pub fn from_json(json_value: JsValue) -> Result<WasmMethodSecret> {
    json_value.into_serde().map(Self).wasm_result()
  }
}

impl TryFrom<WasmMethodSecret> for MethodSecret {
  type Error = JsValue;

  fn try_from(value: WasmMethodSecret) -> std::result::Result<Self, Self::Error> {
    match value.0 {
      WasmMethodSecretInner::Ed25519(private_key) => {
        let private_key: PrivateKey = private_key.into();
        if private_key.as_ref().len() != ed25519::SECRET_KEY_LENGTH {
          return Err(identity::core::Error::InvalidKeyLength(
            private_key.as_ref().len(),
            ed25519::SECRET_KEY_LENGTH,
          ))
          .wasm_result();
        };
        Ok(MethodSecret::Ed25519(private_key))
      }
      WasmMethodSecretInner::X25519(encoded) => {
        let private: PrivateKey = decode_b58(&encoded).wasm_result()?.into();
        if private.as_ref().len() != x25519::SECRET_KEY_LENGTH {
          return Err(identity::core::Error::InvalidKeyLength(
            private.as_ref().len(),
            x25519::SECRET_KEY_LENGTH,
          ))
          .wasm_result();
        };
        Ok(MethodSecret::X25519(private))
      }
    }
  }
}<|MERGE_RESOLUTION|>--- conflicted
+++ resolved
@@ -21,13 +21,8 @@
 /// Workaround for being unable to use serde for private keys.
 #[derive(Serialize, Deserialize)]
 enum WasmMethodSecretInner {
-<<<<<<< HEAD
-  Ed25519(String),
-  X25519(String),
-=======
   Ed25519(Vec<u8>),
-  MerkleKeyCollection(WasmKeyCollectionData),
->>>>>>> 5aeb3e34
+  X25519(Vec<u8>),
 }
 
 #[wasm_bindgen(js_name = MethodSecret)]
@@ -36,16 +31,17 @@
 
 #[wasm_bindgen(js_class = MethodSecret)]
 impl WasmMethodSecret {
-  /// Creates a {@link MethodSecret} object from a `UInt8Array`.
-  #[wasm_bindgen(js_name = ed25519Base58)]
-  pub fn ed25519_base58(private_key: Vec<u8>) -> WasmMethodSecret {
-    Self(WasmMethodSecretInner::Ed25519(private_key))
+  /// Creates an Ed25519 {@link MethodSecret} from a `UInt8Array`.
+  #[allow(non_snake_case)]
+  #[wasm_bindgen(js_name = ed25519)]
+  pub fn ed25519(privateKey: Vec<u8>) -> WasmMethodSecret {
+    Self(WasmMethodSecretInner::Ed25519(privateKey))
   }
 
-  /// Creates a {@link MethodSecret} object from a Base58-BTC encoded X25519 private key.
+  /// Creates an X25519 {@link MethodSecret} from a `UInt8Array`.
   #[allow(non_snake_case)]
-  #[wasm_bindgen(js_name = x25519Base58)]
-  pub fn x25519_base58(privateKey: String) -> WasmMethodSecret {
+  #[wasm_bindgen(js_name = x25519)]
+  pub fn x25519(privateKey: Vec<u8>) -> WasmMethodSecret {
     Self(WasmMethodSecretInner::X25519(privateKey))
   }
 
@@ -78,16 +74,16 @@
         };
         Ok(MethodSecret::Ed25519(private_key))
       }
-      WasmMethodSecretInner::X25519(encoded) => {
-        let private: PrivateKey = decode_b58(&encoded).wasm_result()?.into();
-        if private.as_ref().len() != x25519::SECRET_KEY_LENGTH {
+      WasmMethodSecretInner::X25519(private_key) => {
+        let private_key: PrivateKey = private_key.into();
+        if private_key.as_ref().len() != x25519::SECRET_KEY_LENGTH {
           return Err(identity::core::Error::InvalidKeyLength(
-            private.as_ref().len(),
+            private_key.as_ref().len(),
             x25519::SECRET_KEY_LENGTH,
           ))
           .wasm_result();
         };
-        Ok(MethodSecret::X25519(private))
+        Ok(MethodSecret::X25519(private_key))
       }
     }
   }

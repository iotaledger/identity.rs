--- conflicted
+++ resolved
@@ -33,20 +33,6 @@
 version = "=0.6.0"
 path = "../../identity_iota"
 default-features = false
-<<<<<<< HEAD
-=======
-features = [
-  "account",
-  "storage-test-suite",
-  "unstable-encryption",
-  "revocation-bitmap",
-]
-
-[dependencies.identity_stardust]
-version = "=0.6.0"
-path = "../../identity_stardust"
-default-features = false
->>>>>>> b5805d41
 features = ["client", "revocation-bitmap"]
 
 [dependencies.identity_resolver]

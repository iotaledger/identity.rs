--- conflicted
+++ resolved
@@ -1,10 +1,6 @@
 [package]
 name = "identity_wasm"
-<<<<<<< HEAD
-version = "0.6.1-rc.1"
-=======
 version = "0.6.1"
->>>>>>> 54abdce4
 authors = ["IOTA Stiftung"]
 edition = "2021"
 homepage = "https://www.iota.org"

[package]
name = "identity-wasm"
version = "0.5.0-dev.3"
authors = ["IOTA Stiftung"]
edition = "2021"
homepage = "https://www.iota.org"
keywords = ["iota", "tangle", "identity", "wasm"]
license = "Apache-2.0"
readme = "README.md"
repository = "https://github.com/iotaledger/identity.rs"
resolver = "2"
description = "Web Assembly bindings for the identity-rs crate."

[lib]
crate-type = ["cdylib", "rlib"]

[dependencies]
async-trait = { version = "0.1", default-features = false }
console_error_panic_hook = { version = "0.1" }
futures = { version = "0.3" }
js-sys = { version = "0.3" }
serde = { version = "1.0", features = ["derive"] }
serde_json = { version = "1.0", default-features = false }
serde_repr = { version = "0.1", default-features = false }
wasm-bindgen = { version = "0.2", features = ["serde-serialize"] }
wasm-bindgen-futures = { version = "0.4", default-features = false }
<<<<<<< HEAD
iota-crypto = { version = "0.7", default-features = false, features = ["blake2b", "ed25519", "random", "sha"] }
wasm-logger = "0.2.0"
=======
>>>>>>> 1dcb8015


[dependencies.identity]
version = "=0.5.0-dev.3"
path = "../../identity"
default-features = false
features = ["wasm", "account"]

[dev-dependencies]
wasm-bindgen-test = { version = "0.3" }

[target.'cfg(target_arch = "wasm32")'.dependencies]
getrandom = { version = "0.2", features = ["js"] }
parking_lot = { version = "0.11.2", features = ["wasm-bindgen"] }

[package.metadata.wasm-pack.profile.release]
wasm-opt = true

[profile.release]
opt-level = 's'
lto = true<|MERGE_RESOLUTION|>--- conflicted
+++ resolved
@@ -24,12 +24,8 @@
 serde_repr = { version = "0.1", default-features = false }
 wasm-bindgen = { version = "0.2", features = ["serde-serialize"] }
 wasm-bindgen-futures = { version = "0.4", default-features = false }
-<<<<<<< HEAD
 iota-crypto = { version = "0.7", default-features = false, features = ["blake2b", "ed25519", "random", "sha"] }
 wasm-logger = "0.2.0"
-=======
->>>>>>> 1dcb8015
-
 
 [dependencies.identity]
 version = "=0.5.0-dev.3"

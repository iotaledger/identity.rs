--- conflicted
+++ resolved
@@ -40,7 +40,7 @@
 [dependencies.identity_iota]
 path = "../../identity_iota"
 default-features = false
-<<<<<<< HEAD
+
 features = [
   "client",
   "revocation-bitmap",
@@ -50,10 +50,9 @@
   "status-list-2021",
   "jpt-bbs-plus",
   "sd-jwt-vc",
+  "pqc",
+  "hybrid"
 ]
-=======
-features = ["client", "revocation-bitmap", "resolver", "domain-linkage", "sd-jwt", "status-list-2021", "jpt-bbs-plus", "pqc", "hybrid"]
->>>>>>> 76aaaf8b
 
 [dev-dependencies]
 rand = "0.8.5"

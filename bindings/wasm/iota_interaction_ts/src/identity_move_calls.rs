// Copyright 2020-2024 IOTA Stiftung
// SPDX-License-Identifier: Apache-2.0

use js_sys::Uint8Array;
use std::cell::Cell;
use std::collections::HashSet;
use wasm_bindgen::prelude::wasm_bindgen;
use wasm_bindgen::JsCast;
use wasm_bindgen::JsValue;

use crate::bindings::WasmIotaObjectData;
use crate::bindings::WasmObjectRef;
use crate::bindings::WasmSharedObjectRef;
use crate::bindings::WasmTransactionArgument;
use crate::bindings::WasmTransactionBuilder;
use crate::error::TsSdkError;
use crate::error::WasmError;
use crate::transaction_builder::TransactionBuilderTsSdk;
use identity_iota_interaction::rpc_types::IotaObjectData;
use identity_iota_interaction::rpc_types::OwnedObjectRef;
use identity_iota_interaction::types::base_types::IotaAddress;
use identity_iota_interaction::types::base_types::ObjectID;
use identity_iota_interaction::types::base_types::ObjectRef;
use identity_iota_interaction::types::TypeTag;
use identity_iota_interaction::BorrowIntentFnInternalT;
use identity_iota_interaction::ControllerIntentFnInternalT;
use identity_iota_interaction::IdentityMoveCalls;
use identity_iota_interaction::MoveType;
use identity_iota_interaction::ProgrammableTransactionBcs;

#[wasm_bindgen]
extern "C" {
  #[wasm_bindgen(typescript_type = "[string, number]")]
  pub(crate) type WasmControllerCouple;

  #[wasm_bindgen(typescript_type = "[string, string]")]
  pub(crate) type WasmTransferCouple;

  #[wasm_bindgen(typescript_type = "[ObjectRef, string]")]
  pub(crate) type WasmObjectRefAndType;

  #[wasm_bindgen(typescript_type = "Map<string, [TransactionArgument, IotaObjectData]>")]
  pub(crate) type WasmTxArgumentMap;
}

#[wasm_bindgen(module = "move_calls/identity")]
extern "C" {
  #[wasm_bindgen(js_name = "new_", catch)]
  async fn identity_new(did: &[u8], package: &str) -> Result<Uint8Array, JsValue>;

  #[wasm_bindgen(js_name = "newWithControllers", catch)]
  async fn identity_new_with_controllers(
    did: &[u8],
    controllers: Vec<WasmControllerCouple>,
    threshold: u64,
    package: &str,
  ) -> Result<Uint8Array, JsValue>;

  #[wasm_bindgen(js_name = "approve", catch)]
  async fn approve_proposal(
    identity: WasmSharedObjectRef,
    capability: WasmObjectRef,
    proposal: &str,
    proposal_type: &str,
    package: &str,
  ) -> Result<Uint8Array, JsValue>;

  #[wasm_bindgen(js_name = "proposeDeactivation", catch)]
  async fn propose_deactivation(
    identity: WasmSharedObjectRef,
    capability: WasmObjectRef,
    package: &str,
    expiration: Option<u64>,
  ) -> Result<Uint8Array, JsValue>;

  #[wasm_bindgen(js_name = "executeDeactivation", catch)]
  async fn execute_deactivation(
    identity: WasmSharedObjectRef,
    capability: WasmObjectRef,
    proposal: &str,
    package: &str,
  ) -> Result<Uint8Array, JsValue>;

  #[wasm_bindgen(js_name = "proposeUpgrade", catch)]
  async fn propose_upgrade(
    identity: WasmSharedObjectRef,
    capability: WasmObjectRef,
    package: &str,
    expiration: Option<u64>,
  ) -> Result<Uint8Array, JsValue>;

  #[wasm_bindgen(js_name = "executeUpgrade", catch)]
  async fn execute_upgrade(
    identity: WasmSharedObjectRef,
    capability: WasmObjectRef,
    proposal: &str,
    package: &str,
  ) -> Result<Uint8Array, JsValue>;

  #[wasm_bindgen(js_name = "proposeSend", catch)]
  async fn propose_send(
    identity: WasmSharedObjectRef,
    capability: WasmObjectRef,
    assets: Vec<WasmTransferCouple>,
    package: &str,
    expiration: Option<u64>,
  ) -> Result<Uint8Array, JsValue>;

  #[wasm_bindgen(js_name = "executeSend", catch)]
  async fn execute_send(
    identity: WasmSharedObjectRef,
    capability: WasmObjectRef,
    proposal: &str,
    assets: Vec<WasmObjectRefAndType>,
    package: &str,
  ) -> Result<Uint8Array, JsValue>;

  #[wasm_bindgen(js_name = "proposeUpdate", catch)]
  async fn propose_update(
    identity: WasmSharedObjectRef,
    capability: WasmObjectRef,
    did_doc: &[u8],
    package: &str,
    expiration: Option<u64>,
  ) -> Result<Uint8Array, JsValue>;

  #[wasm_bindgen(js_name = "executeUpdate", catch)]
  async fn execute_update(
    identity: WasmSharedObjectRef,
    capability: WasmObjectRef,
    proposal: &str,
    package: &str,
  ) -> Result<Uint8Array, JsValue>;

  #[wasm_bindgen(js_name = "proposeBorrow", catch)]
  async fn propose_borrow(
    identity: WasmSharedObjectRef,
    capability: WasmObjectRef,
    objects: Vec<String>,
    package: &str,
    expiration: Option<u64>,
  ) -> Result<Uint8Array, JsValue>;

  #[wasm_bindgen(js_name = "executeBorrow", catch)]
  async fn execute_borrow(
    identity: WasmSharedObjectRef,
    capability: WasmObjectRef,
    proposal: &str,
    objects: Vec<WasmIotaObjectData>,
    intent_fn: &dyn Fn(WasmTransactionBuilder, WasmTxArgumentMap),
    package: &str,
  ) -> Result<Uint8Array, JsValue>;

  #[wasm_bindgen(js_name = "proposeConfigChange", catch)]
  async fn propose_config_change(
    identity: WasmSharedObjectRef,
    capability: WasmObjectRef,
    controllers_to_add: Vec<WasmControllerCouple>,
    controllers_to_remove: Vec<String>,
    controllers_to_update: Vec<WasmControllerCouple>,
    package: &str,
    expiration: Option<u64>,
    threshold: Option<u64>,
  ) -> Result<Uint8Array, JsValue>;

  #[wasm_bindgen(js_name = "executeConfigChange", catch)]
  async fn execute_config_change(
    identity: WasmSharedObjectRef,
    capability: WasmObjectRef,
    proposal: &str,
    package: &str,
  ) -> Result<Uint8Array, JsValue>;

  #[wasm_bindgen(js_name = "proposeControllerExecution", catch)]
  async fn propose_controller_execution(
    identity: WasmSharedObjectRef,
    capability: WasmObjectRef,
    controller_cap_id: &str,
    package: &str,
    expiration: Option<u64>,
  ) -> Result<Uint8Array, JsValue>;

  #[wasm_bindgen(js_name = "executeControllerExecution", catch)]
  async fn execute_controller_execution(
    identity: WasmSharedObjectRef,
    capability: WasmObjectRef,
    proposal: &str,
    controller_cap_ref: WasmObjectRef,
    intent_fn: &dyn Fn(WasmTransactionBuilder, WasmTransactionArgument),
    package: &str,
  ) -> Result<Uint8Array, JsValue>;
}

pub struct IdentityMoveCallsTsSdk {}

impl IdentityMoveCalls for IdentityMoveCallsTsSdk {
  type Error = TsSdkError;
  type NativeTxBuilder = WasmTransactionBuilder;

  fn propose_borrow(
    identity: OwnedObjectRef,
    capability: ObjectRef,
    objects: Vec<ObjectID>,
    expiration: Option<u64>,
    package_id: ObjectID,
  ) -> Result<ProgrammableTransactionBcs, Self::Error> {
    let identity = identity.try_into()?;
    let controller_cap = capability.into();
    let package_id = package_id.to_string();
    let objects = objects.into_iter().map(|obj| obj.to_string()).collect();

    futures::executor::block_on(propose_borrow(
      identity,
      controller_cap,
      objects,
      &package_id,
      expiration,
    ))
    .map(|js_arr| js_arr.to_vec())
    .map_err(WasmError::from)
    .map_err(TsSdkError::from)
  }

  fn execute_borrow<F: BorrowIntentFnInternalT<Self::NativeTxBuilder>>(
    identity: OwnedObjectRef,
    capability: ObjectRef,
    proposal_id: ObjectID,
    objects: Vec<IotaObjectData>,
    intent_fn: F,
    package: ObjectID,
  ) -> Result<ProgrammableTransactionBcs, Self::Error> {
    let identity = identity.try_into()?;
    let capability = capability.into();
    let proposal = proposal_id.to_string();
    let package = package.to_string();
    let objects = objects
      .into_iter()
      .map(|obj| serde_wasm_bindgen::to_value(&obj).map(WasmIotaObjectData::from))
      .collect::<Result<Vec<_>, _>>()
      .map_err(WasmError::from)?;

    // Use cell to move `intent_fn` inside `closure` without actually moving it.
    // This ensures that `closure` is an `impl Fn(..)` instead of `impl FnOnce(..)` like `intent_fn`.
    let wrapped_intent_fn = Cell::new(Some(intent_fn));
    let closure = |tx_builder: WasmTransactionBuilder, args: WasmTxArgumentMap| {
      let mut builder = TransactionBuilderTsSdk::new(tx_builder);
      let args = serde_wasm_bindgen::from_value(args.into()).expect("failed to convert JS argument map");
      wrapped_intent_fn.take().unwrap()(&mut builder, &args);
    };

    futures::executor::block_on(execute_borrow(
      identity, capability, &proposal, objects, &closure, &package,
    ))
    .map(|js_arr| js_arr.to_vec())
    .map_err(WasmError::from)
    .map_err(TsSdkError::from)
  }

  fn create_and_execute_borrow<F: BorrowIntentFnInternalT<Self::NativeTxBuilder>>(
    identity: OwnedObjectRef,
    capability: ObjectRef,
    objects: Vec<IotaObjectData>,
    intent_fn: F,
    expiration: Option<u64>,
    package_id: ObjectID,
  ) -> anyhow::Result<ProgrammableTransactionBcs, Self::Error> { todo!() }

  fn propose_config_change<I1, I2>(
    identity: OwnedObjectRef,
    controller_cap: ObjectRef,
    expiration: Option<u64>,
    threshold: Option<u64>,
    controllers_to_add: I1,
    controllers_to_remove: HashSet<ObjectID>,
    controllers_to_update: I2,
    package: ObjectID,
  ) -> Result<ProgrammableTransactionBcs, Self::Error>
  where
    I1: IntoIterator<Item=(IotaAddress, u64)>,
    I2: IntoIterator<Item=(ObjectID, u64)>,
  {
    let identity = identity.try_into()?;
    let capability = controller_cap.into();
    let package = package.to_string();

    let controllers_to_add = controllers_to_add
      .into_iter()
      .map(|controller| serde_wasm_bindgen::to_value(&controller).map(WasmControllerCouple::from))
      .collect::<Result<Vec<_>, _>>()
      .map_err(WasmError::from)?;
    let controllers_to_remove = controllers_to_remove
      .into_iter()
      .map(|controller| controller.to_string())
      .collect();
    let controllers_to_update = controllers_to_update
      .into_iter()
      .map(|controller| serde_wasm_bindgen::to_value(&controller).map(WasmControllerCouple::from))
      .collect::<Result<Vec<_>, _>>()
      .map_err(WasmError::from)?;

    futures::executor::block_on(propose_config_change(
      identity,
      capability,
      controllers_to_add,
      controllers_to_remove,
      controllers_to_update,
      &package,
      expiration,
      threshold,
    ))
    .map(|js_arr| js_arr.to_vec())
    .map_err(WasmError::from)
    .map_err(TsSdkError::from)
  }

  fn execute_config_change(
    identity: OwnedObjectRef,
    controller_cap: ObjectRef,
    proposal_id: ObjectID,
    package: ObjectID,
  ) -> Result<ProgrammableTransactionBcs, Self::Error> {
    let identity = identity.try_into()?;
    let capability = controller_cap.into();
    let proposal = proposal_id.to_string();
    let package = package.to_string();

    futures::executor::block_on(execute_config_change(identity, capability, &proposal, &package))
      .map(|js_arr| js_arr.to_vec())
      .map_err(WasmError::from)
      .map_err(TsSdkError::from)
  }

  fn propose_controller_execution(
    identity: OwnedObjectRef,
    capability: ObjectRef,
    controller_cap_id: ObjectID,
    expiration: Option<u64>,
    package_id: ObjectID,
  ) -> Result<ProgrammableTransactionBcs, Self::Error> {
    let identity = identity.try_into()?;
    let controller_cap = capability.into();
    let package_id = package_id.to_string();
    let borrowed_cap = controller_cap_id.to_string();

    futures::executor::block_on(propose_controller_execution(
      identity,
      controller_cap,
      &borrowed_cap,
      &package_id,
      expiration,
    ))
    .map(|js_arr| js_arr.to_vec())
    .map_err(WasmError::from)
    .map_err(TsSdkError::from)
  }

  fn execute_controller_execution<F: ControllerIntentFnInternalT<Self::NativeTxBuilder>>(
    identity: OwnedObjectRef,
    capability: ObjectRef,
    proposal_id: ObjectID,
    borrowing_controller_cap_ref: ObjectRef,
    intent_fn: F,
    package: ObjectID,
<<<<<<< HEAD
  ) -> Result<ProgrammableTransactionBcs, Self::Error> {
    let identity = identity.try_into()?;
    let capability = capability.into();
    let proposal = proposal_id.to_string();
    let package = package.to_string();
    let borrowing_cap = borrowing_controller_cap_ref.into();

    // Use cell to move `intent_fn` inside `closure` without actually moving it.
    // This ensures that `closure` is an `impl Fn(..)` instead of `impl FnOnce(..)` like `intent_fn`.
    let wrapped_intent_fn = Cell::new(Some(intent_fn));
    let closure = |tx_builder: WasmTransactionBuilder, args: WasmTransactionArgument| {
      let mut builder = TransactionBuilderTsSdk::new(tx_builder);
      let args = serde_wasm_bindgen::from_value(args.into()).expect("failed to convert JS argument map");
      wrapped_intent_fn.take().unwrap()(&mut builder, &args);
    };

    futures::executor::block_on(execute_controller_execution(
      identity,
      capability,
      &proposal,
      borrowing_cap,
      &closure,
      &package,
    ))
    .map(|js_arr| js_arr.to_vec())
    .map_err(WasmError::from)
    .map_err(TsSdkError::from)
=======
  ) -> Result<ProgrammableTransactionBcs, Self::Error>
  {
    todo!()
  }

  fn create_and_execute_controller_execution<F>(
    identity: OwnedObjectRef,
    capability: ObjectRef,
    expiration: Option<u64>,
    borrowing_controller_cap_ref: ObjectRef,
    intent_fn: F,
    package_id: ObjectID,
  ) -> Result<ProgrammableTransactionBcs, Self::Error>
  where
    F: ControllerIntentFnInternalT<Self::NativeTxBuilder>
  {
    todo!()
>>>>>>> a1c72de1
  }

  fn new_identity(did_doc: &[u8], package_id: ObjectID) -> Result<ProgrammableTransactionBcs, Self::Error> {
    let package = package_id.to_string();
    futures::executor::block_on(identity_new(did_doc, &package))
      .map(|js_arr| js_arr.to_vec())
      .map_err(WasmError::from)
      .map_err(TsSdkError::from)
  }

  fn new_with_controllers<C>(
    did_doc: &[u8],
    controllers: C,
    threshold: u64,
    package_id: ObjectID,
  ) -> Result<ProgrammableTransactionBcs, Self::Error>
  where
    C: IntoIterator<Item = (IotaAddress, u64)>,
  {
    let package = package_id.to_string();
    let controllers = controllers
      .into_iter()
      .map(|controller| serde_wasm_bindgen::to_value(&controller).map(|js_value| js_value.unchecked_into()))
      .collect::<Result<Vec<_>, _>>()
      .map_err(|e| WasmError::from(e))?;

    futures::executor::block_on(identity_new_with_controllers(did_doc, controllers, threshold, &package))
      .map(|js_arr| js_arr.to_vec())
      .map_err(WasmError::from)
      .map_err(TsSdkError::from)
  }

  fn propose_deactivation(
    identity: OwnedObjectRef,
    capability: ObjectRef,
    expiration: Option<u64>,
    package_id: ObjectID,
  ) -> Result<ProgrammableTransactionBcs, Self::Error> {
    let identity = identity.try_into()?;
    let capability = capability.into();
    let package = package_id.to_string();

    futures::executor::block_on(propose_deactivation(identity, capability, &package, expiration))
      .map(|js_arr| js_arr.to_vec())
      .map_err(WasmError::from)
      .map_err(TsSdkError::from)
  }

  fn execute_deactivation(
    identity: OwnedObjectRef,
    capability: ObjectRef,
    proposal_id: ObjectID,
    package_id: ObjectID,
  ) -> Result<ProgrammableTransactionBcs, Self::Error> {
    let identity = identity.try_into()?;
    let capability = capability.into();
    let proposal = proposal_id.to_string();
    let package = package_id.to_string();

    futures::executor::block_on(execute_deactivation(identity, capability, &proposal, &package))
      .map(|js_arr| js_arr.to_vec())
      .map_err(WasmError::from)
      .map_err(TsSdkError::from)
  }

  fn approve_proposal<T: MoveType>(
    identity: OwnedObjectRef,
    controller_cap: ObjectRef,
    proposal_id: ObjectID,
    package: ObjectID,
  ) -> Result<ProgrammableTransactionBcs, Self::Error> {
    let identity = identity.try_into()?;
    let controller_cap = controller_cap.into();
    let proposal_id = proposal_id.to_string();
    let package_id = package.to_string();

    futures::executor::block_on(approve_proposal(
      identity,
      controller_cap,
      &proposal_id,
      &T::move_type(package).to_canonical_string(true),
      &package_id,
    ))
    .map(|js_arr| js_arr.to_vec())
    .map_err(WasmError::from)
    .map_err(TsSdkError::from)
  }

  fn propose_send(
    identity: OwnedObjectRef,
    capability: ObjectRef,
    transfer_map: Vec<(ObjectID, IotaAddress)>,
    expiration: Option<u64>,
    package_id: ObjectID,
  ) -> Result<ProgrammableTransactionBcs, Self::Error> {
    let identity = identity.try_into()?;
    let controller_cap = capability.into();
    let package_id = package_id.to_string();
    let transfer_map = transfer_map
      .into_iter()
      .map(|tx| serde_wasm_bindgen::to_value(&tx).map(JsValue::into))
      .collect::<Result<Vec<_>, _>>()
      .map_err(|e| WasmError::from(e))?;

    futures::executor::block_on(propose_send(
      identity,
      controller_cap,
      transfer_map,
      &package_id,
      expiration,
    ))
    .map(|js_arr| js_arr.to_vec())
    .map_err(WasmError::from)
    .map_err(TsSdkError::from)
  }

  fn create_and_execute_send(
    identity: OwnedObjectRef,
    capability: ObjectRef,
    transfer_map: Vec<(ObjectID, IotaAddress)>,
    expiration: Option<u64>,
    objects: Vec<(ObjectRef, TypeTag)>,
    package: ObjectID,
  ) -> anyhow::Result<ProgrammableTransactionBcs, Self::Error> { todo!() }

  fn execute_send(
    identity: OwnedObjectRef,
    capability: ObjectRef,
    proposal_id: ObjectID,
    objects: Vec<(ObjectRef, TypeTag)>,
    package: ObjectID,
  ) -> Result<ProgrammableTransactionBcs, Self::Error> {
    let identity = identity.try_into()?;
    let controller_cap = capability.into();
    let proposal = proposal_id.to_string();
    let package_id = package.to_string();
    let objects = objects
      .into_iter()
      .map(|tx| serde_wasm_bindgen::to_value(&tx).map(JsValue::into))
      .collect::<Result<Vec<_>, _>>()
      .map_err(|e| WasmError::from(e))?;

    futures::executor::block_on(execute_send(identity, controller_cap, &proposal, objects, &package_id))
      .map(|js_arr| js_arr.to_vec())
      .map_err(WasmError::from)
      .map_err(TsSdkError::from)
  }

  fn propose_update(
    identity: OwnedObjectRef,
    capability: ObjectRef,
    did_doc: impl AsRef<[u8]>,
    expiration: Option<u64>,
    package_id: ObjectID,
  ) -> Result<ProgrammableTransactionBcs, Self::Error> {
    let identity = identity.try_into()?;
    let controller_cap = capability.into();
    let did_doc = did_doc.as_ref();
    let package_id = package_id.to_string();

    futures::executor::block_on(propose_update(
      identity,
      controller_cap,
      did_doc,
      &package_id,
      expiration,
    ))
    .map(|js_arr| js_arr.to_vec())
    .map_err(WasmError::from)
    .map_err(TsSdkError::from)
  }

  fn execute_update(
    identity: OwnedObjectRef,
    capability: ObjectRef,
    proposal_id: ObjectID,
    package_id: ObjectID,
  ) -> Result<ProgrammableTransactionBcs, Self::Error> {
    let identity = identity.try_into()?;
    let controller_cap = capability.into();
    let proposal = proposal_id.to_string();
    let package_id = package_id.to_string();

    futures::executor::block_on(execute_update(identity, controller_cap, &proposal, &package_id))
      .map(|js_arr| js_arr.to_vec())
      .map_err(WasmError::from)
      .map_err(TsSdkError::from)
  }

  fn propose_upgrade(
    identity: OwnedObjectRef,
    capability: ObjectRef,
    expiration: Option<u64>,
    package_id: ObjectID,
  ) -> Result<ProgrammableTransactionBcs, Self::Error> {
    let identity = identity.try_into()?;
    let capability = capability.into();
    let package = package_id.to_string();

    futures::executor::block_on(propose_upgrade(identity, capability, &package, expiration))
      .map(|js_arr| js_arr.to_vec())
      .map_err(WasmError::from)
      .map_err(TsSdkError::from)
  }

  fn execute_upgrade(
    identity: OwnedObjectRef,
    capability: ObjectRef,
    proposal_id: ObjectID,
    package_id: ObjectID,
  ) -> Result<ProgrammableTransactionBcs, Self::Error> {
    let identity = identity.try_into()?;
    let capability = capability.into();
    let proposal = proposal_id.to_string();
    let package = package_id.to_string();

    futures::executor::block_on(execute_upgrade(identity, capability, &proposal, &package))
      .map(|js_arr| js_arr.to_vec())
      .map_err(WasmError::from)
      .map_err(TsSdkError::from)
  }
}<|MERGE_RESOLUTION|>--- conflicted
+++ resolved
@@ -361,7 +361,6 @@
     borrowing_controller_cap_ref: ObjectRef,
     intent_fn: F,
     package: ObjectID,
-<<<<<<< HEAD
   ) -> Result<ProgrammableTransactionBcs, Self::Error> {
     let identity = identity.try_into()?;
     let capability = capability.into();
@@ -389,25 +388,6 @@
     .map(|js_arr| js_arr.to_vec())
     .map_err(WasmError::from)
     .map_err(TsSdkError::from)
-=======
-  ) -> Result<ProgrammableTransactionBcs, Self::Error>
-  {
-    todo!()
-  }
-
-  fn create_and_execute_controller_execution<F>(
-    identity: OwnedObjectRef,
-    capability: ObjectRef,
-    expiration: Option<u64>,
-    borrowing_controller_cap_ref: ObjectRef,
-    intent_fn: F,
-    package_id: ObjectID,
-  ) -> Result<ProgrammableTransactionBcs, Self::Error>
-  where
-    F: ControllerIntentFnInternalT<Self::NativeTxBuilder>
-  {
-    todo!()
->>>>>>> a1c72de1
   }
 
   fn new_identity(did_doc: &[u8], package_id: ObjectID) -> Result<ProgrammableTransactionBcs, Self::Error> {

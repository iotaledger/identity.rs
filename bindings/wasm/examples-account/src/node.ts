--- conflicted
+++ resolved
@@ -7,7 +7,6 @@
 import { createVP } from "./create_vp";
 import { lazy } from "./lazy";
 import { manipulateIdentity } from "./manipulate_did";
-import { MemStore } from "./memory_storage";
 import { multipleIdentities } from "./multiple_identities";
 import { revokeVC } from "./revoke_vc";
 import { signing } from "./signing";
@@ -37,17 +36,14 @@
             return await unchecked();
         case "multiple_identities":
             return await multipleIdentities();
-<<<<<<< HEAD
-        case "custom_storage":
-            return await storageTestSuite()
-=======
         case "create_vc":
             return await createVC();
         case "create_vp":
             return await createVP();
         case "revoke_vc":
             return await revokeVC();
->>>>>>> a83fcee4
+        case "custom_storage":
+            return await storageTestSuite()
         default:
             throw "Unknown example name";
     }

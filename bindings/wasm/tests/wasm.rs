--- conflicted
+++ resolved
@@ -35,15 +35,8 @@
 
 #[wasm_bindgen_test]
 fn test_keypair() {
-<<<<<<< HEAD
-  let key1 = WasmKeyPair::new(KeyType::Ed25519).unwrap();
-  let key2 = WasmKeyPair::from_keys(KeyType::Ed25519, key1.public(), key1.private()).unwrap();
-=======
   let key1 = WasmKeyPair::new(WasmKeyType::Ed25519).unwrap();
-  let public_key = key1.public();
-  let private_key = key1.private();
-  let key2 = WasmKeyPair::from_base58(WasmKeyType::Ed25519, &public_key, &private_key).unwrap();
->>>>>>> 3d97848c
+  let key2 = WasmKeyPair::from_keys(WasmKeyType::Ed25519, key1.public(), key1.private()).unwrap();
 
   let json1 = key1.to_json().unwrap();
   let json2 = key2.to_json().unwrap();
@@ -98,7 +91,7 @@
 #[wasm_bindgen_test]
 fn test_did() {
   let key = WasmKeyPair::new(WasmKeyType::Ed25519).unwrap();
-  let did = WasmDID::new(&key, None).unwrap();
+  let did = WasmDID::new(&key.public(), None).unwrap();
 
   assert_eq!(did.network_name(), "main");
 
@@ -106,7 +99,7 @@
 
   assert_eq!(did.to_string(), parsed.to_string());
 
-  let base58 = WasmDID::from_public_key(&key.public(), Some("dev".to_owned())).unwrap();
+  let base58 = WasmDID::new(&key.public(), Some("dev".to_owned())).unwrap();
 
   assert_eq!(base58.tag(), did.tag());
   assert_eq!(base58.network_name(), "dev");
@@ -116,7 +109,7 @@
 fn test_did_url() {
   // Base DID Url
   let key = WasmKeyPair::new(WasmKeyType::Ed25519).unwrap();
-  let did = WasmDID::new(&key, None).unwrap();
+  let did = WasmDID::new(&key.public(), None).unwrap();
   let did_url = did.to_url();
 
   assert_eq!(did.to_string(), did_url.to_string());

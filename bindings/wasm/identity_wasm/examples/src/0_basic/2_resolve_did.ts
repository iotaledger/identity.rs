// Copyright 2020-2023 IOTA Stiftung
// SPDX-License-Identifier: Apache-2.0

import {
    CoreDocument,
    DIDJwk,
    IdentityClientReadOnly,
    IotaDID,
    IotaDocument,
    IToCoreDocument,
    Resolver,
} from "@iota/identity-wasm/node";
import { IotaClient } from "@iota/iota-sdk/client";
import {
    createDocumentForNetwork,
    getClientAndCreateAccount,
    getMemstorage,
    IDENTITY_IOTA_PACKAGE_ID,
    NETWORK_URL,
} from '../util';

const DID_JWK: string =
    "did:jwk:eyJjcnYiOiJQLTI1NiIsImt0eSI6IkVDIiwieCI6ImFjYklRaXVNczNpOF91c3pFakoydHBUdFJNNEVVM3l6OTFQSDZDZEgyVjAiLCJ5IjoiX0tjeUxqOXZXTXB0bm1LdG00NkdxRHo4d2Y3NEk1TEtncmwyR3pIM25TRSJ9";

/** Demonstrates how to resolve an existing DID in an Alias Output. */
export async function resolveIdentity() {
    // create new clients and create new account
    const iotaClient = new IotaClient({ url: NETWORK_URL });
    const network = await iotaClient.getChainIdentifier();
    const storage = getMemstorage();
    const identityClient = await getClientAndCreateAccount(storage);
    const [unpublished] = await createDocumentForNetwork(storage, network);

    // create new identity for this account and publish document for it
    const { output: identity } = await identityClient
        .createIdentity(unpublished)
        .finish()
        .execute(identityClient);
    const did = IotaDID.fromAliasId(identity.id(), identityClient.network());

    // Resolve the associated Alias Output and extract the DID document from it.
    const resolved = await identityClient.resolveDid(did);
    console.log("Resolved DID document:", JSON.stringify(resolved, null, 2));

    // We can resolve the Object ID directly
    const resolvedIdentity = await identityClient.getIdentity(identity.id());
    console.dir(resolvedIdentity);
    console.log(`Identity client resolved identity has object ID ${resolvedIdentity.toFullFledged()?.id()}`);

    // Or we can resolve it via the `Resolver` api:

    // While at it, define a custom resolver for jwk DIDs as well.
    const handlers = new Map<string, (did: string) => Promise<CoreDocument | IToCoreDocument>>();
    handlers.set("jwk", didJwkHandler);

    // Create new `Resolver` instance with the client with write capabilities we already have at hand
    const resolver = new Resolver({ client: identityClient, handlers });

    // and resolve identity DID with it.
    const resolverResolved = await resolver.resolve(did.toString());
<<<<<<< HEAD
    console.log(`Resolver resolved document ${DID_JWK} resolves to:\n ${JSON.stringify(resolverResolved, null, 2)}`);
=======
    console.log(`resolverResolved ${did.toString()} resolves to:\n ${JSON.stringify(resolverResolved, null, 2)}`);
>>>>>>> de40dd90

    // We can also resolve via the custom resolver defined before:
    const did_jwk_resolved_doc = await resolver.resolve(DID_JWK);
    console.log(`DID ${DID_JWK} resolves to:\n ${JSON.stringify(did_jwk_resolved_doc, null, 2)}`);

    // We can also create a resolver with a read-only client
    const identityClientReadOnly = await IdentityClientReadOnly.createWithPkgId(iotaClient, IDENTITY_IOTA_PACKAGE_ID);
    // In this case we will only be resolving `IotaDocument` instances, as we don't pass a `handler` configuration.
    // Therefore we can limit the type of the resolved documents to `IotaDocument` when creating the new resolver as well.
    const resolverWithReadOnlyClient = new Resolver<IotaDocument>({ client: identityClientReadOnly });

    // And resolve as before.
    const resolvedViaReadOnly = await resolverWithReadOnlyClient.resolve(did.toString());
    console.log(`resolverWithReadOnlyClient ${did.toString()} resolves to:\n ${JSON.stringify(resolvedViaReadOnly, null, 2)}`);

    // As our `Resolver<IotaDocument>` instance will only return `IotaDocument` instances, we can directly work with them, e.g.
    console.log(`${did.toString()}'s metadata is ${resolvedViaReadOnly.metadata()}`);
}

const didJwkHandler = async (did: string) => {
    let did_jwk = DIDJwk.parse(did);
    return CoreDocument.expandDIDJwk(did_jwk);
};<|MERGE_RESOLUTION|>--- conflicted
+++ resolved
@@ -58,11 +58,7 @@
 
     // and resolve identity DID with it.
     const resolverResolved = await resolver.resolve(did.toString());
-<<<<<<< HEAD
-    console.log(`Resolver resolved document ${DID_JWK} resolves to:\n ${JSON.stringify(resolverResolved, null, 2)}`);
-=======
     console.log(`resolverResolved ${did.toString()} resolves to:\n ${JSON.stringify(resolverResolved, null, 2)}`);
->>>>>>> de40dd90
 
     // We can also resolve via the custom resolver defined before:
     const did_jwk_resolved_doc = await resolver.resolve(DID_JWK);

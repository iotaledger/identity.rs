--- conflicted
+++ resolved
@@ -25,11 +25,7 @@
  */
 export async function customResolution() {
     // Set up a handler for resolving Ed25519 did:key
-<<<<<<< HEAD
-    const keyHandler = async function (didKey: string): Promise<CoreDocument> {
-=======
     const keyHandler = async function(didKey: string): Promise<KeyDocument> {
->>>>>>> de40dd90
         let document = await ed25519.resolve(
             didKey,
             { accept: "application/did+ld+json" },

// Copyright 2020-2025 IOTA Stiftung
// SPDX-License-Identifier: Apache-2.0

use std::rc::Rc;

use identity_iota::iota::rebased::migration::ControllerToken;
use identity_iota::iota::rebased::migration::CreateIdentity;
use identity_iota::iota::rebased::migration::IdentityBuilder;
use identity_iota::iota::rebased::migration::OnChainIdentity;
use identity_iota::iota::rebased::transaction_builder::Transaction;
use identity_iota::iota::IotaDocument;
use iota_interaction_ts::bindings::WasmIotaTransactionBlockEffects;
use iota_interaction_ts::error::WasmResult as _;
use tokio::sync::RwLock;
use wasm_bindgen::prelude::*;

use crate::error::wasm_error;
use crate::error::Result;
use crate::error::WasmResult;
use crate::iota::WasmIotaDocument;
use crate::rebased::proposals::WasmCreateConfigChangeProposal;
use crate::rebased::proposals::WasmCreateUpdateDidProposal;

use super::proposals::StringCouple;
use super::proposals::WasmConfigChange;
use super::proposals::WasmCreateSendProposal;
use super::WasmIdentityClient;
// use super::proposals::StringCouple;
// use super::proposals::WasmConfigChange;
// use super::proposals::WasmCreateConfigChangeProposalTx;
// use super::proposals::WasmCreateSendProposalTx;
// use super::proposals::WasmCreateUpdateDidProposalTx;
use super::WasmIdentityClientReadOnly;
use super::WasmIotaAddress;
use super::WasmTransactionBuilder;

// Helper type for `WasmIdentityBuilder::controllers`.
// Has getters to support `Clone` for serialization
#[derive(Debug)]
#[wasm_bindgen(getter_with_clone)]
pub struct ControllerAndVotingPower(pub WasmIotaAddress, pub u64);

#[wasm_bindgen(js_class = ControllerAndVotingPower)]
impl ControllerAndVotingPower {
  #[wasm_bindgen(constructor)]
  pub fn new(address: WasmIotaAddress, voting_power: u64) -> Self {
    Self(address, voting_power)
  }
}

#[derive(Clone)]
#[wasm_bindgen(js_name = ControllerToken)]
pub struct WasmControllerToken(pub(crate) ControllerToken);

#[wasm_bindgen(js_class = ControllerToken)]
impl WasmControllerToken {
  #[wasm_bindgen]
  pub fn id(&self) -> String {
    self.0.id().to_string()
  }

  #[wasm_bindgen(js_name = controllerOf)]
  pub fn controller_of(&self) -> String {
    self.0.controller_of().to_string()
  }
}

#[wasm_bindgen(js_name = OnChainIdentity)]
#[derive(Clone)]
pub struct WasmOnChainIdentity(pub(crate) Rc<RwLock<OnChainIdentity>>);

#[wasm_bindgen(js_class = OnChainIdentity)]
impl WasmOnChainIdentity {
  pub(crate) fn new(identity: OnChainIdentity) -> Self {
    Self(Rc::new(RwLock::new(identity)))
  }

  #[wasm_bindgen]
  pub fn id(&self) -> Result<String> {
    Ok(self.0.try_read().wasm_result()?.id().to_string())
  }

  #[wasm_bindgen(js_name = didDocument)]
  pub fn did_document(&self) -> Result<WasmIotaDocument> {
    let inner_doc = self.0.try_read().wasm_result()?.did_document().clone();
    Ok(WasmIotaDocument::from(inner_doc))
  }

  /// Returns whether the {@link IotaDocument} contained in this {@link OnChainIdentity} has been deleted.
  /// Once a DID Document is deleted, it cannot be reactivated.
  ///
  /// When calling {@link OnChainIdentity.did_document} on an Identity whose DID Document
  /// had been deleted, an *empty* and *deactivated* {@link IotaDocument} will be returned.
  #[wasm_bindgen(js_name = hasDeletedDid)]
  pub fn has_deleted_did(&self) -> Result<bool> {
    self
      .0
      .try_read()
      .wasm_result()
      .map(|identity| identity.has_deleted_did())
  }

  #[wasm_bindgen(js_name = isShared)]
  pub fn is_shared(&self) -> Result<bool> {
    Ok(self.0.try_read().wasm_result()?.is_shared())
  }

  #[wasm_bindgen(js_name = getControllerToken)]
  pub async fn get_controller_token(&self, client: &WasmIdentityClient) -> Result<Option<WasmControllerToken>> {
    let maybe_controller_token = self
      .0
      .read()
      .await
      .get_controller_token(&client.0)
      .await
      .wasm_result()?
      .map(WasmControllerToken);
    Ok(maybe_controller_token)
  }

  #[wasm_bindgen(skip_typescript)] // ts type in custom section below
  pub fn proposals(&self) -> Result<JsValue> {
    let lock = self.0.try_read().wasm_result()?;
    let proposals = lock.proposals();
    serde_wasm_bindgen::to_value(proposals).map_err(wasm_error)
  }

  #[wasm_bindgen(
    js_name = updateDidDocument,
    unchecked_return_type = "TransactionBuilder<CreateProposal<UpdateDid>>",
  )]
  pub fn update_did_document(
    &self,
    updated_doc: &WasmIotaDocument,
    controller_token: &WasmControllerToken,
    expiration_epoch: Option<u64>,
  ) -> WasmTransactionBuilder {
    let create_proposal_tx =
      WasmCreateUpdateDidProposal::new(self, updated_doc.clone(), controller_token.clone(), expiration_epoch);
    WasmTransactionBuilder::new(JsValue::from(create_proposal_tx).unchecked_into())
  }

  #[wasm_bindgen(
    js_name = deactivateDid,
    unchecked_return_type = "TransactionBuilder<CreateProposal<UpdateDid>>",
  )]
  pub fn deactivate_did(
    &self,
    controller_token: &WasmControllerToken,
    expiration_epoch: Option<u64>,
  ) -> WasmTransactionBuilder {
    let create_proposal_tx = WasmCreateUpdateDidProposal::deactivate(self, controller_token.clone(), expiration_epoch);
    WasmTransactionBuilder::new(JsValue::from(create_proposal_tx).unchecked_into())
  }

  #[wasm_bindgen(
    js_name = deleteDid,
    unchecked_return_type = "TransactionInternal<Proposal<UpdateDid> | ProposalOutput<UpdateDid>>",
  )]
  pub fn delete_did(&self, expiration_epoch: Option<u64>) -> WasmCreateUpdateDidProposalTx {
    WasmCreateUpdateDidProposalTx::delete(self, expiration_epoch)
  }

  #[wasm_bindgen(
    js_name = updateConfig,
    unchecked_return_type = "TransactionBuilder<CreateProposal<ConfigChange>>",
  )]
  pub fn update_config(
    &self,
    controller_token: &WasmControllerToken,
    config: WasmConfigChange,
    expiration_epoch: Option<u64>,
  ) -> WasmTransactionBuilder {
    let tx = JsValue::from(WasmCreateConfigChangeProposal::new(
      self,
      controller_token,
      config,
      expiration_epoch,
    ));
    WasmTransactionBuilder::new(tx.unchecked_into())
  }

  #[wasm_bindgen(
    js_name = sendAssets,
    unchecked_return_type = "TransactionBuilder<CreateProposal<SendAction>>",
  )]
  pub fn send_assets(
    &self,
    controller_token: &WasmControllerToken,
    transfer_map: Vec<StringCouple>,
    expiration_epoch: Option<u64>,
  ) -> Result<WasmTransactionBuilder> {
    let tx = WasmCreateSendProposal::new(self, controller_token, transfer_map, expiration_epoch).wasm_result()?;
    Ok(WasmTransactionBuilder::new(JsValue::from(tx).unchecked_into()))
  }
}
<<<<<<< HEAD
//   #[allow(unused)] // API will be updated in the future
//   #[wasm_bindgen(js_name = getHistory, skip_typescript)] // ts type in custom section below
//   pub async fn get_history(
//     &self,
//     _client: WasmIdentityClient,
//     _last_version: Option<WasmIotaObjectData>,
//     _page_size: Option<usize>,
//   ) -> Result<JsValue> {
//     unimplemented!("WasmOnChainIdentity::get_history");
//     // let rs_history = self
//     //   .0
//     //   .get_history(
//     //     &client.0,
//     //     last_version.map(|lv| into_sdk_type(lv).unwrap()).as_ref(),
//     //     page_size,
//     //   )
//     //   .await
//     //   .map_err(wasm_error)?;
//     // serde_wasm_bindgen::to_value(&rs_history).map_err(wasm_error)
//   }
// }

// // Manually add the method to the interface.
// #[wasm_bindgen(typescript_custom_section)]
// const WASM_ON_CHAIN_IDENTITY_TYPES: &str = r###"
// 	export interface OnChainIdentity {
// 		proposals(): Map<String, Proposal>;
// 		getHistory(): Map<String, Proposal>;
// 	}
// "###;
=======

// Manually add the method to the interface.
#[wasm_bindgen(typescript_custom_section)]
const WASM_ON_CHAIN_IDENTITY_TYPES: &str = r###"
	export interface OnChainIdentity {
		proposals(): Map<String, Proposal>;
		getHistory(): Map<String, Proposal>;
	}
"###;
>>>>>>> fb96e114

#[wasm_bindgen(js_name = IdentityBuilder)]
pub struct WasmIdentityBuilder(pub(crate) IdentityBuilder);

#[wasm_bindgen(js_class = IdentityBuilder)]
impl WasmIdentityBuilder {
  #[wasm_bindgen(constructor)]
  pub fn new(did_doc: &WasmIotaDocument) -> Result<WasmIdentityBuilder> {
    let document: IotaDocument = did_doc.0.try_read().unwrap().clone();
    Ok(WasmIdentityBuilder(IdentityBuilder::new(document)))
  }

  pub fn controller(self, address: WasmIotaAddress, voting_power: u64) -> Self {
    Self(
      self.0.controller(
        address
          .parse()
          .expect("Parameter address could not be parsed into valid IotaAddress"),
        voting_power,
      ),
    )
  }

  pub fn threshold(self, threshold: u64) -> Self {
    Self(self.0.threshold(threshold))
  }

  pub fn controllers(self, controllers: Vec<ControllerAndVotingPower>) -> Self {
    Self(
      self.0.controllers(
        controllers
          .into_iter()
          .map(|v| {
            (
              v.0
                .parse()
                .expect("controller can not be parsed into valid IotaAddress"),
              v.1,
            )
          })
          .collect::<Vec<_>>(),
      ),
    )
  }

  #[wasm_bindgen(unchecked_return_type = "TransactionBuilder<CreateIdentity>")]
  pub fn finish(self) -> WasmTransactionBuilder {
    WasmTransactionBuilder::new(JsValue::from(WasmCreateIdentity::new(self)).unchecked_into())
  }
}

#[wasm_bindgen(js_name = CreateIdentity)]
pub struct WasmCreateIdentity(pub(crate) CreateIdentity);

#[wasm_bindgen(js_class = CreateIdentity)]
impl WasmCreateIdentity {
  #[wasm_bindgen(constructor)]
  pub fn new(builder: WasmIdentityBuilder) -> Self {
    Self(CreateIdentity::new(builder.0))
  }

  #[wasm_bindgen(js_name = buildProgrammableTransaction)]
  pub async fn build_programmable_transaction(&self, client: &WasmIdentityClientReadOnly) -> Result<Vec<u8>> {
    let pt = self.0.build_programmable_transaction(&client.0).await.wasm_result()?;
    bcs::to_bytes(&pt).wasm_result()
  }

  #[wasm_bindgen]
  pub async fn apply(
    self,
    effects: &WasmIotaTransactionBlockEffects,
    client: &WasmIdentityClientReadOnly,
  ) -> Result<WasmOnChainIdentity> {
    self
      .0
      .apply(&effects.clone().into(), &client.0)
      .await
      .wasm_result()
      .map(WasmOnChainIdentity::new)
  }
}<|MERGE_RESOLUTION|>--- conflicted
+++ resolved
@@ -155,10 +155,15 @@
 
   #[wasm_bindgen(
     js_name = deleteDid,
-    unchecked_return_type = "TransactionInternal<Proposal<UpdateDid> | ProposalOutput<UpdateDid>>",
-  )]
-  pub fn delete_did(&self, expiration_epoch: Option<u64>) -> WasmCreateUpdateDidProposalTx {
-    WasmCreateUpdateDidProposalTx::delete(self, expiration_epoch)
+    unchecked_return_type = "TransactionBuilder<CreateProposal<UpdateDid>>",
+  )]
+  pub fn delete_did(
+    &self,
+    controller_token: &WasmControllerToken,
+    expiration_epoch: Option<u64>
+  ) -> WasmTransactionBuilder {
+    let tx = WasmCreateUpdateDidProposal::delete(self, controller_token.clone(), expiration_epoch);
+    WasmTransactionBuilder::new(JsValue::from(create_proposal_tx).unchecked_into())
   }
 
   #[wasm_bindgen(
@@ -194,7 +199,6 @@
     Ok(WasmTransactionBuilder::new(JsValue::from(tx).unchecked_into()))
   }
 }
-<<<<<<< HEAD
 //   #[allow(unused)] // API will be updated in the future
 //   #[wasm_bindgen(js_name = getHistory, skip_typescript)] // ts type in custom section below
 //   pub async fn get_history(
@@ -225,17 +229,6 @@
 // 		getHistory(): Map<String, Proposal>;
 // 	}
 // "###;
-=======
-
-// Manually add the method to the interface.
-#[wasm_bindgen(typescript_custom_section)]
-const WASM_ON_CHAIN_IDENTITY_TYPES: &str = r###"
-	export interface OnChainIdentity {
-		proposals(): Map<String, Proposal>;
-		getHistory(): Map<String, Proposal>;
-	}
-"###;
->>>>>>> fb96e114
 
 #[wasm_bindgen(js_name = IdentityBuilder)]
 pub struct WasmIdentityBuilder(pub(crate) IdentityBuilder);

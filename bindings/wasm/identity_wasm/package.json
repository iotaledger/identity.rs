--- conflicted
+++ resolved
@@ -74,11 +74,7 @@
     "wasm-opt": "^1.4.0"
   },
   "dependencies": {
-<<<<<<< HEAD
-    "@iota/iota-interaction-ts": "^0.3.5",
-=======
     "@iota/iota-interaction-ts": "^0.4.4",
->>>>>>> f0d2e2b5
     "@noble/ed25519": "^1.7.3",
     "@noble/hashes": "^1.4.0",
     "@types/node-fetch": "^2.6.2",

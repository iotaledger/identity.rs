## Classes

<dl>
<dt><a href="#CoreDID">CoreDID</a></dt>
<dd><p>A method-agnostic Decentralized Identifier (DID).</p>
</dd>
<dt><a href="#CoreDIDUrl">CoreDIDUrl</a></dt>
<dd><p>A method agnostic DID Url.</p>
</dd>
<dt><a href="#CoreDocument">CoreDocument</a></dt>
<dd><p>A method-agnostic DID Document.</p>
</dd>
<dt><a href="#CoreService">CoreService</a></dt>
<dd><p>A DID Document Service used to enable trusted interactions associated with a DID subject.</p>
</dd>
<dt><a href="#CoreVerificationMethod">CoreVerificationMethod</a></dt>
<dd><p>A DID Document Verification Method.</p>
</dd>
<dt><a href="#Credential">Credential</a></dt>
<dd></dd>
<dt><a href="#CredentialValidationOptions">CredentialValidationOptions</a></dt>
<dd><p>Options to declare validation criteria when validating credentials.</p>
</dd>
<dt><a href="#CredentialValidator">CredentialValidator</a></dt>
<dd></dd>
<dt><a href="#Duration">Duration</a></dt>
<dd><p>A span of time.</p>
</dd>
<dt><a href="#Ed25519">Ed25519</a></dt>
<dd></dd>
<dt><a href="#IotaDID">IotaDID</a></dt>
<dd><p>A DID conforming to the IOTA DID method specification.</p>
</dd>
<dt><a href="#IotaDIDUrl">IotaDIDUrl</a></dt>
<dd><p>A DID URL conforming to the IOTA DID method specification.</p>
</dd>
<dt><a href="#IotaDocument">IotaDocument</a></dt>
<dd></dd>
<dt><a href="#IotaDocumentMetadata">IotaDocumentMetadata</a></dt>
<dd><p>Additional attributes related to an IOTA DID Document.</p>
</dd>
<dt><a href="#IotaIdentityClientExt">IotaIdentityClientExt</a></dt>
<dd><p>An extension interface that provides helper functions for publication
and resolution of DID documents in Alias Outputs.</p>
</dd>
<dt><a href="#IotaService">IotaService</a></dt>
<dd><p>A <code>Service</code> adhering to the IOTA DID method specification.</p>
</dd>
<dt><a href="#IotaVerificationMethod">IotaVerificationMethod</a></dt>
<dd></dd>
<dt><a href="#KeyPair">KeyPair</a></dt>
<dd></dd>
<dt><a href="#MethodData">MethodData</a></dt>
<dd><p>Supported verification method data formats.</p>
</dd>
<dt><a href="#MethodScope">MethodScope</a></dt>
<dd><p>Supported verification method types.</p>
</dd>
<dt><a href="#MethodType">MethodType</a></dt>
<dd><p>Supported verification method types.</p>
</dd>
<dt><a href="#Presentation">Presentation</a></dt>
<dd></dd>
<dt><a href="#PresentationValidationOptions">PresentationValidationOptions</a></dt>
<dd><p>Options to declare validation criteria when validating presentation.</p>
</dd>
<dt><a href="#PresentationValidator">PresentationValidator</a></dt>
<dd></dd>
<dt><a href="#Proof">Proof</a></dt>
<dd><p>A digital signature.</p>
<p>For field definitions see: <a href="https://w3c-ccg.github.io/security-vocab/">https://w3c-ccg.github.io/security-vocab/</a></p>
</dd>
<dt><a href="#ProofOptions">ProofOptions</a></dt>
<dd><p>Holds additional options for creating signatures.
See <code>IProofOptions</code>.</p>
</dd>
<dt><a href="#ProofPurpose">ProofPurpose</a></dt>
<dd><p>Associates a purpose with a <a href="#Proof">Proof</a>.</p>
<p>See <a href="https://w3c-ccg.github.io/security-vocab/#proofPurpose">https://w3c-ccg.github.io/security-vocab/#proofPurpose</a></p>
</dd>
<dt><a href="#Resolver">Resolver</a></dt>
<dd><p>Convenience type for resolving DID documents from different DID methods.</p>
<p>Also provides methods for resolving DID Documents associated with
verifiable <code>Credentials</code> and <code>Presentations</code>.</p>
<h1 id="configuration">Configuration</h1>
<p>The resolver will only be able to resolve DID documents for methods it has been configured for in the constructor.</p>
</dd>
<dt><a href="#RevocationBitmap">RevocationBitmap</a></dt>
<dd><p>A compressed bitmap for managing credential revocation.</p>
</dd>
<dt><a href="#Timestamp">Timestamp</a></dt>
<dd></dd>
<dt><a href="#VerifierOptions">VerifierOptions</a></dt>
<dd><p>Holds additional proof verification options.
See <code>IVerifierOptions</code>.</p>
</dd>
<dt><a href="#X25519">X25519</a></dt>
<dd><p>An implementation of <code>X25519</code> Elliptic-curve Diffie-Hellman (ECDH) cryptographic key exchange.</p>
</dd>
</dl>

## Members

<dl>
<<<<<<< HEAD
<dt><a href="#KeyType">KeyType</a></dt>
<dd></dd>
<dt><a href="#MethodRelationship">MethodRelationship</a></dt>
<dd></dd>
<dt><a href="#StateMetadataEncoding">StateMetadataEncoding</a></dt>
<dd></dd>
=======
>>>>>>> 1f720368
<dt><a href="#StatusCheck">StatusCheck</a></dt>
<dd><p>Controls validation behaviour when checking whether or not a credential has been revoked by its
<a href="https://www.w3.org/TR/vc-data-model/#status"><code>credentialStatus</code></a>.</p>
</dd>
<dt><a href="#Strict">Strict</a></dt>
<dd><p>Validate the status if supported, reject any unsupported
<a href="https://www.w3.org/TR/vc-data-model/#status"><code>credentialStatus</code></a> types.</p>
<p>Only <code>RevocationBitmap2022</code> is currently supported.</p>
<p>This is the default.</p>
</dd>
<dt><a href="#SkipUnsupported">SkipUnsupported</a></dt>
<dd><p>Validate the status if supported, skip any unsupported
<a href="https://www.w3.org/TR/vc-data-model/#status"><code>credentialStatus</code></a> types.</p>
</dd>
<dt><a href="#SkipAll">SkipAll</a></dt>
<dd><p>Skip all status checks.</p>
</dd>
<dt><a href="#SubjectHolderRelationship">SubjectHolderRelationship</a></dt>
<dd><p>Declares how credential subjects must relate to the presentation holder during validation.
See <code>PresentationValidationOptions::subject_holder_relationship</code>.</p>
<p>See also the <a href="https://www.w3.org/TR/vc-data-model/#subject-holder-relationships">Subject-Holder Relationship</a> section of the specification.</p>
</dd>
<dt><a href="#AlwaysSubject">AlwaysSubject</a></dt>
<dd><p>The holder must always match the subject on all credentials, regardless of their <a href="https://www.w3.org/TR/vc-data-model/#nontransferable-property"><code>nonTransferable</code></a> property.
This variant is the default used if no other variant is specified when constructing a new
<code>PresentationValidationOptions</code>.</p>
</dd>
<dt><a href="#SubjectOnNonTransferable">SubjectOnNonTransferable</a></dt>
<dd><p>The holder must match the subject only for credentials where the <a href="https://www.w3.org/TR/vc-data-model/#nontransferable-property"><code>nonTransferable</code></a> property is <code>true</code>.</p>
</dd>
<dt><a href="#Any">Any</a></dt>
<dd><p>The holder is not required to have any kind of relationship to any credential subject.</p>
</dd>
<dt><a href="#FailFast">FailFast</a></dt>
<dd><p>Declares when validation should return if an error occurs.</p>
</dd>
<dt><a href="#AllErrors">AllErrors</a></dt>
<dd><p>Return all errors that occur during validation.</p>
</dd>
<dt><a href="#FirstError">FirstError</a></dt>
<dd><p>Return after the first error occurs.</p>
</dd>
<<<<<<< HEAD
=======
<dt><a href="#KeyType">KeyType</a></dt>
<dd></dd>
<dt><a href="#MethodRelationship">MethodRelationship</a></dt>
<dd></dd>
<dt><a href="#StateMetadataEncoding">StateMetadataEncoding</a></dt>
<dd></dd>
>>>>>>> 1f720368
</dl>

## Functions

<dl>
<dt><a href="#start">start()</a></dt>
<dd><p>Initializes the console error panic hook for better error messages</p>
</dd>
</dl>

<a name="CoreDID"></a>

## CoreDID
A method-agnostic Decentralized Identifier (DID).

**Kind**: global class  

* [CoreDID](#CoreDID)
    * _instance_
        * [.setMethodName(value)](#CoreDID+setMethodName)
        * [.setMethodId(value)](#CoreDID+setMethodId)
        * [.scheme()](#CoreDID+scheme) ⇒ <code>string</code>
        * [.authority()](#CoreDID+authority) ⇒ <code>string</code>
        * [.method()](#CoreDID+method) ⇒ <code>string</code>
        * [.methodId()](#CoreDID+methodId) ⇒ <code>string</code>
        * [.join(segment)](#CoreDID+join) ⇒ [<code>CoreDIDUrl</code>](#CoreDIDUrl)
        * [.toUrl()](#CoreDID+toUrl) ⇒ [<code>CoreDIDUrl</code>](#CoreDIDUrl)
        * [.intoUrl()](#CoreDID+intoUrl) ⇒ [<code>CoreDIDUrl</code>](#CoreDIDUrl)
        * [.toString()](#CoreDID+toString) ⇒ <code>string</code>
        * [.toJSON()](#CoreDID+toJSON) ⇒ <code>any</code>
        * [.clone()](#CoreDID+clone) ⇒ [<code>CoreDID</code>](#CoreDID)
    * _static_
        * [.parse(input)](#CoreDID.parse) ⇒ [<code>CoreDID</code>](#CoreDID)
        * [.validMethodName(value)](#CoreDID.validMethodName) ⇒ <code>boolean</code>
        * [.validMethodId(value)](#CoreDID.validMethodId) ⇒ <code>boolean</code>
        * [.fromJSON(json)](#CoreDID.fromJSON) ⇒ [<code>CoreDID</code>](#CoreDID)

<a name="CoreDID+setMethodName"></a>

### coreDID.setMethodName(value)
Set the method name of the `CoreDID`.

**Kind**: instance method of [<code>CoreDID</code>](#CoreDID)  

| Param | Type |
| --- | --- |
| value | <code>string</code> | 

<a name="CoreDID+setMethodId"></a>

### coreDID.setMethodId(value)
Set the method-specific-id of the `DID`.

**Kind**: instance method of [<code>CoreDID</code>](#CoreDID)  

| Param | Type |
| --- | --- |
| value | <code>string</code> | 

<a name="CoreDID+scheme"></a>

### coreDID.scheme() ⇒ <code>string</code>
Returns the `CoreDID` scheme.

E.g.
- `"did:example:12345678" -> "did"`
- `"did:iota:smr:12345678" -> "did"`

**Kind**: instance method of [<code>CoreDID</code>](#CoreDID)  
<a name="CoreDID+authority"></a>

### coreDID.authority() ⇒ <code>string</code>
Returns the `CoreDID` authority: the method name and method-id.

E.g.
- `"did:example:12345678" -> "example:12345678"`
- `"did:iota:smr:12345678" -> "iota:smr:12345678"`

**Kind**: instance method of [<code>CoreDID</code>](#CoreDID)  
<a name="CoreDID+method"></a>

### coreDID.method() ⇒ <code>string</code>
Returns the `CoreDID` method name.

E.g.
- `"did:example:12345678" -> "example"`
- `"did:iota:smr:12345678" -> "iota"`

**Kind**: instance method of [<code>CoreDID</code>](#CoreDID)  
<a name="CoreDID+methodId"></a>

### coreDID.methodId() ⇒ <code>string</code>
Returns the `CoreDID` method-specific ID.

E.g.
- `"did:example:12345678" -> "12345678"`
- `"did:iota:smr:12345678" -> "smr:12345678"`

**Kind**: instance method of [<code>CoreDID</code>](#CoreDID)  
<a name="CoreDID+join"></a>

### coreDID.join(segment) ⇒ [<code>CoreDIDUrl</code>](#CoreDIDUrl)
Construct a new `CoreDIDUrl` by joining with a relative DID Url string.

**Kind**: instance method of [<code>CoreDID</code>](#CoreDID)  

| Param | Type |
| --- | --- |
| segment | <code>string</code> | 

<a name="CoreDID+toUrl"></a>

### coreDID.toUrl() ⇒ [<code>CoreDIDUrl</code>](#CoreDIDUrl)
Clones the `CoreDID` into a `CoreDIDUrl`.

**Kind**: instance method of [<code>CoreDID</code>](#CoreDID)  
<a name="CoreDID+intoUrl"></a>

### coreDID.intoUrl() ⇒ [<code>CoreDIDUrl</code>](#CoreDIDUrl)
Converts the `CoreDID` into a `CoreDIDUrl`, consuming it.

**Kind**: instance method of [<code>CoreDID</code>](#CoreDID)  
<a name="CoreDID+toString"></a>

### coreDID.toString() ⇒ <code>string</code>
Returns the `CoreDID` as a string.

**Kind**: instance method of [<code>CoreDID</code>](#CoreDID)  
<a name="CoreDID+toJSON"></a>

### coreDID.toJSON() ⇒ <code>any</code>
Serializes this to a JSON object.

**Kind**: instance method of [<code>CoreDID</code>](#CoreDID)  
<a name="CoreDID+clone"></a>

### coreDID.clone() ⇒ [<code>CoreDID</code>](#CoreDID)
Deep clones the object.

**Kind**: instance method of [<code>CoreDID</code>](#CoreDID)  
<a name="CoreDID.parse"></a>

### CoreDID.parse(input) ⇒ [<code>CoreDID</code>](#CoreDID)
Parses a `CoreDID` from the given `input`.

### Errors

Throws an error if the input is not a valid `CoreDID`.

**Kind**: static method of [<code>CoreDID</code>](#CoreDID)  

| Param | Type |
| --- | --- |
| input | <code>string</code> | 

<a name="CoreDID.validMethodName"></a>

### CoreDID.validMethodName(value) ⇒ <code>boolean</code>
Validates whether a string is a valid DID method name.

**Kind**: static method of [<code>CoreDID</code>](#CoreDID)  

| Param | Type |
| --- | --- |
| value | <code>string</code> | 

<a name="CoreDID.validMethodId"></a>

### CoreDID.validMethodId(value) ⇒ <code>boolean</code>
Validates whether a string is a valid `DID` method-id.

**Kind**: static method of [<code>CoreDID</code>](#CoreDID)  

| Param | Type |
| --- | --- |
| value | <code>string</code> | 

<a name="CoreDID.fromJSON"></a>

### CoreDID.fromJSON(json) ⇒ [<code>CoreDID</code>](#CoreDID)
Deserializes an instance from a JSON object.

**Kind**: static method of [<code>CoreDID</code>](#CoreDID)  

| Param | Type |
| --- | --- |
| json | <code>any</code> | 

<a name="CoreDIDUrl"></a>

## CoreDIDUrl
A method agnostic DID Url.

**Kind**: global class  

* [CoreDIDUrl](#CoreDIDUrl)
    * _instance_
        * [.did()](#CoreDIDUrl+did) ⇒ [<code>CoreDID</code>](#CoreDID)
        * [.urlStr()](#CoreDIDUrl+urlStr) ⇒ <code>string</code>
        * [.fragment()](#CoreDIDUrl+fragment) ⇒ <code>string</code> \| <code>undefined</code>
        * [.setFragment(value)](#CoreDIDUrl+setFragment)
        * [.path()](#CoreDIDUrl+path) ⇒ <code>string</code> \| <code>undefined</code>
        * [.setPath(value)](#CoreDIDUrl+setPath)
        * [.query()](#CoreDIDUrl+query) ⇒ <code>string</code> \| <code>undefined</code>
        * [.setQuery(value)](#CoreDIDUrl+setQuery)
        * [.join(segment)](#CoreDIDUrl+join) ⇒ [<code>CoreDIDUrl</code>](#CoreDIDUrl)
        * [.toString()](#CoreDIDUrl+toString) ⇒ <code>string</code>
        * [.toJSON()](#CoreDIDUrl+toJSON) ⇒ <code>any</code>
        * [.clone()](#CoreDIDUrl+clone) ⇒ [<code>CoreDIDUrl</code>](#CoreDIDUrl)
    * _static_
        * [.parse(input)](#CoreDIDUrl.parse) ⇒ [<code>CoreDIDUrl</code>](#CoreDIDUrl)
        * [.fromJSON(json)](#CoreDIDUrl.fromJSON) ⇒ [<code>CoreDIDUrl</code>](#CoreDIDUrl)

<a name="CoreDIDUrl+did"></a>

### coreDIDUrl.did() ⇒ [<code>CoreDID</code>](#CoreDID)
Return a copy of the `CoreDID` section of the `CoreDIDUrl`.

**Kind**: instance method of [<code>CoreDIDUrl</code>](#CoreDIDUrl)  
<a name="CoreDIDUrl+urlStr"></a>

### coreDIDUrl.urlStr() ⇒ <code>string</code>
Return a copy of the relative DID Url as a string, including only the path, query, and fragment.

**Kind**: instance method of [<code>CoreDIDUrl</code>](#CoreDIDUrl)  
<a name="CoreDIDUrl+fragment"></a>

### coreDIDUrl.fragment() ⇒ <code>string</code> \| <code>undefined</code>
Returns a copy of the `CoreDIDUrl` method fragment, if any. Excludes the leading '#'.

**Kind**: instance method of [<code>CoreDIDUrl</code>](#CoreDIDUrl)  
<a name="CoreDIDUrl+setFragment"></a>

### coreDIDUrl.setFragment(value)
Sets the `fragment` component of the `CoreDIDUrl`.

**Kind**: instance method of [<code>CoreDIDUrl</code>](#CoreDIDUrl)  

| Param | Type |
| --- | --- |
| value | <code>string</code> \| <code>undefined</code> | 

<a name="CoreDIDUrl+path"></a>

### coreDIDUrl.path() ⇒ <code>string</code> \| <code>undefined</code>
Returns a copy of the `CoreDIDUrl` path.

**Kind**: instance method of [<code>CoreDIDUrl</code>](#CoreDIDUrl)  
<a name="CoreDIDUrl+setPath"></a>

### coreDIDUrl.setPath(value)
Sets the `path` component of the `CoreDIDUrl`.

**Kind**: instance method of [<code>CoreDIDUrl</code>](#CoreDIDUrl)  

| Param | Type |
| --- | --- |
| value | <code>string</code> \| <code>undefined</code> | 

<a name="CoreDIDUrl+query"></a>

### coreDIDUrl.query() ⇒ <code>string</code> \| <code>undefined</code>
Returns a copy of the `CoreDIDUrl` method query, if any. Excludes the leading '?'.

**Kind**: instance method of [<code>CoreDIDUrl</code>](#CoreDIDUrl)  
<a name="CoreDIDUrl+setQuery"></a>

### coreDIDUrl.setQuery(value)
Sets the `query` component of the `CoreDIDUrl`.

**Kind**: instance method of [<code>CoreDIDUrl</code>](#CoreDIDUrl)  

| Param | Type |
| --- | --- |
| value | <code>string</code> \| <code>undefined</code> | 

<a name="CoreDIDUrl+join"></a>

### coreDIDUrl.join(segment) ⇒ [<code>CoreDIDUrl</code>](#CoreDIDUrl)
Append a string representing a path, query, and/or fragment, returning a new `CoreDIDUrl`.

Must begin with a valid delimiter character: '/', '?', '#'. Overwrites the existing URL
segment and any following segments in order of path, query, then fragment.

I.e.
- joining a path will clear the query and fragment.
- joining a query will clear the fragment.
- joining a fragment will only overwrite the fragment.

**Kind**: instance method of [<code>CoreDIDUrl</code>](#CoreDIDUrl)  

| Param | Type |
| --- | --- |
| segment | <code>string</code> | 

<a name="CoreDIDUrl+toString"></a>

### coreDIDUrl.toString() ⇒ <code>string</code>
Returns the `CoreDIDUrl` as a string.

**Kind**: instance method of [<code>CoreDIDUrl</code>](#CoreDIDUrl)  
<a name="CoreDIDUrl+toJSON"></a>

### coreDIDUrl.toJSON() ⇒ <code>any</code>
Serializes this to a JSON object.

**Kind**: instance method of [<code>CoreDIDUrl</code>](#CoreDIDUrl)  
<a name="CoreDIDUrl+clone"></a>

### coreDIDUrl.clone() ⇒ [<code>CoreDIDUrl</code>](#CoreDIDUrl)
Deep clones the object.

**Kind**: instance method of [<code>CoreDIDUrl</code>](#CoreDIDUrl)  
<a name="CoreDIDUrl.parse"></a>

### CoreDIDUrl.parse(input) ⇒ [<code>CoreDIDUrl</code>](#CoreDIDUrl)
Parses a `CoreDIDUrl` from the input string.

**Kind**: static method of [<code>CoreDIDUrl</code>](#CoreDIDUrl)  

| Param | Type |
| --- | --- |
| input | <code>string</code> | 

<a name="CoreDIDUrl.fromJSON"></a>

### CoreDIDUrl.fromJSON(json) ⇒ [<code>CoreDIDUrl</code>](#CoreDIDUrl)
Deserializes an instance from a JSON object.

**Kind**: static method of [<code>CoreDIDUrl</code>](#CoreDIDUrl)  

| Param | Type |
| --- | --- |
| json | <code>any</code> | 

<a name="CoreDocument"></a>

## CoreDocument
A method-agnostic DID Document.

**Kind**: global class  

* [CoreDocument](#CoreDocument)
    * [new CoreDocument(values)](#new_CoreDocument_new)
    * _instance_
        * [.id()](#CoreDocument+id) ⇒ [<code>CoreDID</code>](#CoreDID)
        * [.setId(id)](#CoreDocument+setId)
        * [.controller()](#CoreDocument+controller) ⇒ [<code>Array.&lt;CoreDID&gt;</code>](#CoreDID)
        * [.setController(controllers)](#CoreDocument+setController)
        * [.alsoKnownAs()](#CoreDocument+alsoKnownAs) ⇒ <code>Array.&lt;string&gt;</code>
        * [.setAlsoKnownAs(urls)](#CoreDocument+setAlsoKnownAs)
        * [.verificatonMethod()](#CoreDocument+verificatonMethod) ⇒ [<code>Array.&lt;CoreVerificationMethod&gt;</code>](#CoreVerificationMethod)
        * [.authentication()](#CoreDocument+authentication) ⇒ <code>Array.&lt;(CoreDIDUrl\|CoreVerificationMethod)&gt;</code>
        * [.assertionMethod()](#CoreDocument+assertionMethod) ⇒ <code>Array.&lt;(CoreDIDUrl\|CoreVerificationMethod)&gt;</code>
        * [.keyAgreement()](#CoreDocument+keyAgreement) ⇒ <code>Array.&lt;(CoreDIDUrl\|CoreVerificationMethod)&gt;</code>
        * [.capabilityDelegation()](#CoreDocument+capabilityDelegation) ⇒ <code>Array.&lt;(CoreDIDUrl\|CoreVerificationMethod)&gt;</code>
        * [.capabilityInvocation()](#CoreDocument+capabilityInvocation) ⇒ <code>Array.&lt;(CoreDIDUrl\|CoreVerificationMethod)&gt;</code>
        * [.properties()](#CoreDocument+properties) ⇒ <code>Map.&lt;string, any&gt;</code>
        * [.setPropertyUnchecked(key, value)](#CoreDocument+setPropertyUnchecked)
        * [.service()](#CoreDocument+service) ⇒ [<code>Array.&lt;CoreService&gt;</code>](#CoreService)
        * [.insertService(service)](#CoreDocument+insertService) ⇒ <code>boolean</code>
        * [.removeService(didUrl)](#CoreDocument+removeService) ⇒ <code>boolean</code>
        * [.resolveService(query)](#CoreDocument+resolveService) ⇒ [<code>CoreService</code>](#CoreService) \| <code>undefined</code>
        * [.methods(scope)](#CoreDocument+methods) ⇒ [<code>Array.&lt;CoreVerificationMethod&gt;</code>](#CoreVerificationMethod)
        * [.verificationRelationships()](#CoreDocument+verificationRelationships) ⇒ <code>Array.&lt;(CoreDIDUrl\|CoreVerificationMethod)&gt;</code>
        * [.insertMethod(method, scope)](#CoreDocument+insertMethod)
        * [.removeMethod(did)](#CoreDocument+removeMethod)
        * [.resolveMethod(query, scope)](#CoreDocument+resolveMethod) ⇒ [<code>CoreVerificationMethod</code>](#CoreVerificationMethod) \| <code>undefined</code>
        * [.attachMethodRelationship(didUrl, relationship)](#CoreDocument+attachMethodRelationship) ⇒ <code>boolean</code>
        * [.detachMethodRelationship(didUrl, relationship)](#CoreDocument+detachMethodRelationship) ⇒ <code>boolean</code>
        * [.verifyData(data, options)](#CoreDocument+verifyData) ⇒ <code>boolean</code>
        * [.revokeCredentials(serviceQuery, indices)](#CoreDocument+revokeCredentials)
        * [.unrevokeCredentials(serviceQuery, indices)](#CoreDocument+unrevokeCredentials)
        * [.signData(data, privateKey, methodQuery, options)](#CoreDocument+signData) ⇒ <code>any</code>
        * [.toJSON()](#CoreDocument+toJSON) ⇒ <code>any</code>
        * [.clone()](#CoreDocument+clone) ⇒ [<code>CoreDocument</code>](#CoreDocument)
    * _static_
        * [.fromJSON(json)](#CoreDocument.fromJSON) ⇒ [<code>CoreDocument</code>](#CoreDocument)

<a name="new_CoreDocument_new"></a>

### new CoreDocument(values)
Creates a new `CoreDocument` with the given properties.


| Param | Type |
| --- | --- |
| values | <code>ICoreDocument</code> | 

<a name="CoreDocument+id"></a>

### coreDocument.id() ⇒ [<code>CoreDID</code>](#CoreDID)
Returns a copy of the DID Document `id`.

**Kind**: instance method of [<code>CoreDocument</code>](#CoreDocument)  
<a name="CoreDocument+setId"></a>

### coreDocument.setId(id)
Sets the DID of the document.

**Kind**: instance method of [<code>CoreDocument</code>](#CoreDocument)  

| Param | Type |
| --- | --- |
| id | [<code>CoreDID</code>](#CoreDID) | 

<a name="CoreDocument+controller"></a>

### coreDocument.controller() ⇒ [<code>Array.&lt;CoreDID&gt;</code>](#CoreDID)
Returns a copy of the document controllers.

**Kind**: instance method of [<code>CoreDocument</code>](#CoreDocument)  
<a name="CoreDocument+setController"></a>

### coreDocument.setController(controllers)
Sets the controllers of the DID Document.

Note: Duplicates will be ignored.
Use `null` to remove all controllers.

**Kind**: instance method of [<code>CoreDocument</code>](#CoreDocument)  

| Param | Type |
| --- | --- |
| controllers | [<code>CoreDID</code>](#CoreDID) \| [<code>Array.&lt;CoreDID&gt;</code>](#CoreDID) \| <code>null</code> | 

<a name="CoreDocument+alsoKnownAs"></a>

### coreDocument.alsoKnownAs() ⇒ <code>Array.&lt;string&gt;</code>
Returns a copy of the document's `alsoKnownAs` set.

**Kind**: instance method of [<code>CoreDocument</code>](#CoreDocument)  
<a name="CoreDocument+setAlsoKnownAs"></a>

### coreDocument.setAlsoKnownAs(urls)
Sets the `alsoKnownAs` property in the DID document.

**Kind**: instance method of [<code>CoreDocument</code>](#CoreDocument)  

| Param | Type |
| --- | --- |
| urls | <code>string</code> \| <code>Array.&lt;string&gt;</code> \| <code>null</code> | 

<a name="CoreDocument+verificatonMethod"></a>

### coreDocument.verificatonMethod() ⇒ [<code>Array.&lt;CoreVerificationMethod&gt;</code>](#CoreVerificationMethod)
Returns a copy of the document's `verificationMethod` set.

**Kind**: instance method of [<code>CoreDocument</code>](#CoreDocument)  
<a name="CoreDocument+authentication"></a>

### coreDocument.authentication() ⇒ <code>Array.&lt;(CoreDIDUrl\|CoreVerificationMethod)&gt;</code>
Returns a copy of the document's `authentication` set.

**Kind**: instance method of [<code>CoreDocument</code>](#CoreDocument)  
<a name="CoreDocument+assertionMethod"></a>

### coreDocument.assertionMethod() ⇒ <code>Array.&lt;(CoreDIDUrl\|CoreVerificationMethod)&gt;</code>
Returns a copy of the document's `assertionMethod` set.

**Kind**: instance method of [<code>CoreDocument</code>](#CoreDocument)  
<a name="CoreDocument+keyAgreement"></a>

### coreDocument.keyAgreement() ⇒ <code>Array.&lt;(CoreDIDUrl\|CoreVerificationMethod)&gt;</code>
Returns a copy of the document's `keyAgreement` set.

**Kind**: instance method of [<code>CoreDocument</code>](#CoreDocument)  
<a name="CoreDocument+capabilityDelegation"></a>

### coreDocument.capabilityDelegation() ⇒ <code>Array.&lt;(CoreDIDUrl\|CoreVerificationMethod)&gt;</code>
Returns a copy of the document's `capabilityDelegation` set.

**Kind**: instance method of [<code>CoreDocument</code>](#CoreDocument)  
<a name="CoreDocument+capabilityInvocation"></a>

### coreDocument.capabilityInvocation() ⇒ <code>Array.&lt;(CoreDIDUrl\|CoreVerificationMethod)&gt;</code>
Returns a copy of the document's `capabilityInvocation` set.

**Kind**: instance method of [<code>CoreDocument</code>](#CoreDocument)  
<a name="CoreDocument+properties"></a>

### coreDocument.properties() ⇒ <code>Map.&lt;string, any&gt;</code>
Returns a copy of the custom DID Document properties.

**Kind**: instance method of [<code>CoreDocument</code>](#CoreDocument)  
<a name="CoreDocument+setPropertyUnchecked"></a>

### coreDocument.setPropertyUnchecked(key, value)
Sets a custom property in the DID Document.
If the value is set to `null`, the custom property will be removed.

### WARNING
This method can overwrite existing properties like `id` and result in an invalid document.

**Kind**: instance method of [<code>CoreDocument</code>](#CoreDocument)  

| Param | Type |
| --- | --- |
| key | <code>string</code> | 
| value | <code>any</code> | 

<a name="CoreDocument+service"></a>

### coreDocument.service() ⇒ [<code>Array.&lt;CoreService&gt;</code>](#CoreService)
Returns a set of all [CoreService](#CoreService) in the document.

**Kind**: instance method of [<code>CoreDocument</code>](#CoreDocument)  
<a name="CoreDocument+insertService"></a>

### coreDocument.insertService(service) ⇒ <code>boolean</code>
Add a new [CoreService](#CoreService) to the document.

Returns `true` if the service was added.

**Kind**: instance method of [<code>CoreDocument</code>](#CoreDocument)  

| Param | Type |
| --- | --- |
| service | [<code>CoreService</code>](#CoreService) | 

<a name="CoreDocument+removeService"></a>

### coreDocument.removeService(didUrl) ⇒ <code>boolean</code>
Remoce a [CoreService](#CoreService) identified by the given [CoreDIDUrl](#CoreDIDUrl) from the document.

Returns `true` if the service was removed.

**Kind**: instance method of [<code>CoreDocument</code>](#CoreDocument)  

| Param | Type |
| --- | --- |
| didUrl | [<code>CoreDIDUrl</code>](#CoreDIDUrl) | 

<a name="CoreDocument+resolveService"></a>

### coreDocument.resolveService(query) ⇒ [<code>CoreService</code>](#CoreService) \| <code>undefined</code>
Returns the first [CoreService](#CoreService) with an `id` property matching the provided `query`,
if present.

**Kind**: instance method of [<code>CoreDocument</code>](#CoreDocument)  

| Param | Type |
| --- | --- |
| query | [<code>CoreDIDUrl</code>](#CoreDIDUrl) \| <code>string</code> | 

<a name="CoreDocument+methods"></a>

### coreDocument.methods(scope) ⇒ [<code>Array.&lt;CoreVerificationMethod&gt;</code>](#CoreVerificationMethod)
Returns a list of all [CoreVerificationMethod](#CoreVerificationMethod) in the DID Document,
whose verification relationship matches `scope`.

If `scope` is not set, a list over the **embedded** methods is returned.

**Kind**: instance method of [<code>CoreDocument</code>](#CoreDocument)  

| Param | Type |
| --- | --- |
| scope | [<code>MethodScope</code>](#MethodScope) \| <code>undefined</code> | 

<a name="CoreDocument+verificationRelationships"></a>

### coreDocument.verificationRelationships() ⇒ <code>Array.&lt;(CoreDIDUrl\|CoreVerificationMethod)&gt;</code>
Returns an array of all verification relationships.

**Kind**: instance method of [<code>CoreDocument</code>](#CoreDocument)  
<a name="CoreDocument+insertMethod"></a>

### coreDocument.insertMethod(method, scope)
Adds a new `method` to the document in the given `scope`.

**Kind**: instance method of [<code>CoreDocument</code>](#CoreDocument)  

| Param | Type |
| --- | --- |
| method | [<code>CoreVerificationMethod</code>](#CoreVerificationMethod) | 
| scope | [<code>MethodScope</code>](#MethodScope) | 

<a name="CoreDocument+removeMethod"></a>

### coreDocument.removeMethod(did)
Removes all references to the specified Verification Method.

**Kind**: instance method of [<code>CoreDocument</code>](#CoreDocument)  

| Param | Type |
| --- | --- |
| did | [<code>CoreDIDUrl</code>](#CoreDIDUrl) | 

<a name="CoreDocument+resolveMethod"></a>

### coreDocument.resolveMethod(query, scope) ⇒ [<code>CoreVerificationMethod</code>](#CoreVerificationMethod) \| <code>undefined</code>
Returns a copy of the first verification method with an `id` property
matching the provided `query` and the verification relationship
specified by `scope`, if present.

**Kind**: instance method of [<code>CoreDocument</code>](#CoreDocument)  

| Param | Type |
| --- | --- |
| query | [<code>CoreDIDUrl</code>](#CoreDIDUrl) \| <code>string</code> | 
| scope | [<code>MethodScope</code>](#MethodScope) \| <code>undefined</code> | 

<a name="CoreDocument+attachMethodRelationship"></a>

### coreDocument.attachMethodRelationship(didUrl, relationship) ⇒ <code>boolean</code>
Attaches the relationship to the given method, if the method exists.

Note: The method needs to be in the set of verification methods,
so it cannot be an embedded one.

**Kind**: instance method of [<code>CoreDocument</code>](#CoreDocument)  

| Param | Type |
| --- | --- |
| didUrl | [<code>CoreDIDUrl</code>](#CoreDIDUrl) | 
| relationship | <code>number</code> | 

<a name="CoreDocument+detachMethodRelationship"></a>

### coreDocument.detachMethodRelationship(didUrl, relationship) ⇒ <code>boolean</code>
Detaches the given relationship from the given method, if the method exists.

**Kind**: instance method of [<code>CoreDocument</code>](#CoreDocument)  

| Param | Type |
| --- | --- |
| didUrl | [<code>CoreDIDUrl</code>](#CoreDIDUrl) | 
| relationship | <code>number</code> | 

<a name="CoreDocument+verifyData"></a>

### coreDocument.verifyData(data, options) ⇒ <code>boolean</code>
Verifies the authenticity of `data` using the target verification method.

**Kind**: instance method of [<code>CoreDocument</code>](#CoreDocument)  

| Param | Type |
| --- | --- |
| data | <code>any</code> | 
| options | [<code>VerifierOptions</code>](#VerifierOptions) | 

<a name="CoreDocument+revokeCredentials"></a>

### coreDocument.revokeCredentials(serviceQuery, indices)
If the document has a `RevocationBitmap` service identified by `serviceQuery`,
revoke all specified `indices`.

**Kind**: instance method of [<code>CoreDocument</code>](#CoreDocument)  

| Param | Type |
| --- | --- |
| serviceQuery | [<code>CoreDIDUrl</code>](#CoreDIDUrl) \| <code>string</code> | 
| indices | <code>number</code> \| <code>Array.&lt;number&gt;</code> | 

<a name="CoreDocument+unrevokeCredentials"></a>

### coreDocument.unrevokeCredentials(serviceQuery, indices)
If the document has a `RevocationBitmap` service identified by `serviceQuery`,
unrevoke all specified `indices`.

**Kind**: instance method of [<code>CoreDocument</code>](#CoreDocument)  

| Param | Type |
| --- | --- |
| serviceQuery | [<code>CoreDIDUrl</code>](#CoreDIDUrl) \| <code>string</code> | 
| indices | <code>number</code> \| <code>Array.&lt;number&gt;</code> | 

<a name="CoreDocument+signData"></a>

### coreDocument.signData(data, privateKey, methodQuery, options) ⇒ <code>any</code>
Creates a signature for the given `data` with the specified DID Document
Verification Method.

NOTE: use `signSelf` or `signDocument` for DID Documents.

**Kind**: instance method of [<code>CoreDocument</code>](#CoreDocument)  

| Param | Type |
| --- | --- |
| data | <code>any</code> | 
| privateKey | <code>Uint8Array</code> | 
| methodQuery | [<code>CoreDIDUrl</code>](#CoreDIDUrl) \| <code>string</code> | 
| options | [<code>ProofOptions</code>](#ProofOptions) | 

<a name="CoreDocument+toJSON"></a>

### coreDocument.toJSON() ⇒ <code>any</code>
Serializes this to a JSON object.

**Kind**: instance method of [<code>CoreDocument</code>](#CoreDocument)  
<a name="CoreDocument+clone"></a>

### coreDocument.clone() ⇒ [<code>CoreDocument</code>](#CoreDocument)
Deep clones the object.

**Kind**: instance method of [<code>CoreDocument</code>](#CoreDocument)  
<a name="CoreDocument.fromJSON"></a>

### CoreDocument.fromJSON(json) ⇒ [<code>CoreDocument</code>](#CoreDocument)
Deserializes an instance from a JSON object.

**Kind**: static method of [<code>CoreDocument</code>](#CoreDocument)  

| Param | Type |
| --- | --- |
| json | <code>any</code> | 

<a name="CoreService"></a>

## CoreService
A DID Document Service used to enable trusted interactions associated with a DID subject.

**Kind**: global class  

* [CoreService](#CoreService)
    * [new CoreService(service)](#new_CoreService_new)
    * _instance_
        * [.id()](#CoreService+id) ⇒ [<code>CoreDIDUrl</code>](#CoreDIDUrl)
        * [.type()](#CoreService+type) ⇒ <code>Array.&lt;string&gt;</code>
        * [.serviceEndpoint()](#CoreService+serviceEndpoint) ⇒ <code>string</code> \| <code>Array.&lt;string&gt;</code> \| <code>Map.&lt;string, Array.&lt;string&gt;&gt;</code>
        * [.properties()](#CoreService+properties) ⇒ <code>Map.&lt;string, any&gt;</code>
        * [.toJSON()](#CoreService+toJSON) ⇒ <code>any</code>
        * [.clone()](#CoreService+clone) ⇒ [<code>CoreService</code>](#CoreService)
    * _static_
        * [.fromJSON(json)](#CoreService.fromJSON) ⇒ [<code>CoreService</code>](#CoreService)

<a name="new_CoreService_new"></a>

### new CoreService(service)

| Param | Type |
| --- | --- |
| service | <code>ICoreService</code> | 

<a name="CoreService+id"></a>

### coreService.id() ⇒ [<code>CoreDIDUrl</code>](#CoreDIDUrl)
Returns a copy of the `CoreService` id.

**Kind**: instance method of [<code>CoreService</code>](#CoreService)  
<a name="CoreService+type"></a>

### coreService.type() ⇒ <code>Array.&lt;string&gt;</code>
Returns a copy of the `CoreService` type.

**Kind**: instance method of [<code>CoreService</code>](#CoreService)  
<a name="CoreService+serviceEndpoint"></a>

### coreService.serviceEndpoint() ⇒ <code>string</code> \| <code>Array.&lt;string&gt;</code> \| <code>Map.&lt;string, Array.&lt;string&gt;&gt;</code>
Returns a copy of the `CoreService` endpoint.

**Kind**: instance method of [<code>CoreService</code>](#CoreService)  
<a name="CoreService+properties"></a>

### coreService.properties() ⇒ <code>Map.&lt;string, any&gt;</code>
Returns a copy of the custom properties on the `CoreService`.

**Kind**: instance method of [<code>CoreService</code>](#CoreService)  
<a name="CoreService+toJSON"></a>

### coreService.toJSON() ⇒ <code>any</code>
Serializes this to a JSON object.

**Kind**: instance method of [<code>CoreService</code>](#CoreService)  
<a name="CoreService+clone"></a>

### coreService.clone() ⇒ [<code>CoreService</code>](#CoreService)
Deep clones the object.

**Kind**: instance method of [<code>CoreService</code>](#CoreService)  
<a name="CoreService.fromJSON"></a>

### CoreService.fromJSON(json) ⇒ [<code>CoreService</code>](#CoreService)
Deserializes an instance from a JSON object.

**Kind**: static method of [<code>CoreService</code>](#CoreService)  

| Param | Type |
| --- | --- |
| json | <code>any</code> | 

<a name="CoreVerificationMethod"></a>

## CoreVerificationMethod
A DID Document Verification Method.

**Kind**: global class  

* [CoreVerificationMethod](#CoreVerificationMethod)
    * [new CoreVerificationMethod(did, keyType, publicKey, fragment)](#new_CoreVerificationMethod_new)
    * _instance_
        * [.id()](#CoreVerificationMethod+id) ⇒ [<code>CoreDIDUrl</code>](#CoreDIDUrl)
        * [.setId(id)](#CoreVerificationMethod+setId)
        * [.controller()](#CoreVerificationMethod+controller) ⇒ [<code>CoreDID</code>](#CoreDID)
        * [.setController(did)](#CoreVerificationMethod+setController)
        * [.type()](#CoreVerificationMethod+type) ⇒ [<code>MethodType</code>](#MethodType)
        * [.setType(type_)](#CoreVerificationMethod+setType)
        * [.data()](#CoreVerificationMethod+data) ⇒ [<code>MethodData</code>](#MethodData)
        * [.setData(data)](#CoreVerificationMethod+setData)
        * [.properties()](#CoreVerificationMethod+properties) ⇒ <code>Map.&lt;string, any&gt;</code>
        * [.setPropertyUnchecked(key, value)](#CoreVerificationMethod+setPropertyUnchecked)
        * [.toJSON()](#CoreVerificationMethod+toJSON) ⇒ <code>any</code>
        * [.clone()](#CoreVerificationMethod+clone) ⇒ [<code>CoreVerificationMethod</code>](#CoreVerificationMethod)
    * _static_
        * [.fromJSON(json)](#CoreVerificationMethod.fromJSON) ⇒ [<code>CoreVerificationMethod</code>](#CoreVerificationMethod)

<a name="new_CoreVerificationMethod_new"></a>

### new CoreVerificationMethod(did, keyType, publicKey, fragment)
Creates a new `CoreVerificationMethod` from the given `did` and public key.


| Param | Type |
| --- | --- |
| did | [<code>CoreDID</code>](#CoreDID) | 
| keyType | <code>number</code> | 
| publicKey | <code>Uint8Array</code> | 
| fragment | <code>string</code> | 

<a name="CoreVerificationMethod+id"></a>

### coreVerificationMethod.id() ⇒ [<code>CoreDIDUrl</code>](#CoreDIDUrl)
Returns a copy of the `CoreDIDUrl` of the `CoreVerificationMethod`'s `id`.

**Kind**: instance method of [<code>CoreVerificationMethod</code>](#CoreVerificationMethod)  
<a name="CoreVerificationMethod+setId"></a>

### coreVerificationMethod.setId(id)
Sets the id of the `CoreVerificationMethod`.

**Kind**: instance method of [<code>CoreVerificationMethod</code>](#CoreVerificationMethod)  

| Param | Type |
| --- | --- |
| id | [<code>CoreDIDUrl</code>](#CoreDIDUrl) | 

<a name="CoreVerificationMethod+controller"></a>

### coreVerificationMethod.controller() ⇒ [<code>CoreDID</code>](#CoreDID)
Returns a copy of the `controller` `DID` of the `CoreVerificationMethod`.

**Kind**: instance method of [<code>CoreVerificationMethod</code>](#CoreVerificationMethod)  
<a name="CoreVerificationMethod+setController"></a>

### coreVerificationMethod.setController(did)
Sets the `controller` `DID` of the `CoreVerificationMethod` object.

**Kind**: instance method of [<code>CoreVerificationMethod</code>](#CoreVerificationMethod)  

| Param | Type |
| --- | --- |
| did | [<code>CoreDID</code>](#CoreDID) | 

<a name="CoreVerificationMethod+type"></a>

### coreVerificationMethod.type() ⇒ [<code>MethodType</code>](#MethodType)
Returns a copy of the `CoreVerificationMethod` type.

**Kind**: instance method of [<code>CoreVerificationMethod</code>](#CoreVerificationMethod)  
<a name="CoreVerificationMethod+setType"></a>

### coreVerificationMethod.setType(type_)
Sets the `CoreVerificationMethod` type.

**Kind**: instance method of [<code>CoreVerificationMethod</code>](#CoreVerificationMethod)  

| Param | Type |
| --- | --- |
| type_ | [<code>MethodType</code>](#MethodType) | 

<a name="CoreVerificationMethod+data"></a>

### coreVerificationMethod.data() ⇒ [<code>MethodData</code>](#MethodData)
Returns a copy of the `CoreVerificationMethod` public key data.

**Kind**: instance method of [<code>CoreVerificationMethod</code>](#CoreVerificationMethod)  
<a name="CoreVerificationMethod+setData"></a>

### coreVerificationMethod.setData(data)
Sets `CoreVerificationMethod` public key data.

**Kind**: instance method of [<code>CoreVerificationMethod</code>](#CoreVerificationMethod)  

| Param | Type |
| --- | --- |
| data | [<code>MethodData</code>](#MethodData) | 

<a name="CoreVerificationMethod+properties"></a>

### coreVerificationMethod.properties() ⇒ <code>Map.&lt;string, any&gt;</code>
Get custom properties of the Verification Method.

**Kind**: instance method of [<code>CoreVerificationMethod</code>](#CoreVerificationMethod)  
<a name="CoreVerificationMethod+setPropertyUnchecked"></a>

### coreVerificationMethod.setPropertyUnchecked(key, value)
Adds a custom property to the Verification Method.
If the value is set to `null`, the custom property will be removed.

### WARNING
This method can overwrite existing properties like `id` and result
in an invalid Verification Method.

**Kind**: instance method of [<code>CoreVerificationMethod</code>](#CoreVerificationMethod)  

| Param | Type |
| --- | --- |
| key | <code>string</code> | 
| value | <code>any</code> | 

<a name="CoreVerificationMethod+toJSON"></a>

### coreVerificationMethod.toJSON() ⇒ <code>any</code>
Serializes this to a JSON object.

**Kind**: instance method of [<code>CoreVerificationMethod</code>](#CoreVerificationMethod)  
<a name="CoreVerificationMethod+clone"></a>

### coreVerificationMethod.clone() ⇒ [<code>CoreVerificationMethod</code>](#CoreVerificationMethod)
Deep clones the object.

**Kind**: instance method of [<code>CoreVerificationMethod</code>](#CoreVerificationMethod)  
<a name="CoreVerificationMethod.fromJSON"></a>

### CoreVerificationMethod.fromJSON(json) ⇒ [<code>CoreVerificationMethod</code>](#CoreVerificationMethod)
Deserializes an instance from a JSON object.

**Kind**: static method of [<code>CoreVerificationMethod</code>](#CoreVerificationMethod)  

| Param | Type |
| --- | --- |
| json | <code>any</code> | 

<a name="Credential"></a>

## Credential
**Kind**: global class  

* [Credential](#Credential)
    * [new Credential(values)](#new_Credential_new)
    * _instance_
        * [.context()](#Credential+context) ⇒ <code>Array.&lt;(string\|Record.&lt;string, any&gt;)&gt;</code>
        * [.id()](#Credential+id) ⇒ <code>string</code> \| <code>undefined</code>
        * [.type()](#Credential+type) ⇒ <code>Array.&lt;string&gt;</code>
        * [.credentialSubject()](#Credential+credentialSubject) ⇒ <code>Array.&lt;Subject&gt;</code>
        * [.issuer()](#Credential+issuer) ⇒ <code>string</code> \| <code>Issuer</code>
        * [.issuanceDate()](#Credential+issuanceDate) ⇒ [<code>Timestamp</code>](#Timestamp)
        * [.expirationDate()](#Credential+expirationDate) ⇒ [<code>Timestamp</code>](#Timestamp) \| <code>undefined</code>
        * [.credentialStatus()](#Credential+credentialStatus) ⇒ <code>Array.&lt;Status&gt;</code>
        * [.credentialSchema()](#Credential+credentialSchema) ⇒ <code>Array.&lt;Schema&gt;</code>
        * [.refreshService()](#Credential+refreshService) ⇒ <code>Array.&lt;RefreshService&gt;</code>
        * [.termsOfUse()](#Credential+termsOfUse) ⇒ <code>Array.&lt;Policy&gt;</code>
        * [.evidence()](#Credential+evidence) ⇒ <code>Array.&lt;Evidence&gt;</code>
        * [.nonTransferable()](#Credential+nonTransferable) ⇒ <code>boolean</code> \| <code>undefined</code>
        * [.proof()](#Credential+proof) ⇒ [<code>Proof</code>](#Proof) \| <code>undefined</code>
        * [.properties()](#Credential+properties) ⇒ <code>Map.&lt;string, any&gt;</code>
        * [.toJSON()](#Credential+toJSON) ⇒ <code>any</code>
        * [.clone()](#Credential+clone) ⇒ [<code>Credential</code>](#Credential)
    * _static_
        * [.BaseContext()](#Credential.BaseContext) ⇒ <code>string</code>
        * [.BaseType()](#Credential.BaseType) ⇒ <code>string</code>
        * [.fromJSON(json)](#Credential.fromJSON) ⇒ [<code>Credential</code>](#Credential)

<a name="new_Credential_new"></a>

### new Credential(values)
Constructs a new `Credential`.


| Param | Type |
| --- | --- |
| values | <code>ICredential</code> | 

<a name="Credential+context"></a>

### credential.context() ⇒ <code>Array.&lt;(string\|Record.&lt;string, any&gt;)&gt;</code>
Returns a copy of the JSON-LD context(s) applicable to the `Credential`.

**Kind**: instance method of [<code>Credential</code>](#Credential)  
<a name="Credential+id"></a>

### credential.id() ⇒ <code>string</code> \| <code>undefined</code>
Returns a copy of the unique `URI` identifying the `Credential` .

**Kind**: instance method of [<code>Credential</code>](#Credential)  
<a name="Credential+type"></a>

### credential.type() ⇒ <code>Array.&lt;string&gt;</code>
Returns a copy of the URIs defining the type of the `Credential`.

**Kind**: instance method of [<code>Credential</code>](#Credential)  
<a name="Credential+credentialSubject"></a>

### credential.credentialSubject() ⇒ <code>Array.&lt;Subject&gt;</code>
Returns a copy of the `Credential` subject(s).

**Kind**: instance method of [<code>Credential</code>](#Credential)  
<a name="Credential+issuer"></a>

### credential.issuer() ⇒ <code>string</code> \| <code>Issuer</code>
Returns a copy of the issuer of the `Credential`.

**Kind**: instance method of [<code>Credential</code>](#Credential)  
<a name="Credential+issuanceDate"></a>

### credential.issuanceDate() ⇒ [<code>Timestamp</code>](#Timestamp)
Returns a copy of the timestamp of when the `Credential` becomes valid.

**Kind**: instance method of [<code>Credential</code>](#Credential)  
<a name="Credential+expirationDate"></a>

### credential.expirationDate() ⇒ [<code>Timestamp</code>](#Timestamp) \| <code>undefined</code>
Returns a copy of the timestamp of when the `Credential` should no longer be considered valid.

**Kind**: instance method of [<code>Credential</code>](#Credential)  
<a name="Credential+credentialStatus"></a>

### credential.credentialStatus() ⇒ <code>Array.&lt;Status&gt;</code>
Returns a copy of the information used to determine the current status of the `Credential`.

**Kind**: instance method of [<code>Credential</code>](#Credential)  
<a name="Credential+credentialSchema"></a>

### credential.credentialSchema() ⇒ <code>Array.&lt;Schema&gt;</code>
Returns a copy of the information used to assist in the enforcement of a specific `Credential` structure.

**Kind**: instance method of [<code>Credential</code>](#Credential)  
<a name="Credential+refreshService"></a>

### credential.refreshService() ⇒ <code>Array.&lt;RefreshService&gt;</code>
Returns a copy of the service(s) used to refresh an expired `Credential`.

**Kind**: instance method of [<code>Credential</code>](#Credential)  
<a name="Credential+termsOfUse"></a>

### credential.termsOfUse() ⇒ <code>Array.&lt;Policy&gt;</code>
Returns a copy of the terms-of-use specified by the `Credential` issuer.

**Kind**: instance method of [<code>Credential</code>](#Credential)  
<a name="Credential+evidence"></a>

### credential.evidence() ⇒ <code>Array.&lt;Evidence&gt;</code>
Returns a copy of the human-readable evidence used to support the claims within the `Credential`.

**Kind**: instance method of [<code>Credential</code>](#Credential)  
<a name="Credential+nonTransferable"></a>

### credential.nonTransferable() ⇒ <code>boolean</code> \| <code>undefined</code>
Returns whether or not the `Credential` must only be contained within a [Presentation](#Presentation)
with a proof issued from the `Credential` subject.

**Kind**: instance method of [<code>Credential</code>](#Credential)  
<a name="Credential+proof"></a>

### credential.proof() ⇒ [<code>Proof</code>](#Proof) \| <code>undefined</code>
Returns a copy of the proof used to verify the `Credential`.

**Kind**: instance method of [<code>Credential</code>](#Credential)  
<a name="Credential+properties"></a>

### credential.properties() ⇒ <code>Map.&lt;string, any&gt;</code>
Returns a copy of the miscellaneous properties on the `Credential`.

**Kind**: instance method of [<code>Credential</code>](#Credential)  
<a name="Credential+toJSON"></a>

### credential.toJSON() ⇒ <code>any</code>
Serializes this to a JSON object.

**Kind**: instance method of [<code>Credential</code>](#Credential)  
<a name="Credential+clone"></a>

### credential.clone() ⇒ [<code>Credential</code>](#Credential)
Deep clones the object.

**Kind**: instance method of [<code>Credential</code>](#Credential)  
<a name="Credential.BaseContext"></a>

### Credential.BaseContext() ⇒ <code>string</code>
Returns the base JSON-LD context.

**Kind**: static method of [<code>Credential</code>](#Credential)  
<a name="Credential.BaseType"></a>

### Credential.BaseType() ⇒ <code>string</code>
Returns the base type.

**Kind**: static method of [<code>Credential</code>](#Credential)  
<a name="Credential.fromJSON"></a>

### Credential.fromJSON(json) ⇒ [<code>Credential</code>](#Credential)
Deserializes an instance from a JSON object.

**Kind**: static method of [<code>Credential</code>](#Credential)  

| Param | Type |
| --- | --- |
| json | <code>any</code> | 

<a name="CredentialValidationOptions"></a>

## CredentialValidationOptions
Options to declare validation criteria when validating credentials.

**Kind**: global class  

* [CredentialValidationOptions](#CredentialValidationOptions)
    * [new CredentialValidationOptions(options)](#new_CredentialValidationOptions_new)
    * _instance_
        * [.toJSON()](#CredentialValidationOptions+toJSON) ⇒ <code>any</code>
        * [.clone()](#CredentialValidationOptions+clone) ⇒ [<code>CredentialValidationOptions</code>](#CredentialValidationOptions)
    * _static_
        * [.default()](#CredentialValidationOptions.default) ⇒ [<code>CredentialValidationOptions</code>](#CredentialValidationOptions)
        * [.fromJSON(json)](#CredentialValidationOptions.fromJSON) ⇒ [<code>CredentialValidationOptions</code>](#CredentialValidationOptions)

<a name="new_CredentialValidationOptions_new"></a>

### new CredentialValidationOptions(options)
Creates a new `CredentialValidationOptions` from the given fields.

Throws an error if any of the options are invalid.


| Param | Type |
| --- | --- |
| options | <code>ICredentialValidationOptions</code> | 

<a name="CredentialValidationOptions+toJSON"></a>

### credentialValidationOptions.toJSON() ⇒ <code>any</code>
Serializes this to a JSON object.

**Kind**: instance method of [<code>CredentialValidationOptions</code>](#CredentialValidationOptions)  
<a name="CredentialValidationOptions+clone"></a>

### credentialValidationOptions.clone() ⇒ [<code>CredentialValidationOptions</code>](#CredentialValidationOptions)
Deep clones the object.

**Kind**: instance method of [<code>CredentialValidationOptions</code>](#CredentialValidationOptions)  
<a name="CredentialValidationOptions.default"></a>

### CredentialValidationOptions.default() ⇒ [<code>CredentialValidationOptions</code>](#CredentialValidationOptions)
Creates a new `CredentialValidationOptions` with defaults.

**Kind**: static method of [<code>CredentialValidationOptions</code>](#CredentialValidationOptions)  
<a name="CredentialValidationOptions.fromJSON"></a>

### CredentialValidationOptions.fromJSON(json) ⇒ [<code>CredentialValidationOptions</code>](#CredentialValidationOptions)
Deserializes an instance from a JSON object.

**Kind**: static method of [<code>CredentialValidationOptions</code>](#CredentialValidationOptions)  

| Param | Type |
| --- | --- |
| json | <code>any</code> | 

<a name="CredentialValidator"></a>

## CredentialValidator
**Kind**: global class  

* [CredentialValidator](#CredentialValidator)
    * [.validate(credential, issuer, options, fail_fast)](#CredentialValidator.validate)
    * [.checkStructure(credential)](#CredentialValidator.checkStructure)
    * [.checkExpiresOnOrAfter(credential, timestamp)](#CredentialValidator.checkExpiresOnOrAfter)
    * [.checkIssuedOnOrBefore(credential, timestamp)](#CredentialValidator.checkIssuedOnOrBefore)
    * [.verifySignature(credential, trustedIssuers, options)](#CredentialValidator.verifySignature)
    * [.checkSubjectHolderRelationship(credential, holder, relationship)](#CredentialValidator.checkSubjectHolderRelationship)
    * [.checkStatus(credential, trustedIssuers, statusCheck)](#CredentialValidator.checkStatus)
    * [.extractIssuer(credential)](#CredentialValidator.extractIssuer) ⇒ [<code>CoreDID</code>](#CoreDID) \| [<code>IotaDID</code>](#IotaDID)

<a name="CredentialValidator.validate"></a>

### CredentialValidator.validate(credential, issuer, options, fail_fast)
Validates a `Credential`.

The following properties are validated according to `options`:
- the issuer's signature,
- the expiration date,
- the issuance date,
- the semantic structure.

### Warning
The lack of an error returned from this method is in of itself not enough to conclude that the credential can be
trusted. This section contains more information on additional checks that should be carried out before and after
calling this method.

#### The state of the issuer's DID Document
The caller must ensure that `issuer` represents an up-to-date DID Document. The convenience method
`Resolver::resolveCredentialIssuer` can help extract the latest available state of the issuer's DID Document.

#### Properties that are not validated
 There are many properties defined in [The Verifiable Credentials Data Model](https://www.w3.org/TR/vc-data-model/) that are **not** validated, such as:
`credentialStatus`, `type`, `credentialSchema`, `refreshService`, **and more**.
These should be manually checked after validation, according to your requirements.

### Errors
An error is returned whenever a validated condition is not satisfied.

**Kind**: static method of [<code>CredentialValidator</code>](#CredentialValidator)  

| Param | Type |
| --- | --- |
| credential | [<code>Credential</code>](#Credential) | 
| issuer | [<code>IotaDocument</code>](#IotaDocument) \| [<code>CoreDocument</code>](#CoreDocument) | 
| options | [<code>CredentialValidationOptions</code>](#CredentialValidationOptions) | 
| fail_fast | <code>number</code> | 

<a name="CredentialValidator.checkStructure"></a>

### CredentialValidator.checkStructure(credential)
Validates the semantic structure of the `Credential`.

### Warning
This does not validate against the credential's schema nor the structure of the subject claims.

**Kind**: static method of [<code>CredentialValidator</code>](#CredentialValidator)  

| Param | Type |
| --- | --- |
| credential | [<code>Credential</code>](#Credential) | 

<a name="CredentialValidator.checkExpiresOnOrAfter"></a>

### CredentialValidator.checkExpiresOnOrAfter(credential, timestamp)
Validate that the credential expires on or after the specified timestamp.

**Kind**: static method of [<code>CredentialValidator</code>](#CredentialValidator)  

| Param | Type |
| --- | --- |
| credential | [<code>Credential</code>](#Credential) | 
| timestamp | [<code>Timestamp</code>](#Timestamp) | 

<a name="CredentialValidator.checkIssuedOnOrBefore"></a>

### CredentialValidator.checkIssuedOnOrBefore(credential, timestamp)
Validate that the credential is issued on or before the specified timestamp.

**Kind**: static method of [<code>CredentialValidator</code>](#CredentialValidator)  

| Param | Type |
| --- | --- |
| credential | [<code>Credential</code>](#Credential) | 
| timestamp | [<code>Timestamp</code>](#Timestamp) | 

<a name="CredentialValidator.verifySignature"></a>

### CredentialValidator.verifySignature(credential, trustedIssuers, options)
Verify the signature using the DID Document of a trusted issuer.

# Warning
The caller must ensure that the DID Documents of the trusted issuers are up-to-date.
### Errors
This method immediately returns an error if
the credential issuer' url cannot be parsed to a DID belonging to one of the trusted issuers. Otherwise an attempt
to verify the credential's signature will be made and an error is returned upon failure.

**Kind**: static method of [<code>CredentialValidator</code>](#CredentialValidator)  

| Param | Type |
| --- | --- |
| credential | [<code>Credential</code>](#Credential) | 
| trustedIssuers | <code>Array.&lt;(IotaDocument\|CoreDocument)&gt;</code> | 
| options | [<code>VerifierOptions</code>](#VerifierOptions) | 

<a name="CredentialValidator.checkSubjectHolderRelationship"></a>

### CredentialValidator.checkSubjectHolderRelationship(credential, holder, relationship)
Validate that the relationship between the `holder` and the credential subjects is in accordance with
`relationship`. The `holder` parameter is expected to be the URL of the holder.

**Kind**: static method of [<code>CredentialValidator</code>](#CredentialValidator)  

| Param | Type |
| --- | --- |
| credential | [<code>Credential</code>](#Credential) | 
| holder | <code>string</code> | 
| relationship | <code>number</code> | 

<a name="CredentialValidator.checkStatus"></a>

### CredentialValidator.checkStatus(credential, trustedIssuers, statusCheck)
Checks whether the credential status has been revoked.

Only supports `BitmapRevocation2022`.

**Kind**: static method of [<code>CredentialValidator</code>](#CredentialValidator)  

| Param | Type |
| --- | --- |
| credential | [<code>Credential</code>](#Credential) | 
| trustedIssuers | <code>Array.&lt;(IotaDocument\|CoreDocument)&gt;</code> | 
| statusCheck | <code>number</code> | 

<a name="CredentialValidator.extractIssuer"></a>

### CredentialValidator.extractIssuer(credential) ⇒ [<code>CoreDID</code>](#CoreDID) \| [<code>IotaDID</code>](#IotaDID)
Utility for extracting the issuer field of a `Credential` as a DID.

### Errors

Fails if the issuer field is not a valid DID.

**Kind**: static method of [<code>CredentialValidator</code>](#CredentialValidator)  

| Param | Type |
| --- | --- |
| credential | [<code>Credential</code>](#Credential) | 

<a name="Duration"></a>

## Duration
A span of time.

**Kind**: global class  

* [Duration](#Duration)
    * _instance_
        * [.toJSON()](#Duration+toJSON) ⇒ <code>any</code>
    * _static_
        * [.seconds(seconds)](#Duration.seconds) ⇒ [<code>Duration</code>](#Duration)
        * [.minutes(minutes)](#Duration.minutes) ⇒ [<code>Duration</code>](#Duration)
        * [.hours(hours)](#Duration.hours) ⇒ [<code>Duration</code>](#Duration)
        * [.days(days)](#Duration.days) ⇒ [<code>Duration</code>](#Duration)
        * [.weeks(weeks)](#Duration.weeks) ⇒ [<code>Duration</code>](#Duration)
        * [.fromJSON(json)](#Duration.fromJSON) ⇒ [<code>Duration</code>](#Duration)

<a name="Duration+toJSON"></a>

### duration.toJSON() ⇒ <code>any</code>
Serializes this to a JSON object.

**Kind**: instance method of [<code>Duration</code>](#Duration)  
<a name="Duration.seconds"></a>

### Duration.seconds(seconds) ⇒ [<code>Duration</code>](#Duration)
Create a new `Duration` with the given number of seconds.

**Kind**: static method of [<code>Duration</code>](#Duration)  

| Param | Type |
| --- | --- |
| seconds | <code>number</code> | 

<a name="Duration.minutes"></a>

### Duration.minutes(minutes) ⇒ [<code>Duration</code>](#Duration)
Create a new `Duration` with the given number of minutes.

**Kind**: static method of [<code>Duration</code>](#Duration)  

| Param | Type |
| --- | --- |
| minutes | <code>number</code> | 

<a name="Duration.hours"></a>

### Duration.hours(hours) ⇒ [<code>Duration</code>](#Duration)
Create a new `Duration` with the given number of hours.

**Kind**: static method of [<code>Duration</code>](#Duration)  

| Param | Type |
| --- | --- |
| hours | <code>number</code> | 

<a name="Duration.days"></a>

### Duration.days(days) ⇒ [<code>Duration</code>](#Duration)
Create a new `Duration` with the given number of days.

**Kind**: static method of [<code>Duration</code>](#Duration)  

| Param | Type |
| --- | --- |
| days | <code>number</code> | 

<a name="Duration.weeks"></a>

### Duration.weeks(weeks) ⇒ [<code>Duration</code>](#Duration)
Create a new `Duration` with the given number of weeks.

**Kind**: static method of [<code>Duration</code>](#Duration)  

| Param | Type |
| --- | --- |
| weeks | <code>number</code> | 

<a name="Duration.fromJSON"></a>

### Duration.fromJSON(json) ⇒ [<code>Duration</code>](#Duration)
Deserializes an instance from a JSON object.

**Kind**: static method of [<code>Duration</code>](#Duration)  

| Param | Type |
| --- | --- |
| json | <code>any</code> | 

<a name="Ed25519"></a>

## Ed25519
**Kind**: global class  

* [Ed25519](#Ed25519)
    * [.PRIVATE_KEY_LENGTH()](#Ed25519.PRIVATE_KEY_LENGTH) ⇒ <code>number</code>
    * [.PUBLIC_KEY_LENGTH()](#Ed25519.PUBLIC_KEY_LENGTH) ⇒ <code>number</code>
    * [.SIGNATURE_LENGTH()](#Ed25519.SIGNATURE_LENGTH) ⇒ <code>number</code>
    * [.sign(message, privateKey)](#Ed25519.sign) ⇒ <code>Uint8Array</code>
    * [.verify(message, signature, publicKey)](#Ed25519.verify)

<a name="Ed25519.PRIVATE_KEY_LENGTH"></a>

### Ed25519.PRIVATE\_KEY\_LENGTH() ⇒ <code>number</code>
Length in bytes of an Ed25519 private key.

**Kind**: static method of [<code>Ed25519</code>](#Ed25519)  
<a name="Ed25519.PUBLIC_KEY_LENGTH"></a>

### Ed25519.PUBLIC\_KEY\_LENGTH() ⇒ <code>number</code>
Length in bytes of an Ed25519 public key.

**Kind**: static method of [<code>Ed25519</code>](#Ed25519)  
<a name="Ed25519.SIGNATURE_LENGTH"></a>

### Ed25519.SIGNATURE\_LENGTH() ⇒ <code>number</code>
Length in bytes of an Ed25519 signature.

**Kind**: static method of [<code>Ed25519</code>](#Ed25519)  
<a name="Ed25519.sign"></a>

### Ed25519.sign(message, privateKey) ⇒ <code>Uint8Array</code>
Computes an EdDSA signature using an Ed25519 private key.

NOTE: this differs from [Document.signData](#Document+signData) which uses JCS
to canonicalize JSON messages.

The private key must be a 32-byte seed in compliance with [RFC 8032](https://datatracker.ietf.org/doc/html/rfc8032#section-3.2).
Other implementations often use another format. See [this blog post](https://blog.mozilla.org/warner/2011/11/29/ed25519-keys/) for further explanation.

**Kind**: static method of [<code>Ed25519</code>](#Ed25519)  

| Param | Type |
| --- | --- |
| message | <code>Uint8Array</code> | 
| privateKey | <code>Uint8Array</code> | 

<a name="Ed25519.verify"></a>

### Ed25519.verify(message, signature, publicKey)
Verifies an EdDSA signature against an Ed25519 public key.

NOTE: this differs from [Document.verifyData](#Document+verifyData) which uses JCS
to canonicalize JSON messages.

**Kind**: static method of [<code>Ed25519</code>](#Ed25519)  

| Param | Type |
| --- | --- |
| message | <code>Uint8Array</code> | 
| signature | <code>Uint8Array</code> | 
| publicKey | <code>Uint8Array</code> | 

<a name="IotaDID"></a>

## IotaDID
A DID conforming to the IOTA DID method specification.

**Kind**: global class  

* [IotaDID](#IotaDID)
    * [new IotaDID(bytes, network)](#new_IotaDID_new)
    * _instance_
        * [.networkStr()](#IotaDID+networkStr) ⇒ <code>string</code>
        * [.tag()](#IotaDID+tag) ⇒ <code>string</code>
        * [.scheme()](#IotaDID+scheme) ⇒ <code>string</code>
        * [.authority()](#IotaDID+authority) ⇒ <code>string</code>
        * [.method()](#IotaDID+method) ⇒ <code>string</code>
        * [.methodId()](#IotaDID+methodId) ⇒ <code>string</code>
        * [.join(segment)](#IotaDID+join) ⇒ [<code>IotaDIDUrl</code>](#IotaDIDUrl)
        * [.toUrl()](#IotaDID+toUrl) ⇒ [<code>IotaDIDUrl</code>](#IotaDIDUrl)
        * [.toAliasId()](#IotaDID+toAliasId) ⇒ <code>string</code>
        * [.intoUrl()](#IotaDID+intoUrl) ⇒ [<code>IotaDIDUrl</code>](#IotaDIDUrl)
        * [.toString()](#IotaDID+toString) ⇒ <code>string</code>
        * [.toJSON()](#IotaDID+toJSON) ⇒ <code>any</code>
        * [.clone()](#IotaDID+clone) ⇒ [<code>IotaDID</code>](#IotaDID)
    * _static_
        * [.METHOD](#IotaDID.METHOD) ⇒ <code>string</code>
        * [.DEFAULT_NETWORK](#IotaDID.DEFAULT_NETWORK) ⇒ <code>string</code>
        * [.placeholder(network)](#IotaDID.placeholder) ⇒ [<code>IotaDID</code>](#IotaDID)
        * [.parse(input)](#IotaDID.parse) ⇒ [<code>IotaDID</code>](#IotaDID)
        * [.fromJSON(json)](#IotaDID.fromJSON) ⇒ [<code>IotaDID</code>](#IotaDID)

<a name="new_IotaDID_new"></a>

### new IotaDID(bytes, network)
Constructs a new `IotaDID` from a byte representation of the tag and the given
network name.

See also [placeholder](#IotaDID.placeholder).


| Param | Type |
| --- | --- |
| bytes | <code>Uint8Array</code> | 
| network | <code>string</code> | 

<a name="IotaDID+networkStr"></a>

### did.networkStr() ⇒ <code>string</code>
Returns the Tangle network name of the `IotaDID`.

**Kind**: instance method of [<code>IotaDID</code>](#IotaDID)  
<a name="IotaDID+tag"></a>

### did.tag() ⇒ <code>string</code>
Returns a copy of the unique tag of the `IotaDID`.

**Kind**: instance method of [<code>IotaDID</code>](#IotaDID)  
<a name="IotaDID+scheme"></a>

### did.scheme() ⇒ <code>string</code>
Returns the `DID` scheme.

E.g.
- `"did:example:12345678" -> "did"`
- `"did:iota:main:12345678" -> "did"`

**Kind**: instance method of [<code>IotaDID</code>](#IotaDID)  
<a name="IotaDID+authority"></a>

### did.authority() ⇒ <code>string</code>
Returns the `DID` authority: the method name and method-id.

E.g.
- `"did:example:12345678" -> "example:12345678"`
- `"did:iota:main:12345678" -> "iota:main:12345678"`

**Kind**: instance method of [<code>IotaDID</code>](#IotaDID)  
<a name="IotaDID+method"></a>

### did.method() ⇒ <code>string</code>
Returns the `DID` method name.

E.g.
- `"did:example:12345678" -> "example"`
- `"did:iota:main:12345678" -> "iota"`

**Kind**: instance method of [<code>IotaDID</code>](#IotaDID)  
<a name="IotaDID+methodId"></a>

### did.methodId() ⇒ <code>string</code>
Returns the `DID` method-specific ID.

E.g.
- `"did:example:12345678" -> "12345678"`
- `"did:iota:main:12345678" -> "main:12345678"`

**Kind**: instance method of [<code>IotaDID</code>](#IotaDID)  
<a name="IotaDID+join"></a>

### did.join(segment) ⇒ [<code>IotaDIDUrl</code>](#IotaDIDUrl)
Construct a new `DIDUrl` by joining with a relative DID Url string.

**Kind**: instance method of [<code>IotaDID</code>](#IotaDID)  

| Param | Type |
| --- | --- |
| segment | <code>string</code> | 

<a name="IotaDID+toUrl"></a>

### did.toUrl() ⇒ [<code>IotaDIDUrl</code>](#IotaDIDUrl)
Clones the `DID` into a `DIDUrl`.

**Kind**: instance method of [<code>IotaDID</code>](#IotaDID)  
<a name="IotaDID+toAliasId"></a>

### did.toAliasId() ⇒ <code>string</code>
Returns the hex-encoded AliasId with a '0x' prefix, from the DID tag.

**Kind**: instance method of [<code>IotaDID</code>](#IotaDID)  
<a name="IotaDID+intoUrl"></a>

### did.intoUrl() ⇒ [<code>IotaDIDUrl</code>](#IotaDIDUrl)
Converts the `DID` into a `DIDUrl`, consuming it.

**Kind**: instance method of [<code>IotaDID</code>](#IotaDID)  
<a name="IotaDID+toString"></a>

### did.toString() ⇒ <code>string</code>
Returns the `DID` as a string.

**Kind**: instance method of [<code>IotaDID</code>](#IotaDID)  
<a name="IotaDID+toJSON"></a>

### did.toJSON() ⇒ <code>any</code>
Serializes this to a JSON object.

**Kind**: instance method of [<code>IotaDID</code>](#IotaDID)  
<a name="IotaDID+clone"></a>

### did.clone() ⇒ [<code>IotaDID</code>](#IotaDID)
Deep clones the object.

**Kind**: instance method of [<code>IotaDID</code>](#IotaDID)  
<a name="IotaDID.METHOD"></a>

### IotaDID.METHOD ⇒ <code>string</code>
The IOTA DID method name (`"iota"`).

**Kind**: static property of [<code>IotaDID</code>](#IotaDID)  
<a name="IotaDID.DEFAULT_NETWORK"></a>

### IotaDID.DEFAULT\_NETWORK ⇒ <code>string</code>
The default Tangle network (`"iota"`).

**Kind**: static property of [<code>IotaDID</code>](#IotaDID)  
<a name="IotaDID.placeholder"></a>

### IotaDID.placeholder(network) ⇒ [<code>IotaDID</code>](#IotaDID)
Creates a new placeholder [`IotaDID`] with the given network name.

E.g. `did:iota:smr:0x0000000000000000000000000000000000000000000000000000000000000000`.

**Kind**: static method of [<code>IotaDID</code>](#IotaDID)  

| Param | Type |
| --- | --- |
| network | <code>string</code> | 

<a name="IotaDID.parse"></a>

### IotaDID.parse(input) ⇒ [<code>IotaDID</code>](#IotaDID)
Parses a `IotaDID` from the input string.

**Kind**: static method of [<code>IotaDID</code>](#IotaDID)  

| Param | Type |
| --- | --- |
| input | <code>string</code> | 

<a name="IotaDID.fromJSON"></a>

### IotaDID.fromJSON(json) ⇒ [<code>IotaDID</code>](#IotaDID)
Deserializes an instance from a JSON object.

**Kind**: static method of [<code>IotaDID</code>](#IotaDID)  

| Param | Type |
| --- | --- |
| json | <code>any</code> | 

<a name="IotaDIDUrl"></a>

## IotaDIDUrl
A DID URL conforming to the IOTA DID method specification.

**Kind**: global class  

* [IotaDIDUrl](#IotaDIDUrl)
    * _instance_
        * [.did()](#IotaDIDUrl+did) ⇒ [<code>IotaDID</code>](#IotaDID)
        * [.urlStr()](#IotaDIDUrl+urlStr) ⇒ <code>string</code>
        * [.fragment()](#IotaDIDUrl+fragment) ⇒ <code>string</code> \| <code>undefined</code>
        * [.setFragment(value)](#IotaDIDUrl+setFragment)
        * [.path()](#IotaDIDUrl+path) ⇒ <code>string</code> \| <code>undefined</code>
        * [.setPath(value)](#IotaDIDUrl+setPath)
        * [.query()](#IotaDIDUrl+query) ⇒ <code>string</code> \| <code>undefined</code>
        * [.setQuery(value)](#IotaDIDUrl+setQuery)
        * [.join(segment)](#IotaDIDUrl+join) ⇒ [<code>IotaDIDUrl</code>](#IotaDIDUrl)
        * [.toString()](#IotaDIDUrl+toString) ⇒ <code>string</code>
        * [.toJSON()](#IotaDIDUrl+toJSON) ⇒ <code>any</code>
        * [.clone()](#IotaDIDUrl+clone) ⇒ [<code>IotaDIDUrl</code>](#IotaDIDUrl)
    * _static_
        * [.parse(input)](#IotaDIDUrl.parse) ⇒ [<code>IotaDIDUrl</code>](#IotaDIDUrl)
        * [.fromJSON(json)](#IotaDIDUrl.fromJSON) ⇒ [<code>IotaDIDUrl</code>](#IotaDIDUrl)

<a name="IotaDIDUrl+did"></a>

### iotaDIDUrl.did() ⇒ [<code>IotaDID</code>](#IotaDID)
Return a copy of the `IotaDID` section of the `IotaDIDUrl`.

**Kind**: instance method of [<code>IotaDIDUrl</code>](#IotaDIDUrl)  
<a name="IotaDIDUrl+urlStr"></a>

### iotaDIDUrl.urlStr() ⇒ <code>string</code>
Return a copy of the relative DID Url as a string, including only the path, query, and fragment.

**Kind**: instance method of [<code>IotaDIDUrl</code>](#IotaDIDUrl)  
<a name="IotaDIDUrl+fragment"></a>

### iotaDIDUrl.fragment() ⇒ <code>string</code> \| <code>undefined</code>
Returns a copy of the `IotaDIDUrl` method fragment, if any. Excludes the leading '#'.

**Kind**: instance method of [<code>IotaDIDUrl</code>](#IotaDIDUrl)  
<a name="IotaDIDUrl+setFragment"></a>

### iotaDIDUrl.setFragment(value)
Sets the `fragment` component of the `IotaDIDUrl`.

**Kind**: instance method of [<code>IotaDIDUrl</code>](#IotaDIDUrl)  

| Param | Type |
| --- | --- |
| value | <code>string</code> \| <code>undefined</code> | 

<a name="IotaDIDUrl+path"></a>

### iotaDIDUrl.path() ⇒ <code>string</code> \| <code>undefined</code>
Returns a copy of the `IotaDIDUrl` path.

**Kind**: instance method of [<code>IotaDIDUrl</code>](#IotaDIDUrl)  
<a name="IotaDIDUrl+setPath"></a>

### iotaDIDUrl.setPath(value)
Sets the `path` component of the `IotaDIDUrl`.

**Kind**: instance method of [<code>IotaDIDUrl</code>](#IotaDIDUrl)  

| Param | Type |
| --- | --- |
| value | <code>string</code> \| <code>undefined</code> | 

<a name="IotaDIDUrl+query"></a>

### iotaDIDUrl.query() ⇒ <code>string</code> \| <code>undefined</code>
Returns a copy of the `IotaDIDUrl` method query, if any. Excludes the leading '?'.

**Kind**: instance method of [<code>IotaDIDUrl</code>](#IotaDIDUrl)  
<a name="IotaDIDUrl+setQuery"></a>

### iotaDIDUrl.setQuery(value)
Sets the `query` component of the `IotaDIDUrl`.

**Kind**: instance method of [<code>IotaDIDUrl</code>](#IotaDIDUrl)  

| Param | Type |
| --- | --- |
| value | <code>string</code> \| <code>undefined</code> | 

<a name="IotaDIDUrl+join"></a>

### iotaDIDUrl.join(segment) ⇒ [<code>IotaDIDUrl</code>](#IotaDIDUrl)
Append a string representing a path, query, and/or fragment, returning a new `IotaDIDUrl`.

Must begin with a valid delimiter character: '/', '?', '#'. Overwrites the existing URL
segment and any following segments in order of path, query, then fragment.

I.e.
- joining a path will clear the query and fragment.
- joining a query will clear the fragment.
- joining a fragment will only overwrite the fragment.

**Kind**: instance method of [<code>IotaDIDUrl</code>](#IotaDIDUrl)  

| Param | Type |
| --- | --- |
| segment | <code>string</code> | 

<a name="IotaDIDUrl+toString"></a>

### iotaDIDUrl.toString() ⇒ <code>string</code>
Returns the `IotaDIDUrl` as a string.

**Kind**: instance method of [<code>IotaDIDUrl</code>](#IotaDIDUrl)  
<a name="IotaDIDUrl+toJSON"></a>

### iotaDIDUrl.toJSON() ⇒ <code>any</code>
Serializes this to a JSON object.

**Kind**: instance method of [<code>IotaDIDUrl</code>](#IotaDIDUrl)  
<a name="IotaDIDUrl+clone"></a>

### iotaDIDUrl.clone() ⇒ [<code>IotaDIDUrl</code>](#IotaDIDUrl)
Deep clones the object.

**Kind**: instance method of [<code>IotaDIDUrl</code>](#IotaDIDUrl)  
<a name="IotaDIDUrl.parse"></a>

### IotaDIDUrl.parse(input) ⇒ [<code>IotaDIDUrl</code>](#IotaDIDUrl)
Parses a `IotaDIDUrl` from the input string.

**Kind**: static method of [<code>IotaDIDUrl</code>](#IotaDIDUrl)  

| Param | Type |
| --- | --- |
| input | <code>string</code> | 

<a name="IotaDIDUrl.fromJSON"></a>

### IotaDIDUrl.fromJSON(json) ⇒ [<code>IotaDIDUrl</code>](#IotaDIDUrl)
Deserializes an instance from a JSON object.

**Kind**: static method of [<code>IotaDIDUrl</code>](#IotaDIDUrl)  

| Param | Type |
| --- | --- |
| json | <code>any</code> | 

<a name="IotaDocument"></a>

## IotaDocument
**Kind**: global class  

* [IotaDocument](#IotaDocument)
    * [new IotaDocument(network)](#new_IotaDocument_new)
    * _instance_
        * [.id()](#IotaDocument+id) ⇒ [<code>IotaDID</code>](#IotaDID)
        * [.controller()](#IotaDocument+controller) ⇒ [<code>Array.&lt;IotaDID&gt;</code>](#IotaDID)
        * [.alsoKnownAs()](#IotaDocument+alsoKnownAs) ⇒ <code>Array.&lt;string&gt;</code>
        * [.setAlsoKnownAs(urls)](#IotaDocument+setAlsoKnownAs)
        * [.properties()](#IotaDocument+properties) ⇒ <code>Map.&lt;string, any&gt;</code>
        * [.setPropertyUnchecked(key, value)](#IotaDocument+setPropertyUnchecked)
        * [.service()](#IotaDocument+service) ⇒ [<code>Array.&lt;IotaService&gt;</code>](#IotaService)
        * [.insertService(service)](#IotaDocument+insertService) ⇒ <code>boolean</code>
        * [.removeService(did)](#IotaDocument+removeService) ⇒ <code>boolean</code>
        * [.resolveService(query)](#IotaDocument+resolveService) ⇒ [<code>IotaService</code>](#IotaService) \| <code>undefined</code>
        * [.methods(scope)](#IotaDocument+methods) ⇒ [<code>Array.&lt;IotaVerificationMethod&gt;</code>](#IotaVerificationMethod)
        * [.insertMethod(method, scope)](#IotaDocument+insertMethod)
        * [.removeMethod(did)](#IotaDocument+removeMethod)
        * [.resolveMethod(query, scope)](#IotaDocument+resolveMethod) ⇒ [<code>IotaVerificationMethod</code>](#IotaVerificationMethod) \| <code>undefined</code>
        * [.attachMethodRelationship(didUrl, relationship)](#IotaDocument+attachMethodRelationship) ⇒ <code>boolean</code>
        * [.detachMethodRelationship(didUrl, relationship)](#IotaDocument+detachMethodRelationship) ⇒ <code>boolean</code>
        * [.signCredential(credential, privateKey, methodQuery, options)](#IotaDocument+signCredential) ⇒ [<code>Credential</code>](#Credential)
        * [.signPresentation(presentation, privateKey, methodQuery, options)](#IotaDocument+signPresentation) ⇒ [<code>Presentation</code>](#Presentation)
        * [.signData(data, privateKey, methodQuery, options)](#IotaDocument+signData) ⇒ <code>any</code>
        * [.verifyData(data, options)](#IotaDocument+verifyData) ⇒ <code>boolean</code>
        * [.pack()](#IotaDocument+pack) ⇒ <code>Uint8Array</code>
        * [.packWithEncoding(encoding)](#IotaDocument+packWithEncoding) ⇒ <code>Uint8Array</code>
        * [.metadata()](#IotaDocument+metadata) ⇒ [<code>IotaDocumentMetadata</code>](#IotaDocumentMetadata)
        * [.metadataCreated()](#IotaDocument+metadataCreated) ⇒ [<code>Timestamp</code>](#Timestamp) \| <code>undefined</code>
        * [.setMetadataCreated(timestamp)](#IotaDocument+setMetadataCreated)
        * [.metadataUpdated()](#IotaDocument+metadataUpdated) ⇒ [<code>Timestamp</code>](#Timestamp) \| <code>undefined</code>
        * [.setMetadataUpdated(timestamp)](#IotaDocument+setMetadataUpdated)
        * [.metadataDeactivated()](#IotaDocument+metadataDeactivated) ⇒ <code>boolean</code> \| <code>undefined</code>
        * [.setMetadataDeactivated(deactivated)](#IotaDocument+setMetadataDeactivated)
        * [.metadataStateControllerAddress()](#IotaDocument+metadataStateControllerAddress) ⇒ <code>string</code> \| <code>undefined</code>
        * [.metadataGovernorAddress()](#IotaDocument+metadataGovernorAddress) ⇒ <code>string</code> \| <code>undefined</code>
        * [.setMetadataPropertyUnchecked(key, value)](#IotaDocument+setMetadataPropertyUnchecked)
        * [.revokeCredentials(serviceQuery, indices)](#IotaDocument+revokeCredentials)
        * [.unrevokeCredentials(serviceQuery, indices)](#IotaDocument+unrevokeCredentials)
        * [.toJSON()](#IotaDocument+toJSON) ⇒ <code>any</code>
        * [.clone()](#IotaDocument+clone) ⇒ [<code>IotaDocument</code>](#IotaDocument)
    * _static_
        * [.newWithId(id)](#IotaDocument.newWithId) ⇒ [<code>IotaDocument</code>](#IotaDocument)
        * [.unpackFromOutput(did, aliasDto, allowEmpty)](#IotaDocument.unpackFromOutput) ⇒ [<code>IotaDocument</code>](#IotaDocument)
        * [.unpackFromBlock(network, block)](#IotaDocument.unpackFromBlock) ⇒ [<code>Array.&lt;IotaDocument&gt;</code>](#IotaDocument)
        * [.fromJSON(json)](#IotaDocument.fromJSON) ⇒ [<code>IotaDocument</code>](#IotaDocument)

<a name="new_IotaDocument_new"></a>

### new IotaDocument(network)
Constructs an empty DID Document with a [placeholder](#IotaDID.placeholder) identifier
for the given `network`.


| Param | Type |
| --- | --- |
| network | <code>string</code> | 

<a name="IotaDocument+id"></a>

### iotaDocument.id() ⇒ [<code>IotaDID</code>](#IotaDID)
Returns a copy of the DID Document `id`.

**Kind**: instance method of [<code>IotaDocument</code>](#IotaDocument)  
<a name="IotaDocument+controller"></a>

### iotaDocument.controller() ⇒ [<code>Array.&lt;IotaDID&gt;</code>](#IotaDID)
Returns a copy of the list of document controllers.

NOTE: controllers are determined by the `state_controller` unlock condition of the output
during resolution and are omitted when publishing.

**Kind**: instance method of [<code>IotaDocument</code>](#IotaDocument)  
<a name="IotaDocument+alsoKnownAs"></a>

### iotaDocument.alsoKnownAs() ⇒ <code>Array.&lt;string&gt;</code>
Returns a copy of the document's `alsoKnownAs` set.

**Kind**: instance method of [<code>IotaDocument</code>](#IotaDocument)  
<a name="IotaDocument+setAlsoKnownAs"></a>

### iotaDocument.setAlsoKnownAs(urls)
Sets the `alsoKnownAs` property in the DID document.

**Kind**: instance method of [<code>IotaDocument</code>](#IotaDocument)  

| Param | Type |
| --- | --- |
| urls | <code>string</code> \| <code>Array.&lt;string&gt;</code> \| <code>null</code> | 

<a name="IotaDocument+properties"></a>

### iotaDocument.properties() ⇒ <code>Map.&lt;string, any&gt;</code>
Returns a copy of the custom DID Document properties.

**Kind**: instance method of [<code>IotaDocument</code>](#IotaDocument)  
<a name="IotaDocument+setPropertyUnchecked"></a>

### iotaDocument.setPropertyUnchecked(key, value)
Sets a custom property in the DID Document.
If the value is set to `null`, the custom property will be removed.

### WARNING
This method can overwrite existing properties like `id` and result in an invalid document.

**Kind**: instance method of [<code>IotaDocument</code>](#IotaDocument)  

| Param | Type |
| --- | --- |
| key | <code>string</code> | 
| value | <code>any</code> | 

<a name="IotaDocument+service"></a>

### iotaDocument.service() ⇒ [<code>Array.&lt;IotaService&gt;</code>](#IotaService)
Return a set of all [IotaService](#IotaService) in the document.

**Kind**: instance method of [<code>IotaDocument</code>](#IotaDocument)  
<a name="IotaDocument+insertService"></a>

### iotaDocument.insertService(service) ⇒ <code>boolean</code>
Add a new [IotaService](#IotaService) to the document.

Returns `true` if the service was added.

**Kind**: instance method of [<code>IotaDocument</code>](#IotaDocument)  

| Param | Type |
| --- | --- |
| service | [<code>IotaService</code>](#IotaService) | 

<a name="IotaDocument+removeService"></a>

### iotaDocument.removeService(did) ⇒ <code>boolean</code>
Remove a [IotaService](#IotaService) identified by the given [IotaDIDUrl](#IotaDIDUrl) from the document.

Returns `true` if a service was removed.

**Kind**: instance method of [<code>IotaDocument</code>](#IotaDocument)  

| Param | Type |
| --- | --- |
| did | [<code>IotaDIDUrl</code>](#IotaDIDUrl) | 

<a name="IotaDocument+resolveService"></a>

### iotaDocument.resolveService(query) ⇒ [<code>IotaService</code>](#IotaService) \| <code>undefined</code>
Returns the first [IotaService](#IotaService) with an `id` property matching the provided `query`,
if present.

**Kind**: instance method of [<code>IotaDocument</code>](#IotaDocument)  

| Param | Type |
| --- | --- |
| query | [<code>IotaDIDUrl</code>](#IotaDIDUrl) \| <code>string</code> | 

<a name="IotaDocument+methods"></a>

### iotaDocument.methods(scope) ⇒ [<code>Array.&lt;IotaVerificationMethod&gt;</code>](#IotaVerificationMethod)
Returns a list of all [IotaVerificationMethod](#IotaVerificationMethod) in the DID Document,
whose verification relationship matches `scope`.

If `scope` is not set, a list over the **embedded** methods is returned.

**Kind**: instance method of [<code>IotaDocument</code>](#IotaDocument)  

| Param | Type |
| --- | --- |
| scope | [<code>MethodScope</code>](#MethodScope) \| <code>undefined</code> | 

<a name="IotaDocument+insertMethod"></a>

### iotaDocument.insertMethod(method, scope)
Adds a new `method` to the document in the given `scope`.

**Kind**: instance method of [<code>IotaDocument</code>](#IotaDocument)  

| Param | Type |
| --- | --- |
| method | [<code>IotaVerificationMethod</code>](#IotaVerificationMethod) | 
| scope | [<code>MethodScope</code>](#MethodScope) | 

<a name="IotaDocument+removeMethod"></a>

### iotaDocument.removeMethod(did)
Removes all references to the specified Verification Method.

**Kind**: instance method of [<code>IotaDocument</code>](#IotaDocument)  

| Param | Type |
| --- | --- |
| did | [<code>IotaDIDUrl</code>](#IotaDIDUrl) | 

<a name="IotaDocument+resolveMethod"></a>

### iotaDocument.resolveMethod(query, scope) ⇒ [<code>IotaVerificationMethod</code>](#IotaVerificationMethod) \| <code>undefined</code>
Returns a copy of the first verification method with an `id` property
matching the provided `query` and the verification relationship
specified by `scope`, if present.

**Kind**: instance method of [<code>IotaDocument</code>](#IotaDocument)  

| Param | Type |
| --- | --- |
| query | [<code>IotaDIDUrl</code>](#IotaDIDUrl) \| <code>string</code> | 
| scope | [<code>MethodScope</code>](#MethodScope) \| <code>undefined</code> | 

<a name="IotaDocument+attachMethodRelationship"></a>

### iotaDocument.attachMethodRelationship(didUrl, relationship) ⇒ <code>boolean</code>
Attaches the relationship to the given method, if the method exists.

Note: The method needs to be in the set of verification methods,
so it cannot be an embedded one.

**Kind**: instance method of [<code>IotaDocument</code>](#IotaDocument)  

| Param | Type |
| --- | --- |
| didUrl | [<code>IotaDIDUrl</code>](#IotaDIDUrl) | 
| relationship | <code>number</code> | 

<a name="IotaDocument+detachMethodRelationship"></a>

### iotaDocument.detachMethodRelationship(didUrl, relationship) ⇒ <code>boolean</code>
Detaches the given relationship from the given method, if the method exists.

**Kind**: instance method of [<code>IotaDocument</code>](#IotaDocument)  

| Param | Type |
| --- | --- |
| didUrl | [<code>IotaDIDUrl</code>](#IotaDIDUrl) | 
| relationship | <code>number</code> | 

<a name="IotaDocument+signCredential"></a>

### iotaDocument.signCredential(credential, privateKey, methodQuery, options) ⇒ [<code>Credential</code>](#Credential)
Creates a signature for the given `Credential` with the specified DID Document
Verification Method.

**Kind**: instance method of [<code>IotaDocument</code>](#IotaDocument)  

| Param | Type |
| --- | --- |
| credential | [<code>Credential</code>](#Credential) | 
| privateKey | <code>Uint8Array</code> | 
| methodQuery | [<code>IotaDIDUrl</code>](#IotaDIDUrl) \| <code>string</code> | 
| options | [<code>ProofOptions</code>](#ProofOptions) | 

<a name="IotaDocument+signPresentation"></a>

### iotaDocument.signPresentation(presentation, privateKey, methodQuery, options) ⇒ [<code>Presentation</code>](#Presentation)
Creates a signature for the given `Presentation` with the specified DID Document
Verification Method.

**Kind**: instance method of [<code>IotaDocument</code>](#IotaDocument)  

| Param | Type |
| --- | --- |
| presentation | [<code>Presentation</code>](#Presentation) | 
| privateKey | <code>Uint8Array</code> | 
| methodQuery | [<code>IotaDIDUrl</code>](#IotaDIDUrl) \| <code>string</code> | 
| options | [<code>ProofOptions</code>](#ProofOptions) | 

<a name="IotaDocument+signData"></a>

### iotaDocument.signData(data, privateKey, methodQuery, options) ⇒ <code>any</code>
Creates a signature for the given `data` with the specified DID Document
Verification Method.

NOTE: use `signSelf` or `signDocument` for DID Documents.

**Kind**: instance method of [<code>IotaDocument</code>](#IotaDocument)  

| Param | Type |
| --- | --- |
| data | <code>any</code> | 
| privateKey | <code>Uint8Array</code> | 
| methodQuery | [<code>IotaDIDUrl</code>](#IotaDIDUrl) \| <code>string</code> | 
| options | [<code>ProofOptions</code>](#ProofOptions) | 

<a name="IotaDocument+verifyData"></a>

### iotaDocument.verifyData(data, options) ⇒ <code>boolean</code>
Verifies the authenticity of `data` using the target verification method.

**Kind**: instance method of [<code>IotaDocument</code>](#IotaDocument)  

| Param | Type |
| --- | --- |
| data | <code>any</code> | 
| options | [<code>VerifierOptions</code>](#VerifierOptions) | 

<a name="IotaDocument+pack"></a>

### iotaDocument.pack() ⇒ <code>Uint8Array</code>
Serializes the document for inclusion in an Alias Output's state metadata
with the default [StateMetadataEncoding](#StateMetadataEncoding).

**Kind**: instance method of [<code>IotaDocument</code>](#IotaDocument)  
<a name="IotaDocument+packWithEncoding"></a>

### iotaDocument.packWithEncoding(encoding) ⇒ <code>Uint8Array</code>
Serializes the document for inclusion in an Alias Output's state metadata.

**Kind**: instance method of [<code>IotaDocument</code>](#IotaDocument)  

| Param | Type |
| --- | --- |
| encoding | <code>number</code> | 

<a name="IotaDocument+metadata"></a>

### iotaDocument.metadata() ⇒ [<code>IotaDocumentMetadata</code>](#IotaDocumentMetadata)
Returns a copy of the metadata associated with this document.

NOTE: Copies all the metadata. See also `metadataCreated`, `metadataUpdated`,
`metadataPreviousMessageId`, `metadataProof` if only a subset of the metadata required.

**Kind**: instance method of [<code>IotaDocument</code>](#IotaDocument)  
<a name="IotaDocument+metadataCreated"></a>

### iotaDocument.metadataCreated() ⇒ [<code>Timestamp</code>](#Timestamp) \| <code>undefined</code>
Returns a copy of the timestamp of when the DID document was created.

**Kind**: instance method of [<code>IotaDocument</code>](#IotaDocument)  
<a name="IotaDocument+setMetadataCreated"></a>

### iotaDocument.setMetadataCreated(timestamp)
Sets the timestamp of when the DID document was created.

**Kind**: instance method of [<code>IotaDocument</code>](#IotaDocument)  

| Param | Type |
| --- | --- |
| timestamp | [<code>Timestamp</code>](#Timestamp) \| <code>undefined</code> | 

<a name="IotaDocument+metadataUpdated"></a>

### iotaDocument.metadataUpdated() ⇒ [<code>Timestamp</code>](#Timestamp) \| <code>undefined</code>
Returns a copy of the timestamp of the last DID document update.

**Kind**: instance method of [<code>IotaDocument</code>](#IotaDocument)  
<a name="IotaDocument+setMetadataUpdated"></a>

### iotaDocument.setMetadataUpdated(timestamp)
Sets the timestamp of the last DID document update.

**Kind**: instance method of [<code>IotaDocument</code>](#IotaDocument)  

| Param | Type |
| --- | --- |
| timestamp | [<code>Timestamp</code>](#Timestamp) \| <code>undefined</code> | 

<a name="IotaDocument+metadataDeactivated"></a>

### iotaDocument.metadataDeactivated() ⇒ <code>boolean</code> \| <code>undefined</code>
Returns a copy of the deactivated status of the DID document.

**Kind**: instance method of [<code>IotaDocument</code>](#IotaDocument)  
<a name="IotaDocument+setMetadataDeactivated"></a>

### iotaDocument.setMetadataDeactivated(deactivated)
Sets the deactivated status of the DID document.

**Kind**: instance method of [<code>IotaDocument</code>](#IotaDocument)  

| Param | Type |
| --- | --- |
| deactivated | <code>boolean</code> \| <code>undefined</code> | 

<a name="IotaDocument+metadataStateControllerAddress"></a>

### iotaDocument.metadataStateControllerAddress() ⇒ <code>string</code> \| <code>undefined</code>
Returns a copy of the Bech32-encoded state controller address, if present.

**Kind**: instance method of [<code>IotaDocument</code>](#IotaDocument)  
<a name="IotaDocument+metadataGovernorAddress"></a>

### iotaDocument.metadataGovernorAddress() ⇒ <code>string</code> \| <code>undefined</code>
Returns a copy of the Bech32-encoded governor address, if present.

**Kind**: instance method of [<code>IotaDocument</code>](#IotaDocument)  
<a name="IotaDocument+setMetadataPropertyUnchecked"></a>

### iotaDocument.setMetadataPropertyUnchecked(key, value)
Sets a custom property in the document metadata.
If the value is set to `null`, the custom property will be removed.

**Kind**: instance method of [<code>IotaDocument</code>](#IotaDocument)  

| Param | Type |
| --- | --- |
| key | <code>string</code> | 
| value | <code>any</code> | 

<a name="IotaDocument+revokeCredentials"></a>

### iotaDocument.revokeCredentials(serviceQuery, indices)
If the document has a `RevocationBitmap` service identified by `serviceQuery`,
revoke all specified `indices`.

**Kind**: instance method of [<code>IotaDocument</code>](#IotaDocument)  

| Param | Type |
| --- | --- |
| serviceQuery | [<code>IotaDIDUrl</code>](#IotaDIDUrl) \| <code>string</code> | 
| indices | <code>number</code> \| <code>Array.&lt;number&gt;</code> | 

<a name="IotaDocument+unrevokeCredentials"></a>

### iotaDocument.unrevokeCredentials(serviceQuery, indices)
If the document has a `RevocationBitmap` service identified by `serviceQuery`,
unrevoke all specified `indices`.

**Kind**: instance method of [<code>IotaDocument</code>](#IotaDocument)  

| Param | Type |
| --- | --- |
| serviceQuery | [<code>IotaDIDUrl</code>](#IotaDIDUrl) \| <code>string</code> | 
| indices | <code>number</code> \| <code>Array.&lt;number&gt;</code> | 

<a name="IotaDocument+toJSON"></a>

### iotaDocument.toJSON() ⇒ <code>any</code>
Serializes this to a JSON object.

**Kind**: instance method of [<code>IotaDocument</code>](#IotaDocument)  
<a name="IotaDocument+clone"></a>

### iotaDocument.clone() ⇒ [<code>IotaDocument</code>](#IotaDocument)
Deep clones the object.

**Kind**: instance method of [<code>IotaDocument</code>](#IotaDocument)  
<a name="IotaDocument.newWithId"></a>

### IotaDocument.newWithId(id) ⇒ [<code>IotaDocument</code>](#IotaDocument)
Constructs an empty DID Document with the given identifier.

**Kind**: static method of [<code>IotaDocument</code>](#IotaDocument)  

| Param | Type |
| --- | --- |
| id | [<code>IotaDID</code>](#IotaDID) | 

<a name="IotaDocument.unpackFromOutput"></a>

### IotaDocument.unpackFromOutput(did, aliasDto, allowEmpty) ⇒ [<code>IotaDocument</code>](#IotaDocument)
Deserializes the document from the state metadata bytes of an Alias Output.

If `allowEmpty` is true, this will return an empty DID document marked as `deactivated`
if `stateMetadata` is empty.

NOTE: `did` is required since it is omitted from the serialized DID Document and
cannot be inferred from the state metadata. It also indicates the network, which is not
encoded in the `AliasId` alone.

**Kind**: static method of [<code>IotaDocument</code>](#IotaDocument)  

| Param | Type |
| --- | --- |
| did | [<code>IotaDID</code>](#IotaDID) | 
| aliasDto | <code>any</code> | 
| allowEmpty | <code>boolean</code> | 

<a name="IotaDocument.unpackFromBlock"></a>

### IotaDocument.unpackFromBlock(network, block) ⇒ [<code>Array.&lt;IotaDocument&gt;</code>](#IotaDocument)
Returns all DID documents of the Alias Outputs contained in the block's transaction payload
outputs, if any.

Errors if any Alias Output does not contain a valid or empty DID Document.

**Kind**: static method of [<code>IotaDocument</code>](#IotaDocument)  

| Param | Type |
| --- | --- |
| network | <code>string</code> | 
| block | <code>IBlock</code> | 

<a name="IotaDocument.fromJSON"></a>

### IotaDocument.fromJSON(json) ⇒ [<code>IotaDocument</code>](#IotaDocument)
Deserializes an instance from a JSON object.

**Kind**: static method of [<code>IotaDocument</code>](#IotaDocument)  

| Param | Type |
| --- | --- |
| json | <code>any</code> | 

<a name="IotaDocumentMetadata"></a>

## IotaDocumentMetadata
Additional attributes related to an IOTA DID Document.

**Kind**: global class  

* [IotaDocumentMetadata](#IotaDocumentMetadata)
    * _instance_
        * [.created()](#IotaDocumentMetadata+created) ⇒ [<code>Timestamp</code>](#Timestamp) \| <code>undefined</code>
        * [.updated()](#IotaDocumentMetadata+updated) ⇒ [<code>Timestamp</code>](#Timestamp) \| <code>undefined</code>
        * [.deactivated()](#IotaDocumentMetadata+deactivated) ⇒ <code>boolean</code> \| <code>undefined</code>
        * [.stateControllerAddress()](#IotaDocumentMetadata+stateControllerAddress) ⇒ <code>string</code> \| <code>undefined</code>
        * [.governorAddress()](#IotaDocumentMetadata+governorAddress) ⇒ <code>string</code> \| <code>undefined</code>
        * [.properties()](#IotaDocumentMetadata+properties) ⇒ <code>Map.&lt;string, any&gt;</code>
        * [.toJSON()](#IotaDocumentMetadata+toJSON) ⇒ <code>any</code>
        * [.clone()](#IotaDocumentMetadata+clone) ⇒ [<code>IotaDocumentMetadata</code>](#IotaDocumentMetadata)
    * _static_
        * [.fromJSON(json)](#IotaDocumentMetadata.fromJSON) ⇒ [<code>IotaDocumentMetadata</code>](#IotaDocumentMetadata)

<a name="IotaDocumentMetadata+created"></a>

### iotaDocumentMetadata.created() ⇒ [<code>Timestamp</code>](#Timestamp) \| <code>undefined</code>
Returns a copy of the timestamp of when the DID document was created.

**Kind**: instance method of [<code>IotaDocumentMetadata</code>](#IotaDocumentMetadata)  
<a name="IotaDocumentMetadata+updated"></a>

### iotaDocumentMetadata.updated() ⇒ [<code>Timestamp</code>](#Timestamp) \| <code>undefined</code>
Returns a copy of the timestamp of the last DID document update.

**Kind**: instance method of [<code>IotaDocumentMetadata</code>](#IotaDocumentMetadata)  
<a name="IotaDocumentMetadata+deactivated"></a>

### iotaDocumentMetadata.deactivated() ⇒ <code>boolean</code> \| <code>undefined</code>
Returns a copy of the deactivated status of the DID document.

**Kind**: instance method of [<code>IotaDocumentMetadata</code>](#IotaDocumentMetadata)  
<a name="IotaDocumentMetadata+stateControllerAddress"></a>

### iotaDocumentMetadata.stateControllerAddress() ⇒ <code>string</code> \| <code>undefined</code>
Returns a copy of the Bech32-encoded state controller address, if present.

**Kind**: instance method of [<code>IotaDocumentMetadata</code>](#IotaDocumentMetadata)  
<a name="IotaDocumentMetadata+governorAddress"></a>

### iotaDocumentMetadata.governorAddress() ⇒ <code>string</code> \| <code>undefined</code>
Returns a copy of the Bech32-encoded governor address, if present.

**Kind**: instance method of [<code>IotaDocumentMetadata</code>](#IotaDocumentMetadata)  
<a name="IotaDocumentMetadata+properties"></a>

### iotaDocumentMetadata.properties() ⇒ <code>Map.&lt;string, any&gt;</code>
Returns a copy of the custom metadata properties.

**Kind**: instance method of [<code>IotaDocumentMetadata</code>](#IotaDocumentMetadata)  
<a name="IotaDocumentMetadata+toJSON"></a>

### iotaDocumentMetadata.toJSON() ⇒ <code>any</code>
Serializes this to a JSON object.

**Kind**: instance method of [<code>IotaDocumentMetadata</code>](#IotaDocumentMetadata)  
<a name="IotaDocumentMetadata+clone"></a>

### iotaDocumentMetadata.clone() ⇒ [<code>IotaDocumentMetadata</code>](#IotaDocumentMetadata)
Deep clones the object.

**Kind**: instance method of [<code>IotaDocumentMetadata</code>](#IotaDocumentMetadata)  
<a name="IotaDocumentMetadata.fromJSON"></a>

### IotaDocumentMetadata.fromJSON(json) ⇒ [<code>IotaDocumentMetadata</code>](#IotaDocumentMetadata)
Deserializes an instance from a JSON object.

**Kind**: static method of [<code>IotaDocumentMetadata</code>](#IotaDocumentMetadata)  

| Param | Type |
| --- | --- |
| json | <code>any</code> | 

<a name="IotaIdentityClientExt"></a>

## IotaIdentityClientExt
An extension interface that provides helper functions for publication
and resolution of DID documents in Alias Outputs.

**Kind**: global class  

* [IotaIdentityClientExt](#IotaIdentityClientExt)
    * [.newDidOutput(client, address, document, rentStructure)](#IotaIdentityClientExt.newDidOutput) ⇒ <code>Promise.&lt;IAliasOutput&gt;</code>
    * [.updateDidOutput(client, document)](#IotaIdentityClientExt.updateDidOutput) ⇒ <code>Promise.&lt;IAliasOutput&gt;</code>
    * [.deactivateDidOutput(client, did)](#IotaIdentityClientExt.deactivateDidOutput) ⇒ <code>Promise.&lt;IAliasOutput&gt;</code>
    * [.resolveDid(client, did)](#IotaIdentityClientExt.resolveDid) ⇒ [<code>Promise.&lt;IotaDocument&gt;</code>](#IotaDocument)
    * [.resolveDidOutput(client, did)](#IotaIdentityClientExt.resolveDidOutput) ⇒ <code>Promise.&lt;IAliasOutput&gt;</code>

<a name="IotaIdentityClientExt.newDidOutput"></a>

### IotaIdentityClientExt.newDidOutput(client, address, document, rentStructure) ⇒ <code>Promise.&lt;IAliasOutput&gt;</code>
Create a DID with a new Alias Output containing the given `document`.

The `address` will be set as the state controller and governor unlock conditions.
The minimum required token deposit amount will be set according to the given
`rent_structure`, which will be fetched from the node if not provided.
The returned Alias Output can be further customised before publication, if desired.

NOTE: this does *not* publish the Alias Output.

**Kind**: static method of [<code>IotaIdentityClientExt</code>](#IotaIdentityClientExt)  

| Param | Type |
| --- | --- |
| client | <code>IIotaIdentityClient</code> | 
| address | <code>AddressTypes</code> | 
| document | [<code>IotaDocument</code>](#IotaDocument) | 
| rentStructure | <code>IRent</code> \| <code>undefined</code> | 

<a name="IotaIdentityClientExt.updateDidOutput"></a>

### IotaIdentityClientExt.updateDidOutput(client, document) ⇒ <code>Promise.&lt;IAliasOutput&gt;</code>
Fetches the associated Alias Output and updates it with `document` in its state metadata.
The storage deposit on the output is left unchanged. If the size of the document increased,
the amount should be increased manually.

NOTE: this does *not* publish the updated Alias Output.

**Kind**: static method of [<code>IotaIdentityClientExt</code>](#IotaIdentityClientExt)  

| Param | Type |
| --- | --- |
| client | <code>IIotaIdentityClient</code> | 
| document | [<code>IotaDocument</code>](#IotaDocument) | 

<a name="IotaIdentityClientExt.deactivateDidOutput"></a>

### IotaIdentityClientExt.deactivateDidOutput(client, did) ⇒ <code>Promise.&lt;IAliasOutput&gt;</code>
Removes the DID document from the state metadata of its Alias Output,
effectively deactivating it. The storage deposit on the output is left unchanged,
and should be reallocated manually.

Deactivating does not destroy the output. Hence, it can be re-activated by publishing
an update containing a DID document.

NOTE: this does *not* publish the updated Alias Output.

**Kind**: static method of [<code>IotaIdentityClientExt</code>](#IotaIdentityClientExt)  

| Param | Type |
| --- | --- |
| client | <code>IIotaIdentityClient</code> | 
| did | [<code>IotaDID</code>](#IotaDID) | 

<a name="IotaIdentityClientExt.resolveDid"></a>

### IotaIdentityClientExt.resolveDid(client, did) ⇒ [<code>Promise.&lt;IotaDocument&gt;</code>](#IotaDocument)
Resolve a [IotaDocument](#IotaDocument). Returns an empty, deactivated document if the state metadata
of the Alias Output is empty.

**Kind**: static method of [<code>IotaIdentityClientExt</code>](#IotaIdentityClientExt)  

| Param | Type |
| --- | --- |
| client | <code>IIotaIdentityClient</code> | 
| did | [<code>IotaDID</code>](#IotaDID) | 

<a name="IotaIdentityClientExt.resolveDidOutput"></a>

### IotaIdentityClientExt.resolveDidOutput(client, did) ⇒ <code>Promise.&lt;IAliasOutput&gt;</code>
Fetches the `IAliasOutput` associated with the given DID.

**Kind**: static method of [<code>IotaIdentityClientExt</code>](#IotaIdentityClientExt)  

| Param | Type |
| --- | --- |
| client | <code>IIotaIdentityClient</code> | 
| did | [<code>IotaDID</code>](#IotaDID) | 

<a name="IotaService"></a>

## IotaService
A `Service` adhering to the IOTA DID method specification.

**Kind**: global class  

* [IotaService](#IotaService)
    * [new IotaService(service)](#new_IotaService_new)
    * _instance_
        * [.id()](#IotaService+id) ⇒ [<code>IotaDIDUrl</code>](#IotaDIDUrl)
        * [.type()](#IotaService+type) ⇒ <code>Array.&lt;string&gt;</code>
        * [.serviceEndpoint()](#IotaService+serviceEndpoint) ⇒ <code>string</code> \| <code>Array.&lt;string&gt;</code> \| <code>Map.&lt;string, Array.&lt;string&gt;&gt;</code>
        * [.properties()](#IotaService+properties) ⇒ <code>Map.&lt;string, any&gt;</code>
        * [.toJSON()](#IotaService+toJSON) ⇒ <code>any</code>
        * [.clone()](#IotaService+clone) ⇒ [<code>IotaService</code>](#IotaService)
    * _static_
        * [.fromJSON(json)](#IotaService.fromJSON) ⇒ [<code>IotaService</code>](#IotaService)

<a name="new_IotaService_new"></a>

### new IotaService(service)

| Param | Type |
| --- | --- |
| service | <code>IIotaService</code> | 

<a name="IotaService+id"></a>

### iotaService.id() ⇒ [<code>IotaDIDUrl</code>](#IotaDIDUrl)
Returns a copy of the `Service` id.

**Kind**: instance method of [<code>IotaService</code>](#IotaService)  
<a name="IotaService+type"></a>

### iotaService.type() ⇒ <code>Array.&lt;string&gt;</code>
Returns a copy of the `Service` type.

**Kind**: instance method of [<code>IotaService</code>](#IotaService)  
<a name="IotaService+serviceEndpoint"></a>

### iotaService.serviceEndpoint() ⇒ <code>string</code> \| <code>Array.&lt;string&gt;</code> \| <code>Map.&lt;string, Array.&lt;string&gt;&gt;</code>
Returns a copy of the `Service` endpoint.

**Kind**: instance method of [<code>IotaService</code>](#IotaService)  
<a name="IotaService+properties"></a>

### iotaService.properties() ⇒ <code>Map.&lt;string, any&gt;</code>
Returns a copy of the custom properties on the `Service`.

**Kind**: instance method of [<code>IotaService</code>](#IotaService)  
<a name="IotaService+toJSON"></a>

### iotaService.toJSON() ⇒ <code>any</code>
Serializes this to a JSON object.

**Kind**: instance method of [<code>IotaService</code>](#IotaService)  
<a name="IotaService+clone"></a>

### iotaService.clone() ⇒ [<code>IotaService</code>](#IotaService)
Deep clones the object.

**Kind**: instance method of [<code>IotaService</code>](#IotaService)  
<a name="IotaService.fromJSON"></a>

### IotaService.fromJSON(json) ⇒ [<code>IotaService</code>](#IotaService)
Deserializes an instance from a JSON object.

**Kind**: static method of [<code>IotaService</code>](#IotaService)  

| Param | Type |
| --- | --- |
| json | <code>any</code> | 

<a name="IotaVerificationMethod"></a>

## IotaVerificationMethod
**Kind**: global class  

* [IotaVerificationMethod](#IotaVerificationMethod)
    * [new IotaVerificationMethod(did, keyType, publicKey, fragment)](#new_IotaVerificationMethod_new)
    * _instance_
        * [.id()](#IotaVerificationMethod+id) ⇒ [<code>IotaDIDUrl</code>](#IotaDIDUrl)
        * [.setId(id)](#IotaVerificationMethod+setId)
        * [.controller()](#IotaVerificationMethod+controller) ⇒ [<code>IotaDID</code>](#IotaDID)
        * [.setController(did)](#IotaVerificationMethod+setController)
        * [.setType(type_)](#IotaVerificationMethod+setType)
        * [.type()](#IotaVerificationMethod+type) ⇒ [<code>MethodType</code>](#MethodType)
        * [.data()](#IotaVerificationMethod+data) ⇒ [<code>MethodData</code>](#MethodData)
        * [.setData(data)](#IotaVerificationMethod+setData)
        * [.properties()](#IotaVerificationMethod+properties) ⇒ <code>Map.&lt;string, any&gt;</code>
        * [.setPropertyUnchecked(key, value)](#IotaVerificationMethod+setPropertyUnchecked)
        * [.toJSON()](#IotaVerificationMethod+toJSON) ⇒ <code>any</code>
        * [.clone()](#IotaVerificationMethod+clone) ⇒ [<code>IotaVerificationMethod</code>](#IotaVerificationMethod)
    * _static_
        * [.fromJSON(json)](#IotaVerificationMethod.fromJSON) ⇒ [<code>IotaVerificationMethod</code>](#IotaVerificationMethod)

<a name="new_IotaVerificationMethod_new"></a>

### new IotaVerificationMethod(did, keyType, publicKey, fragment)
Creates a new `IotaVerificationMethod` from the given `did` and public key.


| Param | Type |
| --- | --- |
| did | [<code>IotaDID</code>](#IotaDID) | 
| keyType | <code>number</code> | 
| publicKey | <code>Uint8Array</code> | 
| fragment | <code>string</code> | 

<a name="IotaVerificationMethod+id"></a>

### iotaVerificationMethod.id() ⇒ [<code>IotaDIDUrl</code>](#IotaDIDUrl)
Returns a reference to the `IotaVerificationMethod` id.

**Kind**: instance method of [<code>IotaVerificationMethod</code>](#IotaVerificationMethod)  
<a name="IotaVerificationMethod+setId"></a>

### iotaVerificationMethod.setId(id)
Sets the id of the `IotaVerificationMethod`.

**Kind**: instance method of [<code>IotaVerificationMethod</code>](#IotaVerificationMethod)  

| Param | Type |
| --- | --- |
| id | [<code>IotaDIDUrl</code>](#IotaDIDUrl) | 

<a name="IotaVerificationMethod+controller"></a>

### iotaVerificationMethod.controller() ⇒ [<code>IotaDID</code>](#IotaDID)
Returns a copy of the `controller` `DID` of the `IotaVerificationMethod`.

**Kind**: instance method of [<code>IotaVerificationMethod</code>](#IotaVerificationMethod)  
<a name="IotaVerificationMethod+setController"></a>

### iotaVerificationMethod.setController(did)
Sets the `controller` `DID` of the `IotaVerificationMethod`.

**Kind**: instance method of [<code>IotaVerificationMethod</code>](#IotaVerificationMethod)  

| Param | Type |
| --- | --- |
| did | [<code>IotaDID</code>](#IotaDID) | 

<a name="IotaVerificationMethod+setType"></a>

### iotaVerificationMethod.setType(type_)
Sets the `IotaVerificationMethod` type.

**Kind**: instance method of [<code>IotaVerificationMethod</code>](#IotaVerificationMethod)  

| Param | Type |
| --- | --- |
| type_ | [<code>MethodType</code>](#MethodType) | 

<a name="IotaVerificationMethod+type"></a>

### iotaVerificationMethod.type() ⇒ [<code>MethodType</code>](#MethodType)
Returns a copy of the `IotaVerificationMethod` type.

**Kind**: instance method of [<code>IotaVerificationMethod</code>](#IotaVerificationMethod)  
<a name="IotaVerificationMethod+data"></a>

### iotaVerificationMethod.data() ⇒ [<code>MethodData</code>](#MethodData)
Returns a copy of the `IotaVerificationMethod` public key data.

**Kind**: instance method of [<code>IotaVerificationMethod</code>](#IotaVerificationMethod)  
<a name="IotaVerificationMethod+setData"></a>

### iotaVerificationMethod.setData(data)
Sets `IotaVerificationMethod` public key data.

**Kind**: instance method of [<code>IotaVerificationMethod</code>](#IotaVerificationMethod)  

| Param | Type |
| --- | --- |
| data | [<code>MethodData</code>](#MethodData) | 

<a name="IotaVerificationMethod+properties"></a>

### iotaVerificationMethod.properties() ⇒ <code>Map.&lt;string, any&gt;</code>
Get custom properties of the Verification Method.

**Kind**: instance method of [<code>IotaVerificationMethod</code>](#IotaVerificationMethod)  
<a name="IotaVerificationMethod+setPropertyUnchecked"></a>

### iotaVerificationMethod.setPropertyUnchecked(key, value)
Adds a custom property to the Verification Method.
If the value is set to `null`, the custom property will be removed.

### WARNING
This method can overwrite existing properties like `id` and result
in an invalid Verification Method.

**Kind**: instance method of [<code>IotaVerificationMethod</code>](#IotaVerificationMethod)  

| Param | Type |
| --- | --- |
| key | <code>string</code> | 
| value | <code>any</code> | 

<a name="IotaVerificationMethod+toJSON"></a>

### iotaVerificationMethod.toJSON() ⇒ <code>any</code>
Serializes this to a JSON object.

**Kind**: instance method of [<code>IotaVerificationMethod</code>](#IotaVerificationMethod)  
<a name="IotaVerificationMethod+clone"></a>

### iotaVerificationMethod.clone() ⇒ [<code>IotaVerificationMethod</code>](#IotaVerificationMethod)
Deep clones the object.

**Kind**: instance method of [<code>IotaVerificationMethod</code>](#IotaVerificationMethod)  
<a name="IotaVerificationMethod.fromJSON"></a>

### IotaVerificationMethod.fromJSON(json) ⇒ [<code>IotaVerificationMethod</code>](#IotaVerificationMethod)
Deserializes an instance from a JSON object.

**Kind**: static method of [<code>IotaVerificationMethod</code>](#IotaVerificationMethod)  

| Param | Type |
| --- | --- |
| json | <code>any</code> | 

<a name="KeyPair"></a>

## KeyPair
**Kind**: global class  

* [KeyPair](#KeyPair)
    * [new KeyPair(type_)](#new_KeyPair_new)
    * _instance_
        * [.type()](#KeyPair+type) ⇒ <code>number</code>
        * [.public()](#KeyPair+public) ⇒ <code>Uint8Array</code>
        * [.private()](#KeyPair+private) ⇒ <code>Uint8Array</code>
        * [.toJSON()](#KeyPair+toJSON) ⇒ <code>any</code>
        * [.clone()](#KeyPair+clone) ⇒ [<code>KeyPair</code>](#KeyPair)
    * _static_
        * [.fromKeys(type_, public_key, private_key)](#KeyPair.fromKeys) ⇒ [<code>KeyPair</code>](#KeyPair)
        * [.tryFromPrivateKeyBytes(keyType, privateKeyBytes)](#KeyPair.tryFromPrivateKeyBytes) ⇒ [<code>KeyPair</code>](#KeyPair)
        * [.fromJSON(json)](#KeyPair.fromJSON) ⇒ [<code>KeyPair</code>](#KeyPair)

<a name="new_KeyPair_new"></a>

### new KeyPair(type_)
Generates a new `KeyPair` object.


| Param | Type |
| --- | --- |
| type_ | <code>number</code> | 

<a name="KeyPair+type"></a>

### keyPair.type() ⇒ <code>number</code>
Returns the `KeyType` of the `KeyPair` object.

**Kind**: instance method of [<code>KeyPair</code>](#KeyPair)  
<a name="KeyPair+public"></a>

### keyPair.public() ⇒ <code>Uint8Array</code>
Returns a copy of the public key as a `Uint8Array`.

**Kind**: instance method of [<code>KeyPair</code>](#KeyPair)  
<a name="KeyPair+private"></a>

### keyPair.private() ⇒ <code>Uint8Array</code>
Returns a copy of the private key as a `Uint8Array`.

**Kind**: instance method of [<code>KeyPair</code>](#KeyPair)  
<a name="KeyPair+toJSON"></a>

### keyPair.toJSON() ⇒ <code>any</code>
Serializes a `KeyPair` object as a JSON object.

**Kind**: instance method of [<code>KeyPair</code>](#KeyPair)  
<a name="KeyPair+clone"></a>

### keyPair.clone() ⇒ [<code>KeyPair</code>](#KeyPair)
Deep clones the object.

**Kind**: instance method of [<code>KeyPair</code>](#KeyPair)  
<a name="KeyPair.fromKeys"></a>

### KeyPair.fromKeys(type_, public_key, private_key) ⇒ [<code>KeyPair</code>](#KeyPair)
Parses a `KeyPair` object from the public/private keys.

**Kind**: static method of [<code>KeyPair</code>](#KeyPair)  

| Param | Type |
| --- | --- |
| type_ | <code>number</code> | 
| public_key | <code>Uint8Array</code> | 
| private_key | <code>Uint8Array</code> | 

<a name="KeyPair.tryFromPrivateKeyBytes"></a>

### KeyPair.tryFromPrivateKeyBytes(keyType, privateKeyBytes) ⇒ [<code>KeyPair</code>](#KeyPair)
Reconstructs a `KeyPair` from the bytes of a private key.

The private key for `Ed25519` must be a 32-byte seed in compliance
with [RFC 8032](https://datatracker.ietf.org/doc/html/rfc8032#section-3.2).
Other implementations often use another format. See [this blog post](https://blog.mozilla.org/warner/2011/11/29/ed25519-keys/) for further explanation.

**Kind**: static method of [<code>KeyPair</code>](#KeyPair)  

| Param | Type |
| --- | --- |
| keyType | <code>number</code> | 
| privateKeyBytes | <code>Uint8Array</code> | 

<a name="KeyPair.fromJSON"></a>

### KeyPair.fromJSON(json) ⇒ [<code>KeyPair</code>](#KeyPair)
Deserializes a `KeyPair` object from a JSON object.

**Kind**: static method of [<code>KeyPair</code>](#KeyPair)  

| Param | Type |
| --- | --- |
| json | <code>any</code> | 

<a name="MethodData"></a>

## MethodData
Supported verification method data formats.

**Kind**: global class  

* [MethodData](#MethodData)
    * _instance_
        * [.tryDecode()](#MethodData+tryDecode) ⇒ <code>Uint8Array</code>
        * [.toJSON()](#MethodData+toJSON) ⇒ <code>any</code>
        * [.clone()](#MethodData+clone) ⇒ [<code>MethodData</code>](#MethodData)
    * _static_
        * [.newBase58(data)](#MethodData.newBase58) ⇒ [<code>MethodData</code>](#MethodData)
        * [.newMultibase(data)](#MethodData.newMultibase) ⇒ [<code>MethodData</code>](#MethodData)
        * [.fromJSON(json)](#MethodData.fromJSON) ⇒ [<code>MethodData</code>](#MethodData)

<a name="MethodData+tryDecode"></a>

### methodData.tryDecode() ⇒ <code>Uint8Array</code>
Returns a `Uint8Array` containing the decoded bytes of the `MethodData`.

This is generally a public key identified by a `MethodData` value.

### Errors
Decoding can fail if `MethodData` has invalid content or cannot be
represented as a vector of bytes.

**Kind**: instance method of [<code>MethodData</code>](#MethodData)  
<a name="MethodData+toJSON"></a>

### methodData.toJSON() ⇒ <code>any</code>
Serializes this to a JSON object.

**Kind**: instance method of [<code>MethodData</code>](#MethodData)  
<a name="MethodData+clone"></a>

### methodData.clone() ⇒ [<code>MethodData</code>](#MethodData)
Deep clones the object.

**Kind**: instance method of [<code>MethodData</code>](#MethodData)  
<a name="MethodData.newBase58"></a>

### MethodData.newBase58(data) ⇒ [<code>MethodData</code>](#MethodData)
Creates a new `MethodData` variant with Base58-BTC encoded content.

**Kind**: static method of [<code>MethodData</code>](#MethodData)  

| Param | Type |
| --- | --- |
| data | <code>Uint8Array</code> | 

<a name="MethodData.newMultibase"></a>

### MethodData.newMultibase(data) ⇒ [<code>MethodData</code>](#MethodData)
Creates a new `MethodData` variant with Multibase-encoded content.

**Kind**: static method of [<code>MethodData</code>](#MethodData)  

| Param | Type |
| --- | --- |
| data | <code>Uint8Array</code> | 

<a name="MethodData.fromJSON"></a>

### MethodData.fromJSON(json) ⇒ [<code>MethodData</code>](#MethodData)
Deserializes an instance from a JSON object.

**Kind**: static method of [<code>MethodData</code>](#MethodData)  

| Param | Type |
| --- | --- |
| json | <code>any</code> | 

<a name="MethodScope"></a>

## MethodScope
Supported verification method types.

**Kind**: global class  

* [MethodScope](#MethodScope)
    * _instance_
        * [.toString()](#MethodScope+toString) ⇒ <code>string</code>
        * [.toJSON()](#MethodScope+toJSON) ⇒ <code>any</code>
        * [.clone()](#MethodScope+clone) ⇒ [<code>MethodScope</code>](#MethodScope)
    * _static_
        * [.VerificationMethod()](#MethodScope.VerificationMethod) ⇒ [<code>MethodScope</code>](#MethodScope)
        * [.Authentication()](#MethodScope.Authentication) ⇒ [<code>MethodScope</code>](#MethodScope)
        * [.AssertionMethod()](#MethodScope.AssertionMethod) ⇒ [<code>MethodScope</code>](#MethodScope)
        * [.KeyAgreement()](#MethodScope.KeyAgreement) ⇒ [<code>MethodScope</code>](#MethodScope)
        * [.CapabilityDelegation()](#MethodScope.CapabilityDelegation) ⇒ [<code>MethodScope</code>](#MethodScope)
        * [.CapabilityInvocation()](#MethodScope.CapabilityInvocation) ⇒ [<code>MethodScope</code>](#MethodScope)
        * [.fromJSON(json)](#MethodScope.fromJSON) ⇒ [<code>MethodScope</code>](#MethodScope)

<a name="MethodScope+toString"></a>

### methodScope.toString() ⇒ <code>string</code>
Returns the `MethodScope` as a string.

**Kind**: instance method of [<code>MethodScope</code>](#MethodScope)  
<a name="MethodScope+toJSON"></a>

### methodScope.toJSON() ⇒ <code>any</code>
Serializes this to a JSON object.

**Kind**: instance method of [<code>MethodScope</code>](#MethodScope)  
<a name="MethodScope+clone"></a>

### methodScope.clone() ⇒ [<code>MethodScope</code>](#MethodScope)
Deep clones the object.

**Kind**: instance method of [<code>MethodScope</code>](#MethodScope)  
<a name="MethodScope.VerificationMethod"></a>

### MethodScope.VerificationMethod() ⇒ [<code>MethodScope</code>](#MethodScope)
**Kind**: static method of [<code>MethodScope</code>](#MethodScope)  
<a name="MethodScope.Authentication"></a>

### MethodScope.Authentication() ⇒ [<code>MethodScope</code>](#MethodScope)
**Kind**: static method of [<code>MethodScope</code>](#MethodScope)  
<a name="MethodScope.AssertionMethod"></a>

### MethodScope.AssertionMethod() ⇒ [<code>MethodScope</code>](#MethodScope)
**Kind**: static method of [<code>MethodScope</code>](#MethodScope)  
<a name="MethodScope.KeyAgreement"></a>

### MethodScope.KeyAgreement() ⇒ [<code>MethodScope</code>](#MethodScope)
**Kind**: static method of [<code>MethodScope</code>](#MethodScope)  
<a name="MethodScope.CapabilityDelegation"></a>

### MethodScope.CapabilityDelegation() ⇒ [<code>MethodScope</code>](#MethodScope)
**Kind**: static method of [<code>MethodScope</code>](#MethodScope)  
<a name="MethodScope.CapabilityInvocation"></a>

### MethodScope.CapabilityInvocation() ⇒ [<code>MethodScope</code>](#MethodScope)
**Kind**: static method of [<code>MethodScope</code>](#MethodScope)  
<a name="MethodScope.fromJSON"></a>

### MethodScope.fromJSON(json) ⇒ [<code>MethodScope</code>](#MethodScope)
Deserializes an instance from a JSON object.

**Kind**: static method of [<code>MethodScope</code>](#MethodScope)  

| Param | Type |
| --- | --- |
| json | <code>any</code> | 

<a name="MethodType"></a>

## MethodType
Supported verification method types.

**Kind**: global class  

* [MethodType](#MethodType)
    * _instance_
        * [.toString()](#MethodType+toString) ⇒ <code>string</code>
        * [.toJSON()](#MethodType+toJSON) ⇒ <code>any</code>
        * [.clone()](#MethodType+clone) ⇒ [<code>MethodType</code>](#MethodType)
    * _static_
        * [.Ed25519VerificationKey2018()](#MethodType.Ed25519VerificationKey2018) ⇒ [<code>MethodType</code>](#MethodType)
        * [.X25519KeyAgreementKey2019()](#MethodType.X25519KeyAgreementKey2019) ⇒ [<code>MethodType</code>](#MethodType)
        * [.fromJSON(json)](#MethodType.fromJSON) ⇒ [<code>MethodType</code>](#MethodType)

<a name="MethodType+toString"></a>

### methodType.toString() ⇒ <code>string</code>
Returns the `MethodType` as a string.

**Kind**: instance method of [<code>MethodType</code>](#MethodType)  
<a name="MethodType+toJSON"></a>

### methodType.toJSON() ⇒ <code>any</code>
Serializes this to a JSON object.

**Kind**: instance method of [<code>MethodType</code>](#MethodType)  
<a name="MethodType+clone"></a>

### methodType.clone() ⇒ [<code>MethodType</code>](#MethodType)
Deep clones the object.

**Kind**: instance method of [<code>MethodType</code>](#MethodType)  
<a name="MethodType.Ed25519VerificationKey2018"></a>

### MethodType.Ed25519VerificationKey2018() ⇒ [<code>MethodType</code>](#MethodType)
**Kind**: static method of [<code>MethodType</code>](#MethodType)  
<a name="MethodType.X25519KeyAgreementKey2019"></a>

### MethodType.X25519KeyAgreementKey2019() ⇒ [<code>MethodType</code>](#MethodType)
**Kind**: static method of [<code>MethodType</code>](#MethodType)  
<a name="MethodType.fromJSON"></a>

### MethodType.fromJSON(json) ⇒ [<code>MethodType</code>](#MethodType)
Deserializes an instance from a JSON object.

**Kind**: static method of [<code>MethodType</code>](#MethodType)  

| Param | Type |
| --- | --- |
| json | <code>any</code> | 

<a name="Presentation"></a>

## Presentation
**Kind**: global class  

* [Presentation](#Presentation)
    * [new Presentation(values)](#new_Presentation_new)
    * _instance_
        * [.context()](#Presentation+context) ⇒ <code>Array.&lt;(string\|Record.&lt;string, any&gt;)&gt;</code>
        * [.id()](#Presentation+id) ⇒ <code>string</code> \| <code>undefined</code>
        * [.type()](#Presentation+type) ⇒ <code>Array.&lt;string&gt;</code>
        * [.verifiableCredential()](#Presentation+verifiableCredential) ⇒ [<code>Array.&lt;Credential&gt;</code>](#Credential)
        * [.holder()](#Presentation+holder) ⇒ <code>string</code> \| <code>undefined</code>
        * [.refreshService()](#Presentation+refreshService) ⇒ <code>Array.&lt;RefreshService&gt;</code>
        * [.termsOfUse()](#Presentation+termsOfUse) ⇒ <code>Array.&lt;Policy&gt;</code>
        * [.proof()](#Presentation+proof) ⇒ [<code>Proof</code>](#Proof) \| <code>undefined</code>
        * [.properties()](#Presentation+properties) ⇒ <code>Map.&lt;string, any&gt;</code>
        * [.toJSON()](#Presentation+toJSON) ⇒ <code>any</code>
        * [.clone()](#Presentation+clone) ⇒ [<code>Presentation</code>](#Presentation)
    * _static_
        * [.BaseContext()](#Presentation.BaseContext) ⇒ <code>string</code>
        * [.BaseType()](#Presentation.BaseType) ⇒ <code>string</code>
        * [.fromJSON(json)](#Presentation.fromJSON) ⇒ [<code>Presentation</code>](#Presentation)

<a name="new_Presentation_new"></a>

### new Presentation(values)
Constructs a new `Presentation`.


| Param | Type |
| --- | --- |
| values | <code>IPresentation</code> | 

<a name="Presentation+context"></a>

### presentation.context() ⇒ <code>Array.&lt;(string\|Record.&lt;string, any&gt;)&gt;</code>
Returns a copy of the JSON-LD context(s) applicable to the `Presentation`.

**Kind**: instance method of [<code>Presentation</code>](#Presentation)  
<a name="Presentation+id"></a>

### presentation.id() ⇒ <code>string</code> \| <code>undefined</code>
Returns a copy of the unique `URI` identifying the `Presentation`.

**Kind**: instance method of [<code>Presentation</code>](#Presentation)  
<a name="Presentation+type"></a>

### presentation.type() ⇒ <code>Array.&lt;string&gt;</code>
Returns a copy of the URIs defining the type of the `Presentation`.

**Kind**: instance method of [<code>Presentation</code>](#Presentation)  
<a name="Presentation+verifiableCredential"></a>

### presentation.verifiableCredential() ⇒ [<code>Array.&lt;Credential&gt;</code>](#Credential)
Returns a copy of the [Credential](#Credential)(s) expressing the claims of the `Presentation`.

**Kind**: instance method of [<code>Presentation</code>](#Presentation)  
<a name="Presentation+holder"></a>

### presentation.holder() ⇒ <code>string</code> \| <code>undefined</code>
Returns a copy of the URI of the entity that generated the `Presentation`.

**Kind**: instance method of [<code>Presentation</code>](#Presentation)  
<a name="Presentation+refreshService"></a>

### presentation.refreshService() ⇒ <code>Array.&lt;RefreshService&gt;</code>
Returns a copy of the service(s) used to refresh an expired [Credential](#Credential) in the `Presentation`.

**Kind**: instance method of [<code>Presentation</code>](#Presentation)  
<a name="Presentation+termsOfUse"></a>

### presentation.termsOfUse() ⇒ <code>Array.&lt;Policy&gt;</code>
Returns a copy of the terms-of-use specified by the `Presentation` holder

**Kind**: instance method of [<code>Presentation</code>](#Presentation)  
<a name="Presentation+proof"></a>

### presentation.proof() ⇒ [<code>Proof</code>](#Proof) \| <code>undefined</code>
Returns a copy of the proof used to verify the `Presentation`.

**Kind**: instance method of [<code>Presentation</code>](#Presentation)  
<a name="Presentation+properties"></a>

### presentation.properties() ⇒ <code>Map.&lt;string, any&gt;</code>
Returns a copy of the miscellaneous properties on the `Presentation`.

**Kind**: instance method of [<code>Presentation</code>](#Presentation)  
<a name="Presentation+toJSON"></a>

### presentation.toJSON() ⇒ <code>any</code>
Serializes this to a JSON object.

**Kind**: instance method of [<code>Presentation</code>](#Presentation)  
<a name="Presentation+clone"></a>

### presentation.clone() ⇒ [<code>Presentation</code>](#Presentation)
Deep clones the object.

**Kind**: instance method of [<code>Presentation</code>](#Presentation)  
<a name="Presentation.BaseContext"></a>

### Presentation.BaseContext() ⇒ <code>string</code>
Returns the base JSON-LD context.

**Kind**: static method of [<code>Presentation</code>](#Presentation)  
<a name="Presentation.BaseType"></a>

### Presentation.BaseType() ⇒ <code>string</code>
Returns the base type.

**Kind**: static method of [<code>Presentation</code>](#Presentation)  
<a name="Presentation.fromJSON"></a>

### Presentation.fromJSON(json) ⇒ [<code>Presentation</code>](#Presentation)
Deserializes an instance from a JSON object.

**Kind**: static method of [<code>Presentation</code>](#Presentation)  

| Param | Type |
| --- | --- |
| json | <code>any</code> | 

<a name="PresentationValidationOptions"></a>

## PresentationValidationOptions
Options to declare validation criteria when validating presentation.

**Kind**: global class  

* [PresentationValidationOptions](#PresentationValidationOptions)
    * [new PresentationValidationOptions(options)](#new_PresentationValidationOptions_new)
    * _instance_
        * [.toJSON()](#PresentationValidationOptions+toJSON) ⇒ <code>any</code>
        * [.clone()](#PresentationValidationOptions+clone) ⇒ [<code>PresentationValidationOptions</code>](#PresentationValidationOptions)
    * _static_
        * [.default()](#PresentationValidationOptions.default) ⇒ [<code>PresentationValidationOptions</code>](#PresentationValidationOptions)
        * [.fromJSON(json)](#PresentationValidationOptions.fromJSON) ⇒ [<code>PresentationValidationOptions</code>](#PresentationValidationOptions)

<a name="new_PresentationValidationOptions_new"></a>

### new PresentationValidationOptions(options)
Creates a new `PresentationValidationOptions` from the given fields.

Throws an error if any of the options are invalid.


| Param | Type |
| --- | --- |
| options | <code>IPresentationValidationOptions</code> | 

<a name="PresentationValidationOptions+toJSON"></a>

### presentationValidationOptions.toJSON() ⇒ <code>any</code>
Serializes this to a JSON object.

**Kind**: instance method of [<code>PresentationValidationOptions</code>](#PresentationValidationOptions)  
<a name="PresentationValidationOptions+clone"></a>

### presentationValidationOptions.clone() ⇒ [<code>PresentationValidationOptions</code>](#PresentationValidationOptions)
Deep clones the object.

**Kind**: instance method of [<code>PresentationValidationOptions</code>](#PresentationValidationOptions)  
<a name="PresentationValidationOptions.default"></a>

### PresentationValidationOptions.default() ⇒ [<code>PresentationValidationOptions</code>](#PresentationValidationOptions)
Creates a new `PresentationValidationOptions` with defaults.

**Kind**: static method of [<code>PresentationValidationOptions</code>](#PresentationValidationOptions)  
<a name="PresentationValidationOptions.fromJSON"></a>

### PresentationValidationOptions.fromJSON(json) ⇒ [<code>PresentationValidationOptions</code>](#PresentationValidationOptions)
Deserializes an instance from a JSON object.

**Kind**: static method of [<code>PresentationValidationOptions</code>](#PresentationValidationOptions)  

| Param | Type |
| --- | --- |
| json | <code>any</code> | 

<a name="PresentationValidator"></a>

## PresentationValidator
**Kind**: global class  

* [PresentationValidator](#PresentationValidator)
    * [.validate(presentation, holder, issuers, options, fail_fast)](#PresentationValidator.validate)
    * [.verifyPresentationSignature(presentation, holder, options)](#PresentationValidator.verifyPresentationSignature)
    * [.checkStructure(presentation)](#PresentationValidator.checkStructure)
    * [.extractHolder(presentation)](#PresentationValidator.extractHolder) ⇒ [<code>CoreDID</code>](#CoreDID) \| [<code>IotaDID</code>](#IotaDID)

<a name="PresentationValidator.validate"></a>

### PresentationValidator.validate(presentation, holder, issuers, options, fail_fast)
Validate a `Presentation`.

The following properties are validated according to `options`:
- the semantic structure of the presentation,
- the holder's signature,
- the relationship between the holder and the credential subjects,
- the signatures and some properties of the constituent credentials (see
`CredentialValidator::validate`).

### Warning
The lack of an error returned from this method is in of itself not enough to conclude that the presentation can be
trusted. This section contains more information on additional checks that should be carried out before and after
calling this method.

#### The state of the supplied DID Documents.
The caller must ensure that the DID Documents in `holder` and `issuers` are up-to-date. The convenience methods
`Resolver::resolve_presentation_holder` and `Resolver::resolve_presentation_issuers`
can help extract the latest available states of these DID Documents.

#### Properties that are not validated
 There are many properties defined in [The Verifiable Credentials Data Model](https://www.w3.org/TR/vc-data-model/) that are **not** validated, such as:
`credentialStatus`, `type`, `credentialSchema`, `refreshService`, **and more**.
These should be manually checked after validation, according to your requirements.

### Errors
An error is returned whenever a validated condition is not satisfied.

**Kind**: static method of [<code>PresentationValidator</code>](#PresentationValidator)  

| Param | Type |
| --- | --- |
| presentation | [<code>Presentation</code>](#Presentation) | 
| holder | [<code>IotaDocument</code>](#IotaDocument) \| [<code>CoreDocument</code>](#CoreDocument) | 
| issuers | <code>Array.&lt;(IotaDocument\|CoreDocument)&gt;</code> | 
| options | [<code>PresentationValidationOptions</code>](#PresentationValidationOptions) | 
| fail_fast | <code>number</code> | 

<a name="PresentationValidator.verifyPresentationSignature"></a>

### PresentationValidator.verifyPresentationSignature(presentation, holder, options)
Verify the presentation's signature using the resolved document of the holder.

### Warning
The caller must ensure that the DID Document of the holder is up-to-date.

### Errors
Fails if the `holder` does not match the `presentation`'s holder property.
Fails if signature verification against the holder document fails.

**Kind**: static method of [<code>PresentationValidator</code>](#PresentationValidator)  

| Param | Type |
| --- | --- |
| presentation | [<code>Presentation</code>](#Presentation) | 
| holder | [<code>IotaDocument</code>](#IotaDocument) \| [<code>CoreDocument</code>](#CoreDocument) | 
| options | [<code>VerifierOptions</code>](#VerifierOptions) | 

<a name="PresentationValidator.checkStructure"></a>

### PresentationValidator.checkStructure(presentation)
Validates the semantic structure of the `Presentation`.

**Kind**: static method of [<code>PresentationValidator</code>](#PresentationValidator)  

| Param | Type |
| --- | --- |
| presentation | [<code>Presentation</code>](#Presentation) | 

<a name="PresentationValidator.extractHolder"></a>

### PresentationValidator.extractHolder(presentation) ⇒ [<code>CoreDID</code>](#CoreDID) \| [<code>IotaDID</code>](#IotaDID)
Utility for extracting the holder field of a `Presentation` as a DID.

### Errors

Fails if the holder field is missing or not a valid DID.

**Kind**: static method of [<code>PresentationValidator</code>](#PresentationValidator)  

| Param | Type |
| --- | --- |
| presentation | [<code>Presentation</code>](#Presentation) | 

<a name="Proof"></a>

## Proof
A digital signature.

For field definitions see: https://w3c-ccg.github.io/security-vocab/

**Kind**: global class  

* [Proof](#Proof)
    * _instance_
        * [.type()](#Proof+type) ⇒ <code>string</code>
        * [.value()](#Proof+value) ⇒ <code>string</code>
        * [.verificationMethod()](#Proof+verificationMethod) ⇒ <code>string</code>
        * [.created()](#Proof+created) ⇒ [<code>Timestamp</code>](#Timestamp) \| <code>undefined</code>
        * [.expires()](#Proof+expires) ⇒ [<code>Timestamp</code>](#Timestamp) \| <code>undefined</code>
        * [.challenge()](#Proof+challenge) ⇒ <code>string</code> \| <code>undefined</code>
        * [.domain()](#Proof+domain) ⇒ <code>string</code> \| <code>undefined</code>
        * [.purpose()](#Proof+purpose) ⇒ [<code>ProofPurpose</code>](#ProofPurpose) \| <code>undefined</code>
        * [.toJSON()](#Proof+toJSON) ⇒ <code>any</code>
        * [.clone()](#Proof+clone) ⇒ [<code>Proof</code>](#Proof)
    * _static_
        * [.fromJSON(json)](#Proof.fromJSON) ⇒ [<code>Proof</code>](#Proof)

<a name="Proof+type"></a>

### proof.type() ⇒ <code>string</code>
Returns a copy of the proof type.

**Kind**: instance method of [<code>Proof</code>](#Proof)  
<a name="Proof+value"></a>

### proof.value() ⇒ <code>string</code>
Returns a copy of the proof value string.

**Kind**: instance method of [<code>Proof</code>](#Proof)  
<a name="Proof+verificationMethod"></a>

### proof.verificationMethod() ⇒ <code>string</code>
Returns a copy of the identifier of the DID method used to create this proof.

**Kind**: instance method of [<code>Proof</code>](#Proof)  
<a name="Proof+created"></a>

### proof.created() ⇒ [<code>Timestamp</code>](#Timestamp) \| <code>undefined</code>
When the proof was generated.

**Kind**: instance method of [<code>Proof</code>](#Proof)  
<a name="Proof+expires"></a>

### proof.expires() ⇒ [<code>Timestamp</code>](#Timestamp) \| <code>undefined</code>
When the proof expires.

**Kind**: instance method of [<code>Proof</code>](#Proof)  
<a name="Proof+challenge"></a>

### proof.challenge() ⇒ <code>string</code> \| <code>undefined</code>
Challenge from a proof requester to mitigate replay attacks.

**Kind**: instance method of [<code>Proof</code>](#Proof)  
<a name="Proof+domain"></a>

### proof.domain() ⇒ <code>string</code> \| <code>undefined</code>
Domain for which a proof is valid to mitigate replay attacks.

**Kind**: instance method of [<code>Proof</code>](#Proof)  
<a name="Proof+purpose"></a>

### proof.purpose() ⇒ [<code>ProofPurpose</code>](#ProofPurpose) \| <code>undefined</code>
Purpose for which the proof was generated.

**Kind**: instance method of [<code>Proof</code>](#Proof)  
<a name="Proof+toJSON"></a>

### proof.toJSON() ⇒ <code>any</code>
Serializes this to a JSON object.

**Kind**: instance method of [<code>Proof</code>](#Proof)  
<a name="Proof+clone"></a>

### proof.clone() ⇒ [<code>Proof</code>](#Proof)
Deep clones the object.

**Kind**: instance method of [<code>Proof</code>](#Proof)  
<a name="Proof.fromJSON"></a>

### Proof.fromJSON(json) ⇒ [<code>Proof</code>](#Proof)
Deserializes an instance from a JSON object.

**Kind**: static method of [<code>Proof</code>](#Proof)  

| Param | Type |
| --- | --- |
| json | <code>any</code> | 

<a name="ProofOptions"></a>

## ProofOptions
Holds additional options for creating signatures.
See `IProofOptions`.

**Kind**: global class  

* [ProofOptions](#ProofOptions)
    * [new ProofOptions(options)](#new_ProofOptions_new)
    * _instance_
        * [.toJSON()](#ProofOptions+toJSON) ⇒ <code>any</code>
        * [.clone()](#ProofOptions+clone) ⇒ [<code>ProofOptions</code>](#ProofOptions)
    * _static_
        * [.default()](#ProofOptions.default) ⇒ [<code>ProofOptions</code>](#ProofOptions)
        * [.fromJSON(json)](#ProofOptions.fromJSON) ⇒ [<code>ProofOptions</code>](#ProofOptions)

<a name="new_ProofOptions_new"></a>

### new ProofOptions(options)
Creates a new `ProofOptions` from the given fields.

Throws an error if any of the options are invalid.


| Param | Type |
| --- | --- |
| options | <code>IProofOptions</code> | 

<a name="ProofOptions+toJSON"></a>

### proofOptions.toJSON() ⇒ <code>any</code>
Serializes this to a JSON object.

**Kind**: instance method of [<code>ProofOptions</code>](#ProofOptions)  
<a name="ProofOptions+clone"></a>

### proofOptions.clone() ⇒ [<code>ProofOptions</code>](#ProofOptions)
Deep clones the object.

**Kind**: instance method of [<code>ProofOptions</code>](#ProofOptions)  
<a name="ProofOptions.default"></a>

### ProofOptions.default() ⇒ [<code>ProofOptions</code>](#ProofOptions)
Creates a new `ProofOptions` with default options.

**Kind**: static method of [<code>ProofOptions</code>](#ProofOptions)  
<a name="ProofOptions.fromJSON"></a>

### ProofOptions.fromJSON(json) ⇒ [<code>ProofOptions</code>](#ProofOptions)
Deserializes an instance from a JSON object.

**Kind**: static method of [<code>ProofOptions</code>](#ProofOptions)  

| Param | Type |
| --- | --- |
| json | <code>any</code> | 

<a name="ProofPurpose"></a>

## ProofPurpose
Associates a purpose with a [Proof](#Proof).

See https://w3c-ccg.github.io/security-vocab/#proofPurpose

**Kind**: global class  

* [ProofPurpose](#ProofPurpose)
    * _instance_
        * [.toJSON()](#ProofPurpose+toJSON) ⇒ <code>any</code>
        * [.clone()](#ProofPurpose+clone) ⇒ [<code>ProofPurpose</code>](#ProofPurpose)
    * _static_
        * [.assertionMethod()](#ProofPurpose.assertionMethod) ⇒ [<code>ProofPurpose</code>](#ProofPurpose)
        * [.authentication()](#ProofPurpose.authentication) ⇒ [<code>ProofPurpose</code>](#ProofPurpose)
        * [.fromJSON(json)](#ProofPurpose.fromJSON) ⇒ [<code>ProofPurpose</code>](#ProofPurpose)

<a name="ProofPurpose+toJSON"></a>

### proofPurpose.toJSON() ⇒ <code>any</code>
Serializes this to a JSON object.

**Kind**: instance method of [<code>ProofPurpose</code>](#ProofPurpose)  
<a name="ProofPurpose+clone"></a>

### proofPurpose.clone() ⇒ [<code>ProofPurpose</code>](#ProofPurpose)
Deep clones the object.

**Kind**: instance method of [<code>ProofPurpose</code>](#ProofPurpose)  
<a name="ProofPurpose.assertionMethod"></a>

### ProofPurpose.assertionMethod() ⇒ [<code>ProofPurpose</code>](#ProofPurpose)
Purpose is to assert a claim.
See https://www.w3.org/TR/did-core/#assertion

**Kind**: static method of [<code>ProofPurpose</code>](#ProofPurpose)  
<a name="ProofPurpose.authentication"></a>

### ProofPurpose.authentication() ⇒ [<code>ProofPurpose</code>](#ProofPurpose)
Purpose is to authenticate the signer.
See https://www.w3.org/TR/did-core/#authentication

**Kind**: static method of [<code>ProofPurpose</code>](#ProofPurpose)  
<a name="ProofPurpose.fromJSON"></a>

### ProofPurpose.fromJSON(json) ⇒ [<code>ProofPurpose</code>](#ProofPurpose)
Deserializes an instance from a JSON object.

**Kind**: static method of [<code>ProofPurpose</code>](#ProofPurpose)  

| Param | Type |
| --- | --- |
| json | <code>any</code> | 

<a name="Resolver"></a>

## Resolver
Convenience type for resolving DID documents from different DID methods.

Also provides methods for resolving DID Documents associated with
verifiable `Credentials` and `Presentations`.

# Configuration
The resolver will only be able to resolve DID documents for methods it has been configured for in the constructor.

**Kind**: global class  

* [Resolver](#Resolver)
    * [new Resolver(config)](#new_Resolver_new)
    * [.resolvePresentationIssuers(presentation)](#Resolver+resolvePresentationIssuers) ⇒ <code>Promise.&lt;Array.&lt;(IotaDocument\|CoreDocument)&gt;&gt;</code>
    * [.resolvePresentationHolder(presentation)](#Resolver+resolvePresentationHolder) ⇒ <code>Promise.&lt;(IotaDocument\|CoreDocument)&gt;</code>
    * [.verifyPresentation(presentation, options, fail_fast, holder, issuers)](#Resolver+verifyPresentation) ⇒ <code>Promise.&lt;void&gt;</code>
    * [.resolve(did)](#Resolver+resolve) ⇒ <code>Promise.&lt;(IotaDocument\|CoreDocument)&gt;</code>

<a name="new_Resolver_new"></a>

### new Resolver(config)
Constructs a new `Resolver`.

# Errors
If both a `client` is given and the `handlers` map contains the "iota" key the construction process
will throw an error as it is then ambiguous what should be .


| Param | Type |
| --- | --- |
| config | <code>ResolverConfig</code> | 

<a name="Resolver+resolvePresentationIssuers"></a>

### resolver.resolvePresentationIssuers(presentation) ⇒ <code>Promise.&lt;Array.&lt;(IotaDocument\|CoreDocument)&gt;&gt;</code>
Fetches all DID Documents of `Credential` issuers contained in a `Presentation`.
Issuer documents are returned in arbitrary order.

# Errors
Errors if any issuer URL cannot be parsed to a DID whose associated method is supported by this Resolver, or
resolution fails.

**Kind**: instance method of [<code>Resolver</code>](#Resolver)  

| Param | Type |
| --- | --- |
| presentation | [<code>Presentation</code>](#Presentation) | 

<a name="Resolver+resolvePresentationHolder"></a>

### resolver.resolvePresentationHolder(presentation) ⇒ <code>Promise.&lt;(IotaDocument\|CoreDocument)&gt;</code>
Fetches the DID Document of the holder of a `Presentation`.

# Errors
Errors if the holder URL is missing, cannot be parsed to a valid DID whose method is supported by the resolver, or
DID resolution fails.

**Kind**: instance method of [<code>Resolver</code>](#Resolver)  

| Param | Type |
| --- | --- |
| presentation | [<code>Presentation</code>](#Presentation) | 

<a name="Resolver+verifyPresentation"></a>

### resolver.verifyPresentation(presentation, options, fail_fast, holder, issuers) ⇒ <code>Promise.&lt;void&gt;</code>
Verifies a `Presentation`.

### Important
See `PresentationValidator::validate` for information about which properties get
validated and what is expected of the optional arguments `holder` and `issuer`.

### Resolution
The DID Documents for the `holder` and `issuers` are optionally resolved if not given.
If you already have up-to-date versions of these DID Documents, you may want
to use `PresentationValidator::validate`.
See also `Resolver::resolvePresentationIssuers` and `Resolver::resolvePresentationHolder`.

### Errors
Errors from resolving the holder and issuer DID Documents, if not provided, will be returned immediately.
Otherwise, errors from validating the presentation and its credentials will be returned
according to the `fail_fast` parameter.

**Kind**: instance method of [<code>Resolver</code>](#Resolver)  

| Param | Type |
| --- | --- |
| presentation | [<code>Presentation</code>](#Presentation) | 
| options | [<code>PresentationValidationOptions</code>](#PresentationValidationOptions) | 
| fail_fast | <code>number</code> | 
| holder | [<code>IotaDocument</code>](#IotaDocument) \| [<code>CoreDocument</code>](#CoreDocument) \| <code>undefined</code> | 
| issuers | <code>Array.&lt;(IotaDocument\|CoreDocument)&gt;</code> \| <code>undefined</code> | 

<a name="Resolver+resolve"></a>

### resolver.resolve(did) ⇒ <code>Promise.&lt;(IotaDocument\|CoreDocument)&gt;</code>
Fetches the DID Document of the given DID.

### Errors

Errors if the resolver has not been configured to handle the method
corresponding to the given DID or the resolution process itself fails.

**Kind**: instance method of [<code>Resolver</code>](#Resolver)  

| Param | Type |
| --- | --- |
| did | <code>string</code> | 

<a name="RevocationBitmap"></a>

## RevocationBitmap
A compressed bitmap for managing credential revocation.

**Kind**: global class  

* [RevocationBitmap](#RevocationBitmap)
    * [new RevocationBitmap()](#new_RevocationBitmap_new)
    * _instance_
        * [.isRevoked(index)](#RevocationBitmap+isRevoked) ⇒ <code>boolean</code>
        * [.revoke(index)](#RevocationBitmap+revoke) ⇒ <code>boolean</code>
        * [.unrevoke(index)](#RevocationBitmap+unrevoke) ⇒ <code>boolean</code>
        * [.len()](#RevocationBitmap+len) ⇒ <code>number</code>
        * [.toEndpoint()](#RevocationBitmap+toEndpoint) ⇒ <code>string</code> \| <code>Array.&lt;string&gt;</code> \| <code>Map.&lt;string, Array.&lt;string&gt;&gt;</code>
    * _static_
        * [.type()](#RevocationBitmap.type) ⇒ <code>string</code>
        * [.fromEndpoint(endpoint)](#RevocationBitmap.fromEndpoint) ⇒ [<code>RevocationBitmap</code>](#RevocationBitmap)

<a name="new_RevocationBitmap_new"></a>

### new RevocationBitmap()
Creates a new `RevocationBitmap` instance.

<a name="RevocationBitmap+isRevoked"></a>

### revocationBitmap.isRevoked(index) ⇒ <code>boolean</code>
Returns `true` if the credential at the given `index` is revoked.

**Kind**: instance method of [<code>RevocationBitmap</code>](#RevocationBitmap)  

| Param | Type |
| --- | --- |
| index | <code>number</code> | 

<a name="RevocationBitmap+revoke"></a>

### revocationBitmap.revoke(index) ⇒ <code>boolean</code>
Mark the given index as revoked.

Returns true if the index was absent from the set.

**Kind**: instance method of [<code>RevocationBitmap</code>](#RevocationBitmap)  

| Param | Type |
| --- | --- |
| index | <code>number</code> | 

<a name="RevocationBitmap+unrevoke"></a>

### revocationBitmap.unrevoke(index) ⇒ <code>boolean</code>
Mark the index as not revoked.

Returns true if the index was present in the set.

**Kind**: instance method of [<code>RevocationBitmap</code>](#RevocationBitmap)  

| Param | Type |
| --- | --- |
| index | <code>number</code> | 

<a name="RevocationBitmap+len"></a>

### revocationBitmap.len() ⇒ <code>number</code>
Returns the number of revoked credentials.

**Kind**: instance method of [<code>RevocationBitmap</code>](#RevocationBitmap)  
<a name="RevocationBitmap+toEndpoint"></a>

### revocationBitmap.toEndpoint() ⇒ <code>string</code> \| <code>Array.&lt;string&gt;</code> \| <code>Map.&lt;string, Array.&lt;string&gt;&gt;</code>
Return the bitmap as a data url embedded in a service endpoint.

**Kind**: instance method of [<code>RevocationBitmap</code>](#RevocationBitmap)  
<a name="RevocationBitmap.type"></a>

### RevocationBitmap.type() ⇒ <code>string</code>
The name of the service type.

**Kind**: static method of [<code>RevocationBitmap</code>](#RevocationBitmap)  
<a name="RevocationBitmap.fromEndpoint"></a>

### RevocationBitmap.fromEndpoint(endpoint) ⇒ [<code>RevocationBitmap</code>](#RevocationBitmap)
Construct a `RevocationBitmap` from a data `url`.

**Kind**: static method of [<code>RevocationBitmap</code>](#RevocationBitmap)  

| Param | Type |
| --- | --- |
| endpoint | <code>string</code> \| <code>Array.&lt;string&gt;</code> \| <code>Map.&lt;string, Array.&lt;string&gt;&gt;</code> | 

<a name="Timestamp"></a>

## Timestamp
**Kind**: global class  

* [Timestamp](#Timestamp)
    * _instance_
        * [.toRFC3339()](#Timestamp+toRFC3339) ⇒ <code>string</code>
        * [.checkedAdd(duration)](#Timestamp+checkedAdd) ⇒ [<code>Timestamp</code>](#Timestamp) \| <code>undefined</code>
        * [.checkedSub(duration)](#Timestamp+checkedSub) ⇒ [<code>Timestamp</code>](#Timestamp) \| <code>undefined</code>
        * [.toJSON()](#Timestamp+toJSON) ⇒ <code>any</code>
    * _static_
        * [.parse(input)](#Timestamp.parse) ⇒ [<code>Timestamp</code>](#Timestamp)
        * [.nowUTC()](#Timestamp.nowUTC) ⇒ [<code>Timestamp</code>](#Timestamp)
        * [.fromJSON(json)](#Timestamp.fromJSON) ⇒ [<code>Timestamp</code>](#Timestamp)

<a name="Timestamp+toRFC3339"></a>

### timestamp.toRFC3339() ⇒ <code>string</code>
Returns the `Timestamp` as an RFC 3339 `String`.

**Kind**: instance method of [<code>Timestamp</code>](#Timestamp)  
<a name="Timestamp+checkedAdd"></a>

### timestamp.checkedAdd(duration) ⇒ [<code>Timestamp</code>](#Timestamp) \| <code>undefined</code>
Computes `self + duration`

Returns `null` if the operation leads to a timestamp not in the valid range for [RFC 3339](https://tools.ietf.org/html/rfc3339).

**Kind**: instance method of [<code>Timestamp</code>](#Timestamp)  

| Param | Type |
| --- | --- |
| duration | [<code>Duration</code>](#Duration) | 

<a name="Timestamp+checkedSub"></a>

### timestamp.checkedSub(duration) ⇒ [<code>Timestamp</code>](#Timestamp) \| <code>undefined</code>
Computes `self - duration`

Returns `null` if the operation leads to a timestamp not in the valid range for [RFC 3339](https://tools.ietf.org/html/rfc3339).

**Kind**: instance method of [<code>Timestamp</code>](#Timestamp)  

| Param | Type |
| --- | --- |
| duration | [<code>Duration</code>](#Duration) | 

<a name="Timestamp+toJSON"></a>

### timestamp.toJSON() ⇒ <code>any</code>
Serializes this to a JSON object.

**Kind**: instance method of [<code>Timestamp</code>](#Timestamp)  
<a name="Timestamp.parse"></a>

### Timestamp.parse(input) ⇒ [<code>Timestamp</code>](#Timestamp)
Parses a `Timestamp` from the provided input string.

**Kind**: static method of [<code>Timestamp</code>](#Timestamp)  

| Param | Type |
| --- | --- |
| input | <code>string</code> | 

<a name="Timestamp.nowUTC"></a>

### Timestamp.nowUTC() ⇒ [<code>Timestamp</code>](#Timestamp)
Creates a new `Timestamp` with the current date and time.

**Kind**: static method of [<code>Timestamp</code>](#Timestamp)  
<a name="Timestamp.fromJSON"></a>

### Timestamp.fromJSON(json) ⇒ [<code>Timestamp</code>](#Timestamp)
Deserializes an instance from a JSON object.

**Kind**: static method of [<code>Timestamp</code>](#Timestamp)  

| Param | Type |
| --- | --- |
| json | <code>any</code> | 

<a name="VerifierOptions"></a>

## VerifierOptions
Holds additional proof verification options.
See `IVerifierOptions`.

**Kind**: global class  

* [VerifierOptions](#VerifierOptions)
    * [new VerifierOptions(options)](#new_VerifierOptions_new)
    * _instance_
        * [.toJSON()](#VerifierOptions+toJSON) ⇒ <code>any</code>
        * [.clone()](#VerifierOptions+clone) ⇒ [<code>VerifierOptions</code>](#VerifierOptions)
    * _static_
        * [.default()](#VerifierOptions.default) ⇒ [<code>VerifierOptions</code>](#VerifierOptions)
        * [.fromJSON(json)](#VerifierOptions.fromJSON) ⇒ [<code>VerifierOptions</code>](#VerifierOptions)

<a name="new_VerifierOptions_new"></a>

### new VerifierOptions(options)
Creates a new `VerifierOptions` from the given fields.

Throws an error if any of the options are invalid.


| Param | Type |
| --- | --- |
| options | <code>IVerifierOptions</code> | 

<a name="VerifierOptions+toJSON"></a>

### verifierOptions.toJSON() ⇒ <code>any</code>
Serializes this to a JSON object.

**Kind**: instance method of [<code>VerifierOptions</code>](#VerifierOptions)  
<a name="VerifierOptions+clone"></a>

### verifierOptions.clone() ⇒ [<code>VerifierOptions</code>](#VerifierOptions)
Deep clones the object.

**Kind**: instance method of [<code>VerifierOptions</code>](#VerifierOptions)  
<a name="VerifierOptions.default"></a>

### VerifierOptions.default() ⇒ [<code>VerifierOptions</code>](#VerifierOptions)
Creates a new `VerifierOptions` with default options.

**Kind**: static method of [<code>VerifierOptions</code>](#VerifierOptions)  
<a name="VerifierOptions.fromJSON"></a>

### VerifierOptions.fromJSON(json) ⇒ [<code>VerifierOptions</code>](#VerifierOptions)
Deserializes an instance from a JSON object.

**Kind**: static method of [<code>VerifierOptions</code>](#VerifierOptions)  

| Param | Type |
| --- | --- |
| json | <code>any</code> | 

<a name="X25519"></a>

## X25519
An implementation of `X25519` Elliptic-curve Diffie-Hellman (ECDH) cryptographic key exchange.

**Kind**: global class  

* [X25519](#X25519)
    * [.PRIVATE_KEY_LENGTH()](#X25519.PRIVATE_KEY_LENGTH) ⇒ <code>number</code>
    * [.PUBLIC_KEY_LENGTH()](#X25519.PUBLIC_KEY_LENGTH) ⇒ <code>number</code>
    * [.keyExchange(privateKey, publicKey)](#X25519.keyExchange) ⇒ <code>Uint8Array</code>
    * [.Ed25519toX25519Private(privateKey)](#X25519.Ed25519toX25519Private) ⇒ <code>Uint8Array</code>
    * [.Ed25519toX25519Public(publicKey)](#X25519.Ed25519toX25519Public) ⇒ <code>Uint8Array</code>

<a name="X25519.PRIVATE_KEY_LENGTH"></a>

### X25519.PRIVATE\_KEY\_LENGTH() ⇒ <code>number</code>
Length in bytes of an X25519 private key.

**Kind**: static method of [<code>X25519</code>](#X25519)  
<a name="X25519.PUBLIC_KEY_LENGTH"></a>

### X25519.PUBLIC\_KEY\_LENGTH() ⇒ <code>number</code>
Length in bytes of an X25519 public key.

**Kind**: static method of [<code>X25519</code>](#X25519)  
<a name="X25519.keyExchange"></a>

### X25519.keyExchange(privateKey, publicKey) ⇒ <code>Uint8Array</code>
Performs Diffie-Hellman key exchange using the private key of the first party with the
public key of the second party, resulting in a shared secret.

**Kind**: static method of [<code>X25519</code>](#X25519)  

| Param | Type |
| --- | --- |
| privateKey | <code>Uint8Array</code> | 
| publicKey | <code>Uint8Array</code> | 

<a name="X25519.Ed25519toX25519Private"></a>

### X25519.Ed25519toX25519Private(privateKey) ⇒ <code>Uint8Array</code>
Transforms an `Ed25519` private key to an `X25519` private key.

This is possible because Ed25519 is birationally equivalent to Curve25519 used by X25519.

**Kind**: static method of [<code>X25519</code>](#X25519)  

| Param | Type |
| --- | --- |
| privateKey | <code>Uint8Array</code> | 

<a name="X25519.Ed25519toX25519Public"></a>

### X25519.Ed25519toX25519Public(publicKey) ⇒ <code>Uint8Array</code>
Transforms an `Ed25519` public key to an `X25519` public key.

This is possible because Ed25519 is birationally equivalent to Curve25519 used by X25519.

**Kind**: static method of [<code>X25519</code>](#X25519)  

| Param | Type |
| --- | --- |
| publicKey | <code>Uint8Array</code> | 

<<<<<<< HEAD
<a name="KeyType"></a>

## KeyType
**Kind**: global variable  
<a name="MethodRelationship"></a>

## MethodRelationship
**Kind**: global variable  
<a name="StateMetadataEncoding"></a>

## StateMetadataEncoding
**Kind**: global variable  
=======
>>>>>>> 1f720368
<a name="StatusCheck"></a>

## StatusCheck
Controls validation behaviour when checking whether or not a credential has been revoked by its
[`credentialStatus`](https://www.w3.org/TR/vc-data-model/#status).

**Kind**: global variable  
<a name="Strict"></a>

## Strict
Validate the status if supported, reject any unsupported
[`credentialStatus`](https://www.w3.org/TR/vc-data-model/#status) types.

Only `RevocationBitmap2022` is currently supported.

This is the default.

**Kind**: global variable  
<a name="SkipUnsupported"></a>

## SkipUnsupported
Validate the status if supported, skip any unsupported
[`credentialStatus`](https://www.w3.org/TR/vc-data-model/#status) types.

**Kind**: global variable  
<a name="SkipAll"></a>

## SkipAll
Skip all status checks.

**Kind**: global variable  
<a name="SubjectHolderRelationship"></a>

## SubjectHolderRelationship
Declares how credential subjects must relate to the presentation holder during validation.
See `PresentationValidationOptions::subject_holder_relationship`.

See also the [Subject-Holder Relationship](https://www.w3.org/TR/vc-data-model/#subject-holder-relationships) section of the specification.

**Kind**: global variable  
<a name="AlwaysSubject"></a>

## AlwaysSubject
The holder must always match the subject on all credentials, regardless of their [`nonTransferable`](https://www.w3.org/TR/vc-data-model/#nontransferable-property) property.
This variant is the default used if no other variant is specified when constructing a new
`PresentationValidationOptions`.

**Kind**: global variable  
<a name="SubjectOnNonTransferable"></a>

## SubjectOnNonTransferable
The holder must match the subject only for credentials where the [`nonTransferable`](https://www.w3.org/TR/vc-data-model/#nontransferable-property) property is `true`.

**Kind**: global variable  
<a name="Any"></a>

## Any
The holder is not required to have any kind of relationship to any credential subject.

**Kind**: global variable  
<a name="FailFast"></a>

## FailFast
Declares when validation should return if an error occurs.

**Kind**: global variable  
<a name="AllErrors"></a>

## AllErrors
Return all errors that occur during validation.

**Kind**: global variable  
<a name="FirstError"></a>

## FirstError
Return after the first error occurs.

**Kind**: global variable  
<<<<<<< HEAD
=======
<a name="KeyType"></a>

## KeyType
**Kind**: global variable  
<a name="MethodRelationship"></a>

## MethodRelationship
**Kind**: global variable  
<a name="StateMetadataEncoding"></a>

## StateMetadataEncoding
**Kind**: global variable  
>>>>>>> 1f720368
<a name="start"></a>

## start()
Initializes the console error panic hook for better error messages

**Kind**: global function  <|MERGE_RESOLUTION|>--- conflicted
+++ resolved
@@ -102,15 +102,6 @@
 ## Members
 
 <dl>
-<<<<<<< HEAD
-<dt><a href="#KeyType">KeyType</a></dt>
-<dd></dd>
-<dt><a href="#MethodRelationship">MethodRelationship</a></dt>
-<dd></dd>
-<dt><a href="#StateMetadataEncoding">StateMetadataEncoding</a></dt>
-<dd></dd>
-=======
->>>>>>> 1f720368
 <dt><a href="#StatusCheck">StatusCheck</a></dt>
 <dd><p>Controls validation behaviour when checking whether or not a credential has been revoked by its
 <a href="https://www.w3.org/TR/vc-data-model/#status"><code>credentialStatus</code></a>.</p>
@@ -153,15 +144,12 @@
 <dt><a href="#FirstError">FirstError</a></dt>
 <dd><p>Return after the first error occurs.</p>
 </dd>
-<<<<<<< HEAD
-=======
 <dt><a href="#KeyType">KeyType</a></dt>
 <dd></dd>
 <dt><a href="#MethodRelationship">MethodRelationship</a></dt>
 <dd></dd>
 <dt><a href="#StateMetadataEncoding">StateMetadataEncoding</a></dt>
 <dd></dd>
->>>>>>> 1f720368
 </dl>
 
 ## Functions
@@ -2000,8 +1988,6 @@
         * [.setMetadataUpdated(timestamp)](#IotaDocument+setMetadataUpdated)
         * [.metadataDeactivated()](#IotaDocument+metadataDeactivated) ⇒ <code>boolean</code> \| <code>undefined</code>
         * [.setMetadataDeactivated(deactivated)](#IotaDocument+setMetadataDeactivated)
-        * [.metadataStateControllerAddress()](#IotaDocument+metadataStateControllerAddress) ⇒ <code>string</code> \| <code>undefined</code>
-        * [.metadataGovernorAddress()](#IotaDocument+metadataGovernorAddress) ⇒ <code>string</code> \| <code>undefined</code>
         * [.setMetadataPropertyUnchecked(key, value)](#IotaDocument+setMetadataPropertyUnchecked)
         * [.revokeCredentials(serviceQuery, indices)](#IotaDocument+revokeCredentials)
         * [.unrevokeCredentials(serviceQuery, indices)](#IotaDocument+unrevokeCredentials)
@@ -2009,7 +1995,7 @@
         * [.clone()](#IotaDocument+clone) ⇒ [<code>IotaDocument</code>](#IotaDocument)
     * _static_
         * [.newWithId(id)](#IotaDocument.newWithId) ⇒ [<code>IotaDocument</code>](#IotaDocument)
-        * [.unpackFromOutput(did, aliasDto, allowEmpty)](#IotaDocument.unpackFromOutput) ⇒ [<code>IotaDocument</code>](#IotaDocument)
+        * [.unpack(did, stateMetadata, allowEmpty)](#IotaDocument.unpack) ⇒ [<code>IotaDocument</code>](#IotaDocument)
         * [.unpackFromBlock(network, block)](#IotaDocument.unpackFromBlock) ⇒ [<code>Array.&lt;IotaDocument&gt;</code>](#IotaDocument)
         * [.fromJSON(json)](#IotaDocument.fromJSON) ⇒ [<code>IotaDocument</code>](#IotaDocument)
 
@@ -2337,18 +2323,6 @@
 | --- | --- |
 | deactivated | <code>boolean</code> \| <code>undefined</code> | 
 
-<a name="IotaDocument+metadataStateControllerAddress"></a>
-
-### iotaDocument.metadataStateControllerAddress() ⇒ <code>string</code> \| <code>undefined</code>
-Returns a copy of the Bech32-encoded state controller address, if present.
-
-**Kind**: instance method of [<code>IotaDocument</code>](#IotaDocument)  
-<a name="IotaDocument+metadataGovernorAddress"></a>
-
-### iotaDocument.metadataGovernorAddress() ⇒ <code>string</code> \| <code>undefined</code>
-Returns a copy of the Bech32-encoded governor address, if present.
-
-**Kind**: instance method of [<code>IotaDocument</code>](#IotaDocument)  
 <a name="IotaDocument+setMetadataPropertyUnchecked"></a>
 
 ### iotaDocument.setMetadataPropertyUnchecked(key, value)
@@ -2411,9 +2385,9 @@
 | --- | --- |
 | id | [<code>IotaDID</code>](#IotaDID) | 
 
-<a name="IotaDocument.unpackFromOutput"></a>
-
-### IotaDocument.unpackFromOutput(did, aliasDto, allowEmpty) ⇒ [<code>IotaDocument</code>](#IotaDocument)
+<a name="IotaDocument.unpack"></a>
+
+### IotaDocument.unpack(did, stateMetadata, allowEmpty) ⇒ [<code>IotaDocument</code>](#IotaDocument)
 Deserializes the document from the state metadata bytes of an Alias Output.
 
 If `allowEmpty` is true, this will return an empty DID document marked as `deactivated`
@@ -2428,7 +2402,7 @@
 | Param | Type |
 | --- | --- |
 | did | [<code>IotaDID</code>](#IotaDID) | 
-| aliasDto | <code>any</code> | 
+| stateMetadata | <code>Uint8Array</code> | 
 | allowEmpty | <code>boolean</code> | 
 
 <a name="IotaDocument.unpackFromBlock"></a>
@@ -2469,8 +2443,6 @@
         * [.created()](#IotaDocumentMetadata+created) ⇒ [<code>Timestamp</code>](#Timestamp) \| <code>undefined</code>
         * [.updated()](#IotaDocumentMetadata+updated) ⇒ [<code>Timestamp</code>](#Timestamp) \| <code>undefined</code>
         * [.deactivated()](#IotaDocumentMetadata+deactivated) ⇒ <code>boolean</code> \| <code>undefined</code>
-        * [.stateControllerAddress()](#IotaDocumentMetadata+stateControllerAddress) ⇒ <code>string</code> \| <code>undefined</code>
-        * [.governorAddress()](#IotaDocumentMetadata+governorAddress) ⇒ <code>string</code> \| <code>undefined</code>
         * [.properties()](#IotaDocumentMetadata+properties) ⇒ <code>Map.&lt;string, any&gt;</code>
         * [.toJSON()](#IotaDocumentMetadata+toJSON) ⇒ <code>any</code>
         * [.clone()](#IotaDocumentMetadata+clone) ⇒ [<code>IotaDocumentMetadata</code>](#IotaDocumentMetadata)
@@ -2493,18 +2465,6 @@
 
 ### iotaDocumentMetadata.deactivated() ⇒ <code>boolean</code> \| <code>undefined</code>
 Returns a copy of the deactivated status of the DID document.
-
-**Kind**: instance method of [<code>IotaDocumentMetadata</code>](#IotaDocumentMetadata)  
-<a name="IotaDocumentMetadata+stateControllerAddress"></a>
-
-### iotaDocumentMetadata.stateControllerAddress() ⇒ <code>string</code> \| <code>undefined</code>
-Returns a copy of the Bech32-encoded state controller address, if present.
-
-**Kind**: instance method of [<code>IotaDocumentMetadata</code>](#IotaDocumentMetadata)  
-<a name="IotaDocumentMetadata+governorAddress"></a>
-
-### iotaDocumentMetadata.governorAddress() ⇒ <code>string</code> \| <code>undefined</code>
-Returns a copy of the Bech32-encoded governor address, if present.
 
 **Kind**: instance method of [<code>IotaDocumentMetadata</code>](#IotaDocumentMetadata)  
 <a name="IotaDocumentMetadata+properties"></a>
@@ -4047,21 +4007,6 @@
 | --- | --- |
 | publicKey | <code>Uint8Array</code> | 
 
-<<<<<<< HEAD
-<a name="KeyType"></a>
-
-## KeyType
-**Kind**: global variable  
-<a name="MethodRelationship"></a>
-
-## MethodRelationship
-**Kind**: global variable  
-<a name="StateMetadataEncoding"></a>
-
-## StateMetadataEncoding
-**Kind**: global variable  
-=======
->>>>>>> 1f720368
 <a name="StatusCheck"></a>
 
 ## StatusCheck
@@ -4140,8 +4085,6 @@
 Return after the first error occurs.
 
 **Kind**: global variable  
-<<<<<<< HEAD
-=======
 <a name="KeyType"></a>
 
 ## KeyType
@@ -4154,7 +4097,6 @@
 
 ## StateMetadataEncoding
 **Kind**: global variable  
->>>>>>> 1f720368
 <a name="start"></a>
 
 ## start()

## Classes

<dl>
<dt><a href="#Account">Account</a></dt>
<dd><p>An account manages one identity.</p>
<p>It handles private keys, writing to storage and
publishing to the Tangle.</p>
</dd>
<dt><a href="#AccountBuilder">AccountBuilder</a></dt>
<dd><p>An [<code>Account</code>] builder for easy account configuration.</p>
<p>To reduce memory usage, accounts created from the same builder share the same <code>Storage</code>
used to store identities, and the same <a href="#Client">Client</a> used to publish identities to the Tangle.</p>
<p>The configuration on the other hand is cloned, and therefore unique for each built account.
This means a builder can be reconfigured in-between account creations, without affecting
the configuration of previously built accounts.</p>
</dd>
<dt><a href="#AutoSave">AutoSave</a></dt>
<dd></dd>
<dt><a href="#ChainState">ChainState</a></dt>
<dd></dd>
<dt><a href="#Client">Client</a></dt>
<dd></dd>
<dt><a href="#Credential">Credential</a></dt>
<dd></dd>
<dt><a href="#CredentialValidationOptions">CredentialValidationOptions</a></dt>
<dd><p>Options to declare validation criteria when validating credentials.</p>
</dd>
<dt><a href="#CredentialValidator">CredentialValidator</a></dt>
<dd></dd>
<dt><a href="#DID">DID</a></dt>
<dd></dd>
<dt><a href="#DIDUrl">DIDUrl</a></dt>
<dd></dd>
<dt><a href="#DiffChainHistory">DiffChainHistory</a></dt>
<dd></dd>
<dt><a href="#DiffMessage">DiffMessage</a></dt>
<dd><p>Defines the difference between two DID <code>Document</code>s&#39; JSON representations.</p>
</dd>
<dt><a href="#Document">Document</a></dt>
<dd></dd>
<dt><a href="#DocumentHistory">DocumentHistory</a></dt>
<dd><p>A DID Document&#39;s history and current state.</p>
</dd>
<dt><a href="#DocumentMetadata">DocumentMetadata</a></dt>
<dd><p>Additional attributes related to an IOTA DID Document.</p>
</dd>
<dt><a href="#Duration">Duration</a></dt>
<dd><p>A span of time.</p>
</dd>
<dt><a href="#Ed25519">Ed25519</a></dt>
<dd></dd>
<dt><a href="#ExplorerUrl">ExplorerUrl</a></dt>
<dd></dd>
<dt><a href="#Generation">Generation</a></dt>
<dd></dd>
<dt><a href="#IdentityState">IdentityState</a></dt>
<dd></dd>
<dt><a href="#IntegrationChainHistory">IntegrationChainHistory</a></dt>
<dd></dd>
<dt><a href="#KeyCollection">KeyCollection</a></dt>
<dd></dd>
<dt><a href="#KeyLocation">KeyLocation</a></dt>
<dd></dd>
<dt><a href="#KeyPair">KeyPair</a></dt>
<dd></dd>
<dt><a href="#MethodScope">MethodScope</a></dt>
<dd><p>Supported verification method types.</p>
</dd>
<dt><a href="#MethodSecret">MethodSecret</a></dt>
<dd></dd>
<dt><a href="#MethodType">MethodType</a></dt>
<dd><p>Supported verification method types.</p>
</dd>
<dt><a href="#Network">Network</a></dt>
<dd></dd>
<dt><a href="#Presentation">Presentation</a></dt>
<dd></dd>
<dt><a href="#PresentationValidationOptions">PresentationValidationOptions</a></dt>
<dd><p>Options to declare validation criteria when validating presentation.</p>
</dd>
<dt><a href="#PresentationValidator">PresentationValidator</a></dt>
<dd></dd>
<dt><a href="#PrivateKey">PrivateKey</a></dt>
<dd></dd>
<dt><a href="#ProofPurpose">ProofPurpose</a></dt>
<dd><p>Associates a purpose with a <code>Signature</code>.</p>
<p>See <a href="https://w3c-ccg.github.io/security-vocab/#proofPurpose">https://w3c-ccg.github.io/security-vocab/#proofPurpose</a></p>
</dd>
<dt><a href="#Receipt">Receipt</a></dt>
<dd></dd>
<dt><a href="#ResolvedDocument">ResolvedDocument</a></dt>
<dd><p>An IOTA DID document resolved from the Tangle. Represents an integration chain message possibly
merged with one or more <code>DiffMessages</code>.</p>
</dd>
<dt><a href="#Resolver">Resolver</a></dt>
<dd></dd>
<dt><a href="#ResolverBuilder">ResolverBuilder</a></dt>
<dd><p>Builder for configuring [<code>Clients</code>][Client] when constructing a [<code>Resolver</code>].</p>
</dd>
<dt><a href="#Service">Service</a></dt>
<dd><p>A DID Document Service used to enable trusted interactions associated
with a DID subject.</p>
<p>See: <a href="https://www.w3.org/TR/did-core/#services">https://www.w3.org/TR/did-core/#services</a></p>
</dd>
<dt><a href="#Signature">Signature</a></dt>
<dd></dd>
<dt><a href="#SignatureOptions">SignatureOptions</a></dt>
<dd><p>Holds additional options for creating signatures.
See <code>ISignatureOptions</code>.</p>
</dd>
<dt><a href="#Timestamp">Timestamp</a></dt>
<dd></dd>
<dt><a href="#VerificationMethod">VerificationMethod</a></dt>
<dd></dd>
<dt><a href="#VerifierOptions">VerifierOptions</a></dt>
<dd><p>Holds additional signature verification options.
See <code>IVerifierOptions</code>.</p>
</dd>
</dl>

## Members

<dl>
<dt><a href="#KeyType">KeyType</a></dt>
<dd></dd>
<dt><a href="#MethodRelationship">MethodRelationship</a></dt>
<dd></dd>
<dt><a href="#Digest">Digest</a></dt>
<dd></dd>
<dt><a href="#SubjectHolderRelationship">SubjectHolderRelationship</a></dt>
<dd><p>Declares how credential subjects must relate to the presentation holder during validation.
See <code>PresentationValidationOptions::subject_holder_relationship</code>.</p>
<p>See also the <a href="https://www.w3.org/TR/vc-data-model/#subject-holder-relationships">Subject-Holder Relationship</a> section of the specification.</p>
</dd>
<dt><a href="#AlwaysSubject">AlwaysSubject</a></dt>
<dd><p>The holder must always match the subject on all credentials, regardless of their <a href="https://www.w3.org/TR/vc-data-model/#nontransferable-property"><code>nonTransferable</code></a> property.
This variant is the default used if no other variant is specified when constructing a new
<code>PresentationValidationOptions</code>.</p>
</dd>
<dt><a href="#SubjectOnNonTransferable">SubjectOnNonTransferable</a></dt>
<dd><p>The holder must match the subject only for credentials where the <a href="https://www.w3.org/TR/vc-data-model/#nontransferable-property"><code>nonTransferable</code></a> property is <code>true</code>.</p>
</dd>
<dt><a href="#Any">Any</a></dt>
<dd><p>The holder is not required to have any kind of relationship to any credential subject.</p>
</dd>
<dt><a href="#FailFast">FailFast</a></dt>
<dd><p>Declares when validation should return if an error occurs.</p>
</dd>
<dt><a href="#AllErrors">AllErrors</a></dt>
<dd><p>Return all errors that occur during validation.</p>
</dd>
<dt><a href="#FirstError">FirstError</a></dt>
<dd><p>Return after the first error occurs.</p>
</dd>
<dt><a href="#DIDMessageEncoding">DIDMessageEncoding</a></dt>
<dd></dd>
</dl>

## Functions

<dl>
<dt><a href="#start">start()</a></dt>
<dd><p>Initializes the console error panic hook for better error messages</p>
</dd>
</dl>

<a name="Account"></a>

## Account
An account manages one identity.

It handles private keys, writing to storage and
publishing to the Tangle.

**Kind**: global class  

* [Account](#Account)
    * [.attachMethodRelationships(options)](#Account+attachMethodRelationships) ⇒ <code>Promise.&lt;void&gt;</code>
    * [.detachMethodRelationships(options)](#Account+detachMethodRelationships) ⇒ <code>Promise.&lt;void&gt;</code>
    * [.deleteService(options)](#Account+deleteService) ⇒ <code>Promise.&lt;void&gt;</code>
    * [.setAlsoKnownAs(options)](#Account+setAlsoKnownAs) ⇒ <code>Promise.&lt;void&gt;</code>
    * [.setController(options)](#Account+setController) ⇒ <code>Promise.&lt;void&gt;</code>
    * [.did()](#Account+did) ⇒ [<code>DID</code>](#DID)
    * [.autopublish()](#Account+autopublish) ⇒ <code>boolean</code>
    * [.autosave()](#Account+autosave) ⇒ [<code>AutoSave</code>](#AutoSave)
    * [.document()](#Account+document) ⇒ [<code>Document</code>](#Document)
    * [.resolveIdentity()](#Account+resolveIdentity) ⇒ [<code>Promise.&lt;ResolvedDocument&gt;</code>](#ResolvedDocument)
    * [.deleteIdentity()](#Account+deleteIdentity) ⇒ <code>Promise.&lt;void&gt;</code>
    * [.publish(publish_options)](#Account+publish) ⇒ <code>Promise.&lt;void&gt;</code>
    * [.createSignedCredential(fragment, credential, signature_options)](#Account+createSignedCredential) ⇒ [<code>Promise.&lt;Credential&gt;</code>](#Credential)
    * [.createSignedDocument(fragment, document, signature_options)](#Account+createSignedDocument) ⇒ [<code>Promise.&lt;Document&gt;</code>](#Document)
    * [.createSignedPresentation(fragment, presentation, signature_options)](#Account+createSignedPresentation) ⇒ [<code>Promise.&lt;Presentation&gt;</code>](#Presentation)
    * [.createSignedData(fragment, data, signature_options)](#Account+createSignedData) ⇒ <code>Promise.&lt;void&gt;</code>
    * [.updateDocumentUnchecked(document)](#Account+updateDocumentUnchecked) ⇒ <code>Promise.&lt;void&gt;</code>
    * [.fetchState()](#Account+fetchState) ⇒ <code>Promise.&lt;void&gt;</code>
    * [.deleteMethod(options)](#Account+deleteMethod) ⇒ <code>Promise.&lt;void&gt;</code>
    * [.createMethod(options)](#Account+createMethod) ⇒ <code>Promise.&lt;void&gt;</code>
    * [.createService(options)](#Account+createService) ⇒ <code>Promise.&lt;void&gt;</code>

<a name="Account+attachMethodRelationships"></a>

### account.attachMethodRelationships(options) ⇒ <code>Promise.&lt;void&gt;</code>
Attach one or more verification relationships to a method.

Note: the method must exist and be in the set of verification methods;
it cannot be an embedded method.

**Kind**: instance method of [<code>Account</code>](#Account)  

| Param | Type |
| --- | --- |
| options | <code>AttachMethodRelationshipOptions</code> | 

<a name="Account+detachMethodRelationships"></a>

### account.detachMethodRelationships(options) ⇒ <code>Promise.&lt;void&gt;</code>
Detaches the given relationship from the given method, if the method exists.

**Kind**: instance method of [<code>Account</code>](#Account)  

| Param | Type |
| --- | --- |
| options | <code>DetachMethodRelationshipOptions</code> | 

<a name="Account+deleteService"></a>

### account.deleteService(options) ⇒ <code>Promise.&lt;void&gt;</code>
Deletes a Service if it exists.

**Kind**: instance method of [<code>Account</code>](#Account)  

| Param | Type |
| --- | --- |
| options | <code>DeleteServiceOptions</code> | 

<a name="Account+setAlsoKnownAs"></a>

### account.setAlsoKnownAs(options) ⇒ <code>Promise.&lt;void&gt;</code>
Sets the `alsoKnownAs` property in the DID document.

**Kind**: instance method of [<code>Account</code>](#Account)  

| Param | Type |
| --- | --- |
| options | <code>SetAlsoKnownAsOptions</code> | 

<a name="Account+setController"></a>

### account.setController(options) ⇒ <code>Promise.&lt;void&gt;</code>
Sets the controllers of the DID document.

**Kind**: instance method of [<code>Account</code>](#Account)  

| Param | Type |
| --- | --- |
| options | <code>SetControllerOptions</code> | 

<a name="Account+did"></a>

### account.did() ⇒ [<code>DID</code>](#DID)
Returns the [DID](#DID) of the managed identity.

**Kind**: instance method of [<code>Account</code>](#Account)  
<a name="Account+autopublish"></a>

### account.autopublish() ⇒ <code>boolean</code>
Returns whether auto-publish is enabled.

**Kind**: instance method of [<code>Account</code>](#Account)  
<a name="Account+autosave"></a>

### account.autosave() ⇒ [<code>AutoSave</code>](#AutoSave)
Returns the auto-save configuration value.

**Kind**: instance method of [<code>Account</code>](#Account)  
<a name="Account+document"></a>

### account.document() ⇒ [<code>Document</code>](#Document)
Returns a copy of the document managed by the `Account`.

**Kind**: instance method of [<code>Account</code>](#Account)  
<a name="Account+resolveIdentity"></a>

### account.resolveIdentity() ⇒ [<code>Promise.&lt;ResolvedDocument&gt;</code>](#ResolvedDocument)
Resolves the DID Document associated with this `Account` from the Tangle.

**Kind**: instance method of [<code>Account</code>](#Account)  
<a name="Account+deleteIdentity"></a>

### account.deleteIdentity() ⇒ <code>Promise.&lt;void&gt;</code>
Removes the identity from the local storage entirely.

Note: This will remove all associated document updates and key material - recovery is NOT POSSIBLE!

**Kind**: instance method of [<code>Account</code>](#Account)  
<a name="Account+publish"></a>

### account.publish(publish_options) ⇒ <code>Promise.&lt;void&gt;</code>
Push all unpublished changes to the tangle in a single message.

**Kind**: instance method of [<code>Account</code>](#Account)  

| Param | Type |
| --- | --- |
| publish_options | <code>PublishOptions</code> \| <code>undefined</code> | 

<a name="Account+createSignedCredential"></a>

### account.createSignedCredential(fragment, credential, signature_options) ⇒ [<code>Promise.&lt;Credential&gt;</code>](#Credential)
Signs a [Credential](#Credential) with the key specified by `fragment`.

**Kind**: instance method of [<code>Account</code>](#Account)  

| Param | Type |
| --- | --- |
| fragment | <code>string</code> | 
| credential | [<code>Credential</code>](#Credential) | 
| signature_options | [<code>SignatureOptions</code>](#SignatureOptions) | 

<a name="Account+createSignedDocument"></a>

### account.createSignedDocument(fragment, document, signature_options) ⇒ [<code>Promise.&lt;Document&gt;</code>](#Document)
Signs a [Document](#Document) with the key specified by `fragment`.

**Kind**: instance method of [<code>Account</code>](#Account)  

| Param | Type |
| --- | --- |
| fragment | <code>string</code> | 
| document | [<code>Document</code>](#Document) | 
| signature_options | [<code>SignatureOptions</code>](#SignatureOptions) | 

<a name="Account+createSignedPresentation"></a>

### account.createSignedPresentation(fragment, presentation, signature_options) ⇒ [<code>Promise.&lt;Presentation&gt;</code>](#Presentation)
Signs a [Presentation](#Presentation) the key specified by `fragment`.

**Kind**: instance method of [<code>Account</code>](#Account)  

| Param | Type |
| --- | --- |
| fragment | <code>string</code> | 
| presentation | [<code>Presentation</code>](#Presentation) | 
| signature_options | [<code>SignatureOptions</code>](#SignatureOptions) | 

<a name="Account+createSignedData"></a>

### account.createSignedData(fragment, data, signature_options) ⇒ <code>Promise.&lt;void&gt;</code>
Signs arbitrary `data` with the key specified by `fragment`.

**Kind**: instance method of [<code>Account</code>](#Account)  

| Param | Type |
| --- | --- |
| fragment | <code>string</code> | 
| data | <code>any</code> | 
| signature_options | [<code>SignatureOptions</code>](#SignatureOptions) | 

<a name="Account+updateDocumentUnchecked"></a>

### account.updateDocumentUnchecked(document) ⇒ <code>Promise.&lt;void&gt;</code>
Overwrites the [Document](#Document) this account manages, **without doing any validation**.

### WARNING

This method is dangerous and can easily corrupt the internal state,
potentially making the identity unusable. Only call this if you fully
understand the implications!

**Kind**: instance method of [<code>Account</code>](#Account)  

| Param | Type |
| --- | --- |
| document | [<code>Document</code>](#Document) | 

<a name="Account+fetchState"></a>

### account.fetchState() ⇒ <code>Promise.&lt;void&gt;</code>
Fetches the latest changes from the tangle and **overwrites** the local document.

If a DID is managed from distributed accounts, this should be called before making changes
to the identity, to avoid publishing updates that would be ignored.

**Kind**: instance method of [<code>Account</code>](#Account)  
<a name="Account+deleteMethod"></a>

### account.deleteMethod(options) ⇒ <code>Promise.&lt;void&gt;</code>
Deletes a verification method if the method exists.

**Kind**: instance method of [<code>Account</code>](#Account)  

| Param | Type |
| --- | --- |
| options | <code>DeleteMethodOptions</code> | 

<a name="Account+createMethod"></a>

### account.createMethod(options) ⇒ <code>Promise.&lt;void&gt;</code>
Adds a new verification method to the DID document.

**Kind**: instance method of [<code>Account</code>](#Account)  

| Param | Type |
| --- | --- |
| options | <code>CreateMethodOptions</code> | 

<a name="Account+createService"></a>

### account.createService(options) ⇒ <code>Promise.&lt;void&gt;</code>
Adds a new Service to the DID Document.

**Kind**: instance method of [<code>Account</code>](#Account)  

| Param | Type |
| --- | --- |
| options | <code>CreateServiceOptions</code> | 

<a name="AccountBuilder"></a>

## AccountBuilder
An [`Account`] builder for easy account configuration.

To reduce memory usage, accounts created from the same builder share the same `Storage`
used to store identities, and the same [Client](#Client) used to publish identities to the Tangle.

The configuration on the other hand is cloned, and therefore unique for each built account.
This means a builder can be reconfigured in-between account creations, without affecting
the configuration of previously built accounts.

**Kind**: global class  

* [AccountBuilder](#AccountBuilder)
    * [new AccountBuilder(options)](#new_AccountBuilder_new)
    * [.loadIdentity(did)](#AccountBuilder+loadIdentity) ⇒ [<code>Promise.&lt;Account&gt;</code>](#Account)
    * [.createIdentity(identity_setup)](#AccountBuilder+createIdentity) ⇒ [<code>Promise.&lt;Account&gt;</code>](#Account)

<a name="new_AccountBuilder_new"></a>

### new AccountBuilder(options)
Creates a new `AccountBuilder`.


| Param | Type |
| --- | --- |
| options | <code>AccountBuilderOptions</code> \| <code>undefined</code> | 

<a name="AccountBuilder+loadIdentity"></a>

### accountBuilder.loadIdentity(did) ⇒ [<code>Promise.&lt;Account&gt;</code>](#Account)
Loads an existing identity with the specified `did` using the current builder configuration.
The identity must exist in the configured `Storage`.

**Kind**: instance method of [<code>AccountBuilder</code>](#AccountBuilder)  

| Param | Type |
| --- | --- |
| did | [<code>DID</code>](#DID) | 

<a name="AccountBuilder+createIdentity"></a>

### accountBuilder.createIdentity(identity_setup) ⇒ [<code>Promise.&lt;Account&gt;</code>](#Account)
Creates a new identity based on the builder configuration and returns
an [Account](#Account) object to manage it.

The identity is stored locally in the `Storage`. The DID network is automatically determined
by the [Client](#Client) used to publish it.

**Kind**: instance method of [<code>AccountBuilder</code>](#AccountBuilder)  
**See**: [IdentitySetup](IdentitySetup) to customize the identity creation.  

| Param | Type |
| --- | --- |
| identity_setup | <code>IdentitySetup</code> \| <code>undefined</code> | 

<a name="AutoSave"></a>

## AutoSave
**Kind**: global class  

* [AutoSave](#AutoSave)
    * [.never()](#AutoSave.never) ⇒ [<code>AutoSave</code>](#AutoSave)
    * [.every()](#AutoSave.every) ⇒ [<code>AutoSave</code>](#AutoSave)
    * [.batch(number_of_actions)](#AutoSave.batch) ⇒ [<code>AutoSave</code>](#AutoSave)

<a name="AutoSave.never"></a>

### AutoSave.never() ⇒ [<code>AutoSave</code>](#AutoSave)
Never save.

**Kind**: static method of [<code>AutoSave</code>](#AutoSave)  
<a name="AutoSave.every"></a>

### AutoSave.every() ⇒ [<code>AutoSave</code>](#AutoSave)
Save after every action.

**Kind**: static method of [<code>AutoSave</code>](#AutoSave)  
<a name="AutoSave.batch"></a>

### AutoSave.batch(number_of_actions) ⇒ [<code>AutoSave</code>](#AutoSave)
Save after every N actions.

**Kind**: static method of [<code>AutoSave</code>](#AutoSave)  

| Param | Type |
| --- | --- |
| number_of_actions | <code>number</code> | 

<a name="ChainState"></a>

## ChainState
**Kind**: global class  

* [ChainState](#ChainState)
    * _instance_
        * [.toJSON()](#ChainState+toJSON) ⇒ <code>any</code>
    * _static_
        * [.fromJSON(json_value)](#ChainState.fromJSON) ⇒ [<code>ChainState</code>](#ChainState)

<a name="ChainState+toJSON"></a>

### chainState.toJSON() ⇒ <code>any</code>
**Kind**: instance method of [<code>ChainState</code>](#ChainState)  
<a name="ChainState.fromJSON"></a>

### ChainState.fromJSON(json_value) ⇒ [<code>ChainState</code>](#ChainState)
Deserializes a JSON object as `ChainState`.

**Kind**: static method of [<code>ChainState</code>](#ChainState)  

| Param | Type |
| --- | --- |
| json_value | <code>any</code> | 

<a name="Client"></a>

## Client
**Kind**: global class  

* [Client](#Client)
    * [new Client()](#new_Client_new)
    * _instance_
        * [.network()](#Client+network) ⇒ [<code>Network</code>](#Network)
        * [.publishDocument(document)](#Client+publishDocument) ⇒ [<code>Promise.&lt;Receipt&gt;</code>](#Receipt)
        * [.publishDiff(message_id, diff)](#Client+publishDiff) ⇒ [<code>Promise.&lt;Receipt&gt;</code>](#Receipt)
        * [.publishJSON(index, data)](#Client+publishJSON) ⇒ [<code>Promise.&lt;Receipt&gt;</code>](#Receipt)
        * [.publishJsonWithRetry(index, data, interval, max_attempts)](#Client+publishJsonWithRetry) ⇒ <code>Promise.&lt;any&gt;</code>
        * [.resolve(did)](#Client+resolve) ⇒ [<code>Promise.&lt;ResolvedDocument&gt;</code>](#ResolvedDocument)
        * [.resolveHistory(did)](#Client+resolveHistory) ⇒ [<code>Promise.&lt;DocumentHistory&gt;</code>](#DocumentHistory)
        * [.resolveDiffHistory(document)](#Client+resolveDiffHistory) ⇒ [<code>Promise.&lt;DiffChainHistory&gt;</code>](#DiffChainHistory)
    * _static_
        * [.fromConfig(config)](#Client.fromConfig) ⇒ [<code>Promise.&lt;Client&gt;</code>](#Client)

<a name="new_Client_new"></a>

### new Client()
Creates a new `Client` with default settings.

<a name="Client+network"></a>

### client.network() ⇒ [<code>Network</code>](#Network)
Returns the `Client` Tangle network.

**Kind**: instance method of [<code>Client</code>](#Client)  
<a name="Client+publishDocument"></a>

### client.publishDocument(document) ⇒ [<code>Promise.&lt;Receipt&gt;</code>](#Receipt)
Publishes an `IotaDocument` to the Tangle.

**Kind**: instance method of [<code>Client</code>](#Client)  

| Param | Type |
| --- | --- |
| document | [<code>Document</code>](#Document) | 

<a name="Client+publishDiff"></a>

### client.publishDiff(message_id, diff) ⇒ [<code>Promise.&lt;Receipt&gt;</code>](#Receipt)
Publishes a `DiffMessage` to the Tangle.

**Kind**: instance method of [<code>Client</code>](#Client)  

| Param | Type |
| --- | --- |
| message_id | <code>string</code> | 
| diff | [<code>DiffMessage</code>](#DiffMessage) | 

<a name="Client+publishJSON"></a>

### client.publishJSON(index, data) ⇒ [<code>Promise.&lt;Receipt&gt;</code>](#Receipt)
Publishes arbitrary JSON data to the specified index on the Tangle.

**Kind**: instance method of [<code>Client</code>](#Client)  

| Param | Type |
| --- | --- |
| index | <code>string</code> | 
| data | <code>any</code> | 

<a name="Client+publishJsonWithRetry"></a>

### client.publishJsonWithRetry(index, data, interval, max_attempts) ⇒ <code>Promise.&lt;any&gt;</code>
Publishes arbitrary JSON data to the specified index on the Tangle.
Retries (promotes or reattaches) the message until it’s included (referenced by a milestone).
Default interval is 5 seconds and max attempts is 40.

**Kind**: instance method of [<code>Client</code>](#Client)  

| Param | Type |
| --- | --- |
| index | <code>string</code> | 
| data | <code>any</code> | 
| interval | <code>number</code> \| <code>undefined</code> | 
| max_attempts | <code>number</code> \| <code>undefined</code> | 

<a name="Client+resolve"></a>

### client.resolve(did) ⇒ [<code>Promise.&lt;ResolvedDocument&gt;</code>](#ResolvedDocument)
Fetch the DID document specified by the given `DID`.

**Kind**: instance method of [<code>Client</code>](#Client)  

| Param | Type |
| --- | --- |
| did | [<code>DID</code>](#DID) \| <code>string</code> | 

<a name="Client+resolveHistory"></a>

### client.resolveHistory(did) ⇒ [<code>Promise.&lt;DocumentHistory&gt;</code>](#DocumentHistory)
Returns the message history of the given DID.

**Kind**: instance method of [<code>Client</code>](#Client)  

| Param | Type |
| --- | --- |
| did | [<code>DID</code>](#DID) \| <code>string</code> | 

<a name="Client+resolveDiffHistory"></a>

### client.resolveDiffHistory(document) ⇒ [<code>Promise.&lt;DiffChainHistory&gt;</code>](#DiffChainHistory)
Returns the `DiffChainHistory` of a diff chain starting from a document on the
integration chain.

NOTE: the document must have been published to the tangle and have a valid message id and
capability invocation method.

**Kind**: instance method of [<code>Client</code>](#Client)  

| Param | Type |
| --- | --- |
| document | [<code>ResolvedDocument</code>](#ResolvedDocument) | 

<a name="Client.fromConfig"></a>

### Client.fromConfig(config) ⇒ [<code>Promise.&lt;Client&gt;</code>](#Client)
Creates a new `Client` with the given settings.

**Kind**: static method of [<code>Client</code>](#Client)  

| Param | Type |
| --- | --- |
| config | <code>IClientConfig</code> | 

<a name="Credential"></a>

## Credential
**Kind**: global class  

* [Credential](#Credential)
    * _instance_
        * [.toJSON()](#Credential+toJSON) ⇒ <code>any</code>
        * [.clone()](#Credential+clone) ⇒ [<code>Credential</code>](#Credential)
    * _static_
        * [.extend(value)](#Credential.extend) ⇒ [<code>Credential</code>](#Credential)
        * [.issue(issuer_doc, subject_data, credential_type, credential_id)](#Credential.issue) ⇒ [<code>Credential</code>](#Credential)
        * [.fromJSON(json)](#Credential.fromJSON) ⇒ [<code>Credential</code>](#Credential)

<a name="Credential+toJSON"></a>

### credential.toJSON() ⇒ <code>any</code>
Serializes a `Credential` object as a JSON object.

**Kind**: instance method of [<code>Credential</code>](#Credential)  
<a name="Credential+clone"></a>

### credential.clone() ⇒ [<code>Credential</code>](#Credential)
Deep clones the object.

**Kind**: instance method of [<code>Credential</code>](#Credential)  
<a name="Credential.extend"></a>

### Credential.extend(value) ⇒ [<code>Credential</code>](#Credential)
**Kind**: static method of [<code>Credential</code>](#Credential)  

| Param | Type |
| --- | --- |
| value | <code>any</code> | 

<a name="Credential.issue"></a>

### Credential.issue(issuer_doc, subject_data, credential_type, credential_id) ⇒ [<code>Credential</code>](#Credential)
**Kind**: static method of [<code>Credential</code>](#Credential)  

| Param | Type |
| --- | --- |
| issuer_doc | [<code>Document</code>](#Document) | 
| subject_data | <code>any</code> | 
| credential_type | <code>string</code> \| <code>undefined</code> | 
| credential_id | <code>string</code> \| <code>undefined</code> | 

<a name="Credential.fromJSON"></a>

### Credential.fromJSON(json) ⇒ [<code>Credential</code>](#Credential)
Deserializes a `Credential` object from a JSON object.

**Kind**: static method of [<code>Credential</code>](#Credential)  

| Param | Type |
| --- | --- |
| json | <code>any</code> | 

<a name="CredentialValidationOptions"></a>

## CredentialValidationOptions
Options to declare validation criteria when validating credentials.

**Kind**: global class  

* [CredentialValidationOptions](#CredentialValidationOptions)
    * [new CredentialValidationOptions(options)](#new_CredentialValidationOptions_new)
    * _instance_
        * [.toJSON()](#CredentialValidationOptions+toJSON) ⇒ <code>any</code>
        * [.clone()](#CredentialValidationOptions+clone) ⇒ [<code>CredentialValidationOptions</code>](#CredentialValidationOptions)
    * _static_
        * [.default()](#CredentialValidationOptions.default) ⇒ [<code>CredentialValidationOptions</code>](#CredentialValidationOptions)
        * [.fromJSON(json)](#CredentialValidationOptions.fromJSON) ⇒ [<code>CredentialValidationOptions</code>](#CredentialValidationOptions)

<a name="new_CredentialValidationOptions_new"></a>

### new CredentialValidationOptions(options)
Creates a new `CredentialValidationOptions` from the given fields.

Throws an error if any of the options are invalid.


| Param | Type |
| --- | --- |
| options | <code>ICredentialValidationOptions</code> | 

<a name="CredentialValidationOptions+toJSON"></a>

### credentialValidationOptions.toJSON() ⇒ <code>any</code>
Serializes a `CredentialValidationOptions` as a JSON object.

**Kind**: instance method of [<code>CredentialValidationOptions</code>](#CredentialValidationOptions)  
<a name="CredentialValidationOptions+clone"></a>

### credentialValidationOptions.clone() ⇒ [<code>CredentialValidationOptions</code>](#CredentialValidationOptions)
Deep clones the object.

**Kind**: instance method of [<code>CredentialValidationOptions</code>](#CredentialValidationOptions)  
<a name="CredentialValidationOptions.default"></a>

### CredentialValidationOptions.default() ⇒ [<code>CredentialValidationOptions</code>](#CredentialValidationOptions)
Creates a new `CredentialValidationOptions` with defaults.

**Kind**: static method of [<code>CredentialValidationOptions</code>](#CredentialValidationOptions)  
<a name="CredentialValidationOptions.fromJSON"></a>

### CredentialValidationOptions.fromJSON(json) ⇒ [<code>CredentialValidationOptions</code>](#CredentialValidationOptions)
Deserializes a `CredentialValidationOptions` from a JSON object.

**Kind**: static method of [<code>CredentialValidationOptions</code>](#CredentialValidationOptions)  

| Param | Type |
| --- | --- |
| json | <code>any</code> | 

<a name="CredentialValidator"></a>

## CredentialValidator
**Kind**: global class  

* [CredentialValidator](#CredentialValidator)
    * [.validate(credential, issuer, options, fail_fast)](#CredentialValidator.validate)
    * [.checkStructure(credential)](#CredentialValidator.checkStructure)
    * [.checkExpiresOnOrAfter(credential, timestamp)](#CredentialValidator.checkExpiresOnOrAfter)
    * [.checkIssuedOnOrBefore(credential, timestamp)](#CredentialValidator.checkIssuedOnOrBefore)
    * [.verifySignature(credential, trusted_issuers, options)](#CredentialValidator.verifySignature)
    * [.check_subject_holder_relationship(credential, holder_url, relationship)](#CredentialValidator.check_subject_holder_relationship)

<a name="CredentialValidator.validate"></a>

### CredentialValidator.validate(credential, issuer, options, fail_fast)
Validates a `Credential`.

The following properties are validated according to `options`:
- the issuer's signature,
- the expiration date,
- the issuance date,
- the semantic structure.

### Warning
The lack of an error returned from this method is in of itself not enough to conclude that the credential can be
trusted. This section contains more information on additional checks that should be carried out before and after
calling this method.

#### The state of the issuer's DID Document
The caller must ensure that `issuer` represents an up-to-date DID Document. The convenience method
`Resolver::resolveCredentialIssuer` can help extract the latest available state of the issuer's DID Document.

#### Properties that are not validated
 There are many properties defined in [The Verifiable Credentials Data Model](https://www.w3.org/TR/vc-data-model/) that are **not** validated, such as:
`credentialStatus`, `type`, `credentialSchema`, `refreshService`, **and more**.
These should be manually checked after validation, according to your requirements.

### Errors
An error is returned whenever a validated condition is not satisfied.

**Kind**: static method of [<code>CredentialValidator</code>](#CredentialValidator)  

| Param | Type |
| --- | --- |
| credential | [<code>Credential</code>](#Credential) | 
| issuer | [<code>Document</code>](#Document) \| [<code>ResolvedDocument</code>](#ResolvedDocument) | 
| options | [<code>CredentialValidationOptions</code>](#CredentialValidationOptions) | 
| fail_fast | <code>number</code> | 

<a name="CredentialValidator.checkStructure"></a>

### CredentialValidator.checkStructure(credential)
Validates the semantic structure of the `Credential`.

### Warning
This does not validate against the credential's schema nor the structure of the subject claims.

**Kind**: static method of [<code>CredentialValidator</code>](#CredentialValidator)  

| Param | Type |
| --- | --- |
| credential | [<code>Credential</code>](#Credential) | 

<a name="CredentialValidator.checkExpiresOnOrAfter"></a>

### CredentialValidator.checkExpiresOnOrAfter(credential, timestamp)
Validate that the credential expires on or after the specified timestamp.

**Kind**: static method of [<code>CredentialValidator</code>](#CredentialValidator)  

| Param | Type |
| --- | --- |
| credential | [<code>Credential</code>](#Credential) | 
| timestamp | [<code>Timestamp</code>](#Timestamp) | 

<a name="CredentialValidator.checkIssuedOnOrBefore"></a>

### CredentialValidator.checkIssuedOnOrBefore(credential, timestamp)
Validate that the credential is issued on or before the specified timestamp.

**Kind**: static method of [<code>CredentialValidator</code>](#CredentialValidator)  

| Param | Type |
| --- | --- |
| credential | [<code>Credential</code>](#Credential) | 
| timestamp | [<code>Timestamp</code>](#Timestamp) | 

<a name="CredentialValidator.verifySignature"></a>

### CredentialValidator.verifySignature(credential, trusted_issuers, options)
Verify the signature using the DID Document of a trusted issuer.

# Warning
The caller must ensure that the DID Documents of the trusted issuers are up-to-date.
### Errors
This method immediately returns an error if
the credential issuer' url cannot be parsed to a DID belonging to one of the trusted issuers. Otherwise an attempt
to verify the credential's signature will be made and an error is returned upon failure.

**Kind**: static method of [<code>CredentialValidator</code>](#CredentialValidator)  

| Param | Type |
| --- | --- |
| credential | [<code>Credential</code>](#Credential) | 
| trusted_issuers | [<code>Array.&lt;Document&gt;</code>](#Document) \| [<code>Array.&lt;ResolvedDocument&gt;</code>](#ResolvedDocument) | 
| options | [<code>VerifierOptions</code>](#VerifierOptions) | 

<a name="CredentialValidator.check_subject_holder_relationship"></a>

### CredentialValidator.check\_subject\_holder\_relationship(credential, holder_url, relationship)
Validate that the relationship between the `holder` and the credential subjects is in accordance with
`relationship`. The `holder_url` parameter is expected to be the URL of the holder.

**Kind**: static method of [<code>CredentialValidator</code>](#CredentialValidator)  

| Param | Type |
| --- | --- |
| credential | [<code>Credential</code>](#Credential) | 
| holder_url | <code>string</code> | 
| relationship | <code>number</code> | 

<a name="DID"></a>

## DID
**Kind**: global class  

* [DID](#DID)
    * [new DID(key, network)](#new_DID_new)
    * _instance_
        * [.networkName](#DID+networkName) ⇒ <code>string</code>
        * [.network()](#DID+network) ⇒ [<code>Network</code>](#Network)
        * [.tag()](#DID+tag) ⇒ <code>string</code>
        * [.join(segment)](#DID+join) ⇒ [<code>DIDUrl</code>](#DIDUrl)
        * [.toUrl()](#DID+toUrl) ⇒ [<code>DIDUrl</code>](#DIDUrl)
        * [.intoUrl()](#DID+intoUrl) ⇒ [<code>DIDUrl</code>](#DIDUrl)
        * [.toString()](#DID+toString) ⇒ <code>string</code>
        * [.toJSON()](#DID+toJSON) ⇒ <code>any</code>
        * [.clone()](#DID+clone) ⇒ [<code>DID</code>](#DID)
    * _static_
        * [.fromBase58(key, network)](#DID.fromBase58) ⇒ [<code>DID</code>](#DID)
        * [.parse(input)](#DID.parse) ⇒ [<code>DID</code>](#DID)
        * [.fromJSON(json_value)](#DID.fromJSON) ⇒ [<code>DID</code>](#DID)

<a name="new_DID_new"></a>

### new DID(key, network)
Creates a new `DID` from a `KeyPair` object.


| Param | Type |
| --- | --- |
| key | [<code>KeyPair</code>](#KeyPair) | 
| network | <code>string</code> \| <code>undefined</code> | 

<a name="DID+networkName"></a>

### did.networkName ⇒ <code>string</code>
Returns the IOTA tangle network of the `DID`.

**Kind**: instance property of [<code>DID</code>](#DID)  
<a name="DID+network"></a>

### did.network() ⇒ [<code>Network</code>](#Network)
Returns the IOTA tangle network of the `DID`.

**Kind**: instance method of [<code>DID</code>](#DID)  
<a name="DID+tag"></a>

### did.tag() ⇒ <code>string</code>
Returns a copy of the unique tag of the `DID`.

**Kind**: instance method of [<code>DID</code>](#DID)  
<a name="DID+join"></a>

### did.join(segment) ⇒ [<code>DIDUrl</code>](#DIDUrl)
Construct a new `DIDUrl` by joining with a relative DID Url string.

**Kind**: instance method of [<code>DID</code>](#DID)  

| Param | Type |
| --- | --- |
| segment | <code>string</code> | 

<a name="DID+toUrl"></a>

### did.toUrl() ⇒ [<code>DIDUrl</code>](#DIDUrl)
Clones the `DID` into a `DIDUrl`.

**Kind**: instance method of [<code>DID</code>](#DID)  
<a name="DID+intoUrl"></a>

### did.intoUrl() ⇒ [<code>DIDUrl</code>](#DIDUrl)
Converts the `DID` into a `DIDUrl`.

**Kind**: instance method of [<code>DID</code>](#DID)  
<a name="DID+toString"></a>

### did.toString() ⇒ <code>string</code>
Returns the `DID` as a string.

**Kind**: instance method of [<code>DID</code>](#DID)  
<a name="DID+toJSON"></a>

### did.toJSON() ⇒ <code>any</code>
Serializes a `DID` as a JSON object.

**Kind**: instance method of [<code>DID</code>](#DID)  
<a name="DID+clone"></a>

### did.clone() ⇒ [<code>DID</code>](#DID)
Deep clones the object.

**Kind**: instance method of [<code>DID</code>](#DID)  
<a name="DID.fromBase58"></a>

### DID.fromBase58(key, network) ⇒ [<code>DID</code>](#DID)
Creates a new `DID` from a base58-encoded public key.

**Kind**: static method of [<code>DID</code>](#DID)  

| Param | Type |
| --- | --- |
| key | <code>string</code> | 
| network | <code>string</code> \| <code>undefined</code> | 

<a name="DID.parse"></a>

### DID.parse(input) ⇒ [<code>DID</code>](#DID)
Parses a `DID` from the input string.

**Kind**: static method of [<code>DID</code>](#DID)  

| Param | Type |
| --- | --- |
| input | <code>string</code> | 

<a name="DID.fromJSON"></a>

### DID.fromJSON(json_value) ⇒ [<code>DID</code>](#DID)
Deserializes a JSON object as `DID`.

**Kind**: static method of [<code>DID</code>](#DID)  

| Param | Type |
| --- | --- |
| json_value | <code>any</code> | 

<a name="DIDUrl"></a>

## DIDUrl
**Kind**: global class  

* [DIDUrl](#DIDUrl)
    * _instance_
        * [.did()](#DIDUrl+did) ⇒ [<code>DID</code>](#DID)
        * [.url_str()](#DIDUrl+url_str) ⇒ <code>string</code>
        * [.fragment()](#DIDUrl+fragment) ⇒ <code>string</code> \| <code>undefined</code>
        * [.setFragment(value)](#DIDUrl+setFragment)
        * [.path()](#DIDUrl+path) ⇒ <code>string</code> \| <code>undefined</code>
        * [.setPath(value)](#DIDUrl+setPath)
        * [.query()](#DIDUrl+query) ⇒ <code>string</code> \| <code>undefined</code>
        * [.setQuery(value)](#DIDUrl+setQuery)
        * [.join(segment)](#DIDUrl+join) ⇒ [<code>DIDUrl</code>](#DIDUrl)
        * [.toString()](#DIDUrl+toString) ⇒ <code>string</code>
        * [.toJSON()](#DIDUrl+toJSON) ⇒ <code>any</code>
        * [.clone()](#DIDUrl+clone) ⇒ [<code>DIDUrl</code>](#DIDUrl)
    * _static_
        * [.parse(input)](#DIDUrl.parse) ⇒ [<code>DIDUrl</code>](#DIDUrl)

<a name="DIDUrl+did"></a>

### didUrl.did() ⇒ [<code>DID</code>](#DID)
Return a copy of the `DID` section of the `DIDUrl`.

**Kind**: instance method of [<code>DIDUrl</code>](#DIDUrl)  
<a name="DIDUrl+url_str"></a>

### didUrl.url\_str() ⇒ <code>string</code>
Return a copy of the relative DID Url as a string, including only the path, query, and fragment.

**Kind**: instance method of [<code>DIDUrl</code>](#DIDUrl)  
<a name="DIDUrl+fragment"></a>

### didUrl.fragment() ⇒ <code>string</code> \| <code>undefined</code>
Returns a copy of the `DIDUrl` method fragment, if any. Excludes the leading '#'.

**Kind**: instance method of [<code>DIDUrl</code>](#DIDUrl)  
<a name="DIDUrl+setFragment"></a>

### didUrl.setFragment(value)
Sets the `fragment` component of the `DIDUrl`.

**Kind**: instance method of [<code>DIDUrl</code>](#DIDUrl)  

| Param | Type |
| --- | --- |
| value | <code>string</code> \| <code>undefined</code> | 

<a name="DIDUrl+path"></a>

### didUrl.path() ⇒ <code>string</code> \| <code>undefined</code>
Returns a copy of the `DIDUrl` path.

**Kind**: instance method of [<code>DIDUrl</code>](#DIDUrl)  
<a name="DIDUrl+setPath"></a>

### didUrl.setPath(value)
Sets the `path` component of the `DIDUrl`.

**Kind**: instance method of [<code>DIDUrl</code>](#DIDUrl)  

| Param | Type |
| --- | --- |
| value | <code>string</code> \| <code>undefined</code> | 

<a name="DIDUrl+query"></a>

### didUrl.query() ⇒ <code>string</code> \| <code>undefined</code>
Returns a copy of the `DIDUrl` method query, if any. Excludes the leading '?'.

**Kind**: instance method of [<code>DIDUrl</code>](#DIDUrl)  
<a name="DIDUrl+setQuery"></a>

### didUrl.setQuery(value)
Sets the `query` component of the `DIDUrl`.

**Kind**: instance method of [<code>DIDUrl</code>](#DIDUrl)  

| Param | Type |
| --- | --- |
| value | <code>string</code> \| <code>undefined</code> | 

<a name="DIDUrl+join"></a>

### didUrl.join(segment) ⇒ [<code>DIDUrl</code>](#DIDUrl)
Append a string representing a path, query, and/or fragment to this `DIDUrl`.

Must begin with a valid delimiter character: '/', '?', '#'. Overwrites the existing URL
segment and any following segments in order of path, query, then fragment.

I.e.
- joining a path will clear the query and fragment.
- joining a query will clear the fragment.
- joining a fragment will only overwrite the fragment.

**Kind**: instance method of [<code>DIDUrl</code>](#DIDUrl)  

| Param | Type |
| --- | --- |
| segment | <code>string</code> | 

<a name="DIDUrl+toString"></a>

### didUrl.toString() ⇒ <code>string</code>
Returns the `DIDUrl` as a string.

**Kind**: instance method of [<code>DIDUrl</code>](#DIDUrl)  
<a name="DIDUrl+toJSON"></a>

### didUrl.toJSON() ⇒ <code>any</code>
Serializes a `DIDUrl` as a JSON object.

**Kind**: instance method of [<code>DIDUrl</code>](#DIDUrl)  
<a name="DIDUrl+clone"></a>

### didUrl.clone() ⇒ [<code>DIDUrl</code>](#DIDUrl)
Deep clones the object.

**Kind**: instance method of [<code>DIDUrl</code>](#DIDUrl)  
<a name="DIDUrl.parse"></a>

### DIDUrl.parse(input) ⇒ [<code>DIDUrl</code>](#DIDUrl)
Parses a `DIDUrl` from the input string.

**Kind**: static method of [<code>DIDUrl</code>](#DIDUrl)  

| Param | Type |
| --- | --- |
| input | <code>string</code> | 

<a name="DiffChainHistory"></a>

## DiffChainHistory
**Kind**: global class  

* [DiffChainHistory](#DiffChainHistory)
    * _instance_
        * [.chainData()](#DiffChainHistory+chainData) ⇒ [<code>Array.&lt;DiffMessage&gt;</code>](#DiffMessage)
        * [.spam()](#DiffChainHistory+spam) ⇒ <code>Array.&lt;string&gt;</code>
        * [.toJSON()](#DiffChainHistory+toJSON) ⇒ <code>any</code>
    * _static_
        * [.fromJSON(json)](#DiffChainHistory.fromJSON) ⇒ [<code>DiffChainHistory</code>](#DiffChainHistory)

<a name="DiffChainHistory+chainData"></a>

### diffChainHistory.chainData() ⇒ [<code>Array.&lt;DiffMessage&gt;</code>](#DiffMessage)
Returns an `Array` of the diff chain `DiffMessages`.

NOTE: this clones the field.

**Kind**: instance method of [<code>DiffChainHistory</code>](#DiffChainHistory)  
<a name="DiffChainHistory+spam"></a>

### diffChainHistory.spam() ⇒ <code>Array.&lt;string&gt;</code>
Returns an `Array` of `MessageIds` as strings.

NOTE: this clones the field.

**Kind**: instance method of [<code>DiffChainHistory</code>](#DiffChainHistory)  
<a name="DiffChainHistory+toJSON"></a>

### diffChainHistory.toJSON() ⇒ <code>any</code>
Serializes as a JSON object.

**Kind**: instance method of [<code>DiffChainHistory</code>](#DiffChainHistory)  
<a name="DiffChainHistory.fromJSON"></a>

### DiffChainHistory.fromJSON(json) ⇒ [<code>DiffChainHistory</code>](#DiffChainHistory)
Deserializes from a JSON object.

**Kind**: static method of [<code>DiffChainHistory</code>](#DiffChainHistory)  

| Param | Type |
| --- | --- |
| json | <code>any</code> | 

<a name="DiffMessage"></a>

## DiffMessage
Defines the difference between two DID `Document`s' JSON representations.

**Kind**: global class  

* [DiffMessage](#DiffMessage)
<<<<<<< HEAD
    * [.id()](#DiffMessage+id) ⇒ [<code>DID</code>](#DID)
    * [.did()](#DiffMessage+did) ⇒ [<code>DID</code>](#DID)
    * [.diff()](#DiffMessage+diff) ⇒ <code>string</code>
    * [.messageId()](#DiffMessage+messageId) ⇒ <code>string</code>
    * [.setMessageId(message_id)](#DiffMessage+setMessageId)
    * [.previousMessageId()](#DiffMessage+previousMessageId) ⇒ <code>string</code>
    * [.setPreviousMessageId(message_id)](#DiffMessage+setPreviousMessageId)
    * [.proof()](#DiffMessage+proof) ⇒ <code>any</code>
    * [.merge(document)](#DiffMessage+merge) ⇒ [<code>Document</code>](#Document)
=======
    * _instance_
        * [.did](#DiffMessage+did) ⇒ [<code>DID</code>](#DID)
        * [.diff](#DiffMessage+diff) ⇒ <code>string</code>
        * [.messageId](#DiffMessage+messageId) ⇒ <code>string</code>
        * [.messageId](#DiffMessage+messageId)
        * [.previousMessageId](#DiffMessage+previousMessageId) ⇒ <code>string</code>
        * [.previousMessageId](#DiffMessage+previousMessageId)
        * [.proof](#DiffMessage+proof) ⇒ <code>any</code>
        * [.id()](#DiffMessage+id) ⇒ [<code>DID</code>](#DID)
        * [.merge(document)](#DiffMessage+merge) ⇒ [<code>Document</code>](#Document)
        * [.toJSON()](#DiffMessage+toJSON) ⇒ <code>any</code>
        * [.clone()](#DiffMessage+clone) ⇒ [<code>DiffMessage</code>](#DiffMessage)
    * _static_
        * [.fromJSON(json)](#DiffMessage.fromJSON) ⇒ [<code>DiffMessage</code>](#DiffMessage)
>>>>>>> 7e80fac9

<a name="DiffMessage+id"></a>

### diffMessage.id() ⇒ [<code>DID</code>](#DID)
Returns the DID of the associated DID Document.

NOTE: clones the data.

**Kind**: instance method of [<code>DiffMessage</code>](#DiffMessage)  
<a name="DiffMessage+did"></a>

### diffMessage.did() ⇒ [<code>DID</code>](#DID)
Returns a copy of the DID of the associated DID Document.

**Kind**: instance method of [<code>DiffMessage</code>](#DiffMessage)  
<a name="DiffMessage+diff"></a>

### diffMessage.diff() ⇒ <code>string</code>
Returns a copy of the raw contents of the DID Document diff as a JSON string.

**Kind**: instance method of [<code>DiffMessage</code>](#DiffMessage)  
<a name="DiffMessage+messageId"></a>

### diffMessage.messageId() ⇒ <code>string</code>
Returns a copy of the message_id of the DID Document diff.

**Kind**: instance method of [<code>DiffMessage</code>](#DiffMessage)  
<a name="DiffMessage+setMessageId"></a>

### diffMessage.setMessageId(message_id)
Sets the message_id of the DID Document diff.

**Kind**: instance method of [<code>DiffMessage</code>](#DiffMessage)  

| Param | Type |
| --- | --- |
| message_id | <code>string</code> | 

<a name="DiffMessage+previousMessageId"></a>

### diffMessage.previousMessageId() ⇒ <code>string</code>
Returns a copy of the Tangle message id of the previous DID Document diff.

**Kind**: instance method of [<code>DiffMessage</code>](#DiffMessage)  
<a name="DiffMessage+setPreviousMessageId"></a>

### diffMessage.setPreviousMessageId(message_id)
Sets the Tangle message id of the previous DID Document diff.

**Kind**: instance method of [<code>DiffMessage</code>](#DiffMessage)  

| Param | Type |
| --- | --- |
| message_id | <code>string</code> | 

<a name="DiffMessage+proof"></a>

### diffMessage.proof() ⇒ <code>any</code>
Returns a copy of the `proof` object.

**Kind**: instance method of [<code>DiffMessage</code>](#DiffMessage)  
<a name="DiffMessage+merge"></a>

### diffMessage.merge(document) ⇒ [<code>Document</code>](#Document)
Returns a new DID Document which is the result of merging `self`
with the given Document.

**Kind**: instance method of [<code>DiffMessage</code>](#DiffMessage)  

| Param | Type |
| --- | --- |
| document | [<code>Document</code>](#Document) | 

<a name="DiffMessage+toJSON"></a>

### diffMessage.toJSON() ⇒ <code>any</code>
Serializes a `DiffMessage` as a JSON object.

**Kind**: instance method of [<code>DiffMessage</code>](#DiffMessage)  
<a name="DiffMessage+clone"></a>

### diffMessage.clone() ⇒ [<code>DiffMessage</code>](#DiffMessage)
Deep clones the object.

**Kind**: instance method of [<code>DiffMessage</code>](#DiffMessage)  
<a name="DiffMessage.fromJSON"></a>

### DiffMessage.fromJSON(json) ⇒ [<code>DiffMessage</code>](#DiffMessage)
Deserializes a `DiffMessage` from a JSON object.

**Kind**: static method of [<code>DiffMessage</code>](#DiffMessage)  

| Param | Type |
| --- | --- |
| json | <code>any</code> | 

<a name="Document"></a>

## Document
**Kind**: global class  

* [Document](#Document)
    * [new Document(keypair, network, fragment)](#new_Document_new)
    * _instance_
        * [.id()](#Document+id) ⇒ [<code>DID</code>](#DID)
        * [.setController(controllers)](#Document+setController)
        * [.controller()](#Document+controller) ⇒ [<code>Array.&lt;DID&gt;</code>](#DID)
        * [.setAlsoKnownAs(urls)](#Document+setAlsoKnownAs)
        * [.alsoKnownAs()](#Document+alsoKnownAs) ⇒ <code>Array.&lt;string&gt;</code>
        * [.setPropertyUnchecked(key, value)](#Document+setPropertyUnchecked)
        * [.properties()](#Document+properties) ⇒ <code>Map.&lt;string, any&gt;</code>
        * [.service()](#Document+service) ⇒ [<code>Array.&lt;Service&gt;</code>](#Service)
        * [.insertService(service)](#Document+insertService) ⇒ <code>boolean</code>
        * [.removeService(did)](#Document+removeService)
        * [.methods()](#Document+methods) ⇒ [<code>Array.&lt;VerificationMethod&gt;</code>](#VerificationMethod)
        * [.insertMethod(method, scope)](#Document+insertMethod)
        * [.removeMethod(did)](#Document+removeMethod)
        * [.defaultSigningMethod()](#Document+defaultSigningMethod) ⇒ [<code>VerificationMethod</code>](#VerificationMethod)
        * [.resolveMethod(query, scope)](#Document+resolveMethod) ⇒ [<code>VerificationMethod</code>](#VerificationMethod)
        * [.resolveSigningMethod(query)](#Document+resolveSigningMethod) ⇒ [<code>VerificationMethod</code>](#VerificationMethod)
        * [.revokeMerkleKey(query, index)](#Document+revokeMerkleKey) ⇒ <code>boolean</code>
        * [.attachMethodRelationship(did_url, relationship)](#Document+attachMethodRelationship) ⇒ <code>boolean</code>
        * [.detachMethodRelationship(did_url, relationship)](#Document+detachMethodRelationship) ⇒ <code>boolean</code>
        * [.signSelf(key_pair, method_query)](#Document+signSelf)
        * [.signDocument(document, key_pair, method_query)](#Document+signDocument)
        * [.signCredential(data, args, options)](#Document+signCredential) ⇒ [<code>Credential</code>](#Credential)
        * [.signPresentation(data, args, options)](#Document+signPresentation) ⇒ [<code>Presentation</code>](#Presentation)
        * [.signData(data, args, options)](#Document+signData) ⇒ <code>any</code>
        * [.verifyData(data, options)](#Document+verifyData) ⇒ <code>boolean</code>
        * [.verifyDocument(signed)](#Document+verifyDocument)
        * [.diff(other, message_id, key, method_query)](#Document+diff) ⇒ [<code>DiffMessage</code>](#DiffMessage)
        * [.verifyDiff(diff)](#Document+verifyDiff)
        * [.mergeDiff(diff)](#Document+mergeDiff)
        * [.integrationIndex()](#Document+integrationIndex) ⇒ <code>string</code>
        * [.metadata()](#Document+metadata) ⇒ [<code>DocumentMetadata</code>](#DocumentMetadata)
        * [.metadataCreated()](#Document+metadataCreated) ⇒ [<code>Timestamp</code>](#Timestamp)
        * [.setMetadataCreated(timestamp)](#Document+setMetadataCreated)
        * [.metadataUpdated()](#Document+metadataUpdated) ⇒ [<code>Timestamp</code>](#Timestamp)
        * [.setMetadataUpdated(timestamp)](#Document+setMetadataUpdated)
        * [.metadataPreviousMessageId()](#Document+metadataPreviousMessageId) ⇒ <code>string</code>
        * [.setMetadataPreviousMessageId(value)](#Document+setMetadataPreviousMessageId)
        * [.metadataProof()](#Document+metadataProof) ⇒ <code>any</code>
        * [.toJSON()](#Document+toJSON) ⇒ <code>any</code>
        * [.clone()](#Document+clone) ⇒ [<code>Document</code>](#Document)
    * _static_
        * [.fromVerificationMethod(method)](#Document.fromVerificationMethod) ⇒ [<code>Document</code>](#Document)
        * [.isSigningMethodType(method_type)](#Document.isSigningMethodType) ⇒ <code>boolean</code>
        * [.verifyRootDocument(document)](#Document.verifyRootDocument)
        * [.diffIndex(message_id)](#Document.diffIndex) ⇒ <code>string</code>
        * [.fromJSON(json)](#Document.fromJSON) ⇒ [<code>Document</code>](#Document)

<a name="new_Document_new"></a>

### new Document(keypair, network, fragment)
Creates a new DID Document from the given `KeyPair`, network, and verification method
fragment name.

The DID Document will be pre-populated with a single verification method
derived from the provided `KeyPair` embedded as a capability invocation
verification relationship. This method will have the DID URL fragment
`#sign-0` by default and can be easily retrieved with `Document::defaultSigningMethod`.

NOTE: the generated document is unsigned, see `Document::signSelf`.

Arguments:

* keypair: the initial verification method is derived from the public key with this keypair.
* network: Tangle network to use for the DID, default `Network::mainnet`.
* fragment: name of the initial verification method, default "sign-0".


| Param | Type |
| --- | --- |
| keypair | [<code>KeyPair</code>](#KeyPair) | 
| network | <code>string</code> \| <code>undefined</code> | 
| fragment | <code>string</code> \| <code>undefined</code> | 

<a name="Document+id"></a>

### document.id() ⇒ [<code>DID</code>](#DID)
Returns a copy of the DID Document `id`.

**Kind**: instance method of [<code>Document</code>](#Document)  
<a name="Document+setController"></a>

### document.setController(controllers)
Sets the controllers of the DID Document.

Note: Duplicates will be ignored.
Use `null` to remove all controllers.

**Kind**: instance method of [<code>Document</code>](#Document)  

| Param | Type |
| --- | --- |
| controllers | [<code>DID</code>](#DID) \| [<code>Array.&lt;DID&gt;</code>](#DID) \| <code>null</code> | 

<a name="Document+controller"></a>

### document.controller() ⇒ [<code>Array.&lt;DID&gt;</code>](#DID)
Returns a list of document controllers.

**Kind**: instance method of [<code>Document</code>](#Document)  
<a name="Document+setAlsoKnownAs"></a>

### document.setAlsoKnownAs(urls)
Sets the `alsoKnownAs` property in the DID document.

**Kind**: instance method of [<code>Document</code>](#Document)  

| Param | Type |
| --- | --- |
| urls | <code>string</code> \| <code>Array.&lt;string&gt;</code> \| <code>null</code> | 

<a name="Document+alsoKnownAs"></a>

### document.alsoKnownAs() ⇒ <code>Array.&lt;string&gt;</code>
Returns a set of the document's `alsoKnownAs`.

**Kind**: instance method of [<code>Document</code>](#Document)  
<a name="Document+setPropertyUnchecked"></a>

### document.setPropertyUnchecked(key, value)
Adds a custom property to the DID Document.
If the value is set to `null`, the custom property will be removed.

### WARNING
This method can overwrite existing properties like `id` and result in an invalid document.

**Kind**: instance method of [<code>Document</code>](#Document)  

| Param | Type |
| --- | --- |
| key | <code>string</code> | 
| value | <code>any</code> | 

<a name="Document+properties"></a>

### document.properties() ⇒ <code>Map.&lt;string, any&gt;</code>
Returns a copy of the custom DID Document properties.

**Kind**: instance method of [<code>Document</code>](#Document)  
<a name="Document+service"></a>

### document.service() ⇒ [<code>Array.&lt;Service&gt;</code>](#Service)
Return a set of all [Services](#Service) in the document.

**Kind**: instance method of [<code>Document</code>](#Document)  
<a name="Document+insertService"></a>

### document.insertService(service) ⇒ <code>boolean</code>
Add a new [Service](#Service) to the document.

**Kind**: instance method of [<code>Document</code>](#Document)  

| Param | Type |
| --- | --- |
| service | [<code>Service</code>](#Service) | 

<a name="Document+removeService"></a>

### document.removeService(did)
Remove a [Service](#Service) identified by the given [DIDUrl](#DIDUrl) from the document.

**Kind**: instance method of [<code>Document</code>](#Document)  

| Param | Type |
| --- | --- |
| did | [<code>DIDUrl</code>](#DIDUrl) | 

<a name="Document+methods"></a>

### document.methods() ⇒ [<code>Array.&lt;VerificationMethod&gt;</code>](#VerificationMethod)
Returns a list of all [VerificationMethod](#VerificationMethod) in the DID Document.

**Kind**: instance method of [<code>Document</code>](#Document)  
<a name="Document+insertMethod"></a>

### document.insertMethod(method, scope)
Adds a new Verification Method to the DID Document.

**Kind**: instance method of [<code>Document</code>](#Document)  

| Param | Type |
| --- | --- |
| method | [<code>VerificationMethod</code>](#VerificationMethod) | 
| scope | [<code>MethodScope</code>](#MethodScope) | 

<a name="Document+removeMethod"></a>

### document.removeMethod(did)
Removes all references to the specified Verification Method.

**Kind**: instance method of [<code>Document</code>](#Document)  

| Param | Type |
| --- | --- |
| did | [<code>DIDUrl</code>](#DIDUrl) | 

<a name="Document+defaultSigningMethod"></a>

### document.defaultSigningMethod() ⇒ [<code>VerificationMethod</code>](#VerificationMethod)
Returns a copy of the first `VerificationMethod` with a capability invocation relationship
capable of signing this DID document.

Throws an error if no signing method is present.

**Kind**: instance method of [<code>Document</code>](#Document)  
<a name="Document+resolveMethod"></a>

### document.resolveMethod(query, scope) ⇒ [<code>VerificationMethod</code>](#VerificationMethod)
Returns a copy of the first `VerificationMethod` with an `id` property
matching the provided `query`.

Throws an error if the method is not found.

**Kind**: instance method of [<code>Document</code>](#Document)  

| Param | Type |
| --- | --- |
| query | [<code>DIDUrl</code>](#DIDUrl) \| <code>string</code> | 
| scope | [<code>MethodScope</code>](#MethodScope) \| <code>undefined</code> | 

<a name="Document+resolveSigningMethod"></a>

### document.resolveSigningMethod(query) ⇒ [<code>VerificationMethod</code>](#VerificationMethod)
Attempts to resolve the given method query into a method capable of signing a document update.

**Kind**: instance method of [<code>Document</code>](#Document)  

| Param | Type |
| --- | --- |
| query | [<code>DIDUrl</code>](#DIDUrl) \| <code>string</code> | 

<a name="Document+revokeMerkleKey"></a>

### document.revokeMerkleKey(query, index) ⇒ <code>boolean</code>
**Kind**: instance method of [<code>Document</code>](#Document)  

| Param | Type |
| --- | --- |
| query | [<code>DIDUrl</code>](#DIDUrl) \| <code>string</code> | 
| index | <code>number</code> | 

<a name="Document+attachMethodRelationship"></a>

### document.attachMethodRelationship(did_url, relationship) ⇒ <code>boolean</code>
Attaches the relationship to the given method, if the method exists.

Note: The method needs to be in the set of verification methods,
so it cannot be an embedded one.

**Kind**: instance method of [<code>Document</code>](#Document)  

| Param | Type |
| --- | --- |
| did_url | [<code>DIDUrl</code>](#DIDUrl) | 
| relationship | <code>number</code> | 

<a name="Document+detachMethodRelationship"></a>

### document.detachMethodRelationship(did_url, relationship) ⇒ <code>boolean</code>
Detaches the given relationship from the given method, if the method exists.

**Kind**: instance method of [<code>Document</code>](#Document)  

| Param | Type |
| --- | --- |
| did_url | [<code>DIDUrl</code>](#DIDUrl) | 
| relationship | <code>number</code> | 

<a name="Document+signSelf"></a>

### document.signSelf(key_pair, method_query)
Signs the DID document with the verification method specified by `method_query`.
The `method_query` may be the full `DIDUrl` of the method or just its fragment,
e.g. "#sign-0".

NOTE: does not validate whether the private key of the given `key_pair` corresponds to the
verification method. See `Document::verifySelfSigned`.

**Kind**: instance method of [<code>Document</code>](#Document)  

| Param | Type |
| --- | --- |
| key_pair | [<code>KeyPair</code>](#KeyPair) | 
| method_query | [<code>DIDUrl</code>](#DIDUrl) \| <code>string</code> | 

<a name="Document+signDocument"></a>

### document.signDocument(document, key_pair, method_query)
Signs another DID document using the verification method specified by `method_query`.
The `method_query` may be the full `DIDUrl` of the method or just its fragment,
e.g. "#sign-0".

`Document.signSelf` should be used in general, this throws an error if trying to operate
on the same document. This is intended for signing updates to a document where a sole
capability invocation method is rotated or replaced entirely.

NOTE: does not validate whether the private key of the given `key_pair` corresponds to the
verification method. See [Document.verifyDocument](Document.verifyDocument).

**Kind**: instance method of [<code>Document</code>](#Document)  

| Param | Type |
| --- | --- |
| document | [<code>Document</code>](#Document) | 
| key_pair | [<code>KeyPair</code>](#KeyPair) | 
| method_query | [<code>DIDUrl</code>](#DIDUrl) \| <code>string</code> | 

<a name="Document+signCredential"></a>

### document.signCredential(data, args, options) ⇒ [<code>Credential</code>](#Credential)
**Kind**: instance method of [<code>Document</code>](#Document)  

| Param | Type |
| --- | --- |
| data | <code>any</code> | 
| args | <code>any</code> | 
| options | [<code>SignatureOptions</code>](#SignatureOptions) | 

<a name="Document+signPresentation"></a>

### document.signPresentation(data, args, options) ⇒ [<code>Presentation</code>](#Presentation)
**Kind**: instance method of [<code>Document</code>](#Document)  

| Param | Type |
| --- | --- |
| data | <code>any</code> | 
| args | <code>any</code> | 
| options | [<code>SignatureOptions</code>](#SignatureOptions) | 

<a name="Document+signData"></a>

### document.signData(data, args, options) ⇒ <code>any</code>
Creates a signature for the given `data` with the specified DID Document
Verification Method.

An additional `proof` property is required if using a Merkle Key
Collection verification Method.

NOTE: use `signSelf` or `signDocument` for DID Documents.

**Kind**: instance method of [<code>Document</code>](#Document)  

| Param | Type |
| --- | --- |
| data | <code>any</code> | 
| args | <code>any</code> | 
| options | [<code>SignatureOptions</code>](#SignatureOptions) | 

<a name="Document+verifyData"></a>

### document.verifyData(data, options) ⇒ <code>boolean</code>
Verifies the authenticity of `data` using the target verification method.

**Kind**: instance method of [<code>Document</code>](#Document)  

| Param | Type |
| --- | --- |
| data | <code>any</code> | 
| options | [<code>VerifierOptions</code>](#VerifierOptions) | 

<a name="Document+verifyDocument"></a>

### document.verifyDocument(signed)
Verifies that the signature on the DID document `signed` was generated by a valid method from
this DID document.

# Errors

Fails if:
- The signature proof section is missing in the `signed` document.
- The method is not found in this document.
- An unsupported verification method is used.
- The signature verification operation fails.

**Kind**: instance method of [<code>Document</code>](#Document)  

| Param | Type |
| --- | --- |
| signed | [<code>Document</code>](#Document) | 

<a name="Document+diff"></a>

### document.diff(other, message_id, key, method_query) ⇒ [<code>DiffMessage</code>](#DiffMessage)
Generate a `DiffMessage` between two DID Documents and sign it using the specified
`key` and `method`.

**Kind**: instance method of [<code>Document</code>](#Document)  

| Param | Type |
| --- | --- |
| other | [<code>Document</code>](#Document) | 
| message_id | <code>string</code> | 
| key | [<code>KeyPair</code>](#KeyPair) | 
| method_query | [<code>DIDUrl</code>](#DIDUrl) \| <code>string</code> | 

<a name="Document+verifyDiff"></a>

### document.verifyDiff(diff)
Verifies the signature of the `diff` was created using a capability invocation method
in this DID Document.

# Errors

Fails if an unsupported verification method is used or the verification operation fails.

**Kind**: instance method of [<code>Document</code>](#Document)  

| Param | Type |
| --- | --- |
| diff | [<code>DiffMessage</code>](#DiffMessage) | 

<a name="Document+mergeDiff"></a>

### document.mergeDiff(diff)
Verifies a `DiffMessage` signature and attempts to merge the changes into `self`.

**Kind**: instance method of [<code>Document</code>](#Document)  

| Param | Type |
| --- | --- |
| diff | [<code>DiffMessage</code>](#DiffMessage) | 

<a name="Document+integrationIndex"></a>

### document.integrationIndex() ⇒ <code>string</code>
Returns the Tangle index of the integration chain for this DID.

This is simply the tag segment of the `DID`.
E.g.
For a document with DID: did:iota:1234567890abcdefghijklmnopqrstuvxyzABCDEFGHI,
`doc.integration_index()` == "1234567890abcdefghijklmnopqrstuvxyzABCDEFGHI"

**Kind**: instance method of [<code>Document</code>](#Document)  
<a name="Document+metadata"></a>

### document.metadata() ⇒ [<code>DocumentMetadata</code>](#DocumentMetadata)
Returns a copy of the metadata associated with this document.

NOTE: Copies all the metadata. See also `metadataCreated`, `metadataUpdated`,
`metadataPreviousMessageId`, `metadataProof` if only a subset of the metadata required.

**Kind**: instance method of [<code>Document</code>](#Document)  
<a name="Document+metadataCreated"></a>

### document.metadataCreated() ⇒ [<code>Timestamp</code>](#Timestamp)
Returns a copy of the timestamp of when the DID document was created.

**Kind**: instance method of [<code>Document</code>](#Document)  
<a name="Document+setMetadataCreated"></a>

### document.setMetadataCreated(timestamp)
Sets the timestamp of when the DID document was created.

**Kind**: instance method of [<code>Document</code>](#Document)  

| Param | Type |
| --- | --- |
| timestamp | [<code>Timestamp</code>](#Timestamp) | 

<a name="Document+metadataUpdated"></a>

### document.metadataUpdated() ⇒ [<code>Timestamp</code>](#Timestamp)
Returns a copy of the timestamp of the last DID document update.

**Kind**: instance method of [<code>Document</code>](#Document)  
<a name="Document+setMetadataUpdated"></a>

### document.setMetadataUpdated(timestamp)
Sets the timestamp of the last DID document update.

**Kind**: instance method of [<code>Document</code>](#Document)  

| Param | Type |
| --- | --- |
| timestamp | [<code>Timestamp</code>](#Timestamp) | 

<a name="Document+metadataPreviousMessageId"></a>

### document.metadataPreviousMessageId() ⇒ <code>string</code>
Returns a copy of the previous integration chain message id.

**Kind**: instance method of [<code>Document</code>](#Document)  
<a name="Document+setMetadataPreviousMessageId"></a>

### document.setMetadataPreviousMessageId(value)
Sets the previous integration chain message id.

**Kind**: instance method of [<code>Document</code>](#Document)  

| Param | Type |
| --- | --- |
| value | <code>string</code> | 

<a name="Document+metadataProof"></a>

### document.metadataProof() ⇒ <code>any</code>
Returns a copy of the `proof` object.

**Kind**: instance method of [<code>Document</code>](#Document)  
<a name="Document+toJSON"></a>

### document.toJSON() ⇒ <code>any</code>
Serializes a `Document` as a JSON object.

**Kind**: instance method of [<code>Document</code>](#Document)  
<a name="Document+clone"></a>

### document.clone() ⇒ [<code>Document</code>](#Document)
Deep clones the object.

**Kind**: instance method of [<code>Document</code>](#Document)  
<a name="Document.fromVerificationMethod"></a>

### Document.fromVerificationMethod(method) ⇒ [<code>Document</code>](#Document)
Creates a new DID Document from the given `VerificationMethod`.

NOTE: the generated document is unsigned, see `Document::signSelf`.

**Kind**: static method of [<code>Document</code>](#Document)  

| Param | Type |
| --- | --- |
| method | [<code>VerificationMethod</code>](#VerificationMethod) | 

<a name="Document.isSigningMethodType"></a>

### Document.isSigningMethodType(method_type) ⇒ <code>boolean</code>
Returns whether the given [MethodType](#MethodType) can be used to sign document updates.

**Kind**: static method of [<code>Document</code>](#Document)  

| Param | Type |
| --- | --- |
| method_type | [<code>MethodType</code>](#MethodType) | 

<a name="Document.verifyRootDocument"></a>

### Document.verifyRootDocument(document)
Verifies whether `document` is a valid root DID document according to the IOTA DID method
specification.

It must be signed using a verification method with a public key whose BLAKE2b-256 hash matches
the DID tag.

**Kind**: static method of [<code>Document</code>](#Document)  

| Param | Type |
| --- | --- |
| document | [<code>Document</code>](#Document) | 

<a name="Document.diffIndex"></a>

### Document.diffIndex(message_id) ⇒ <code>string</code>
Returns the Tangle index of the DID diff chain. This should only be called on documents
published on the integration chain.

This is the Base58-btc encoded SHA-256 digest of the hex-encoded message id.

**Kind**: static method of [<code>Document</code>](#Document)  

| Param | Type |
| --- | --- |
| message_id | <code>string</code> | 

<a name="Document.fromJSON"></a>

### Document.fromJSON(json) ⇒ [<code>Document</code>](#Document)
Deserializes a `Document` from a JSON object.

**Kind**: static method of [<code>Document</code>](#Document)  

| Param | Type |
| --- | --- |
| json | <code>any</code> | 

<a name="DocumentHistory"></a>

## DocumentHistory
A DID Document's history and current state.

**Kind**: global class  

* [DocumentHistory](#DocumentHistory)
    * _instance_
        * [.integrationChainData()](#DocumentHistory+integrationChainData) ⇒ [<code>Array.&lt;ResolvedDocument&gt;</code>](#ResolvedDocument)
        * [.integrationChainSpam()](#DocumentHistory+integrationChainSpam) ⇒ <code>Array.&lt;string&gt;</code>
        * [.diffChainData()](#DocumentHistory+diffChainData) ⇒ [<code>Array.&lt;DiffMessage&gt;</code>](#DiffMessage)
        * [.diffChainSpam()](#DocumentHistory+diffChainSpam) ⇒ <code>Array.&lt;string&gt;</code>
        * [.toJSON()](#DocumentHistory+toJSON) ⇒ <code>any</code>
        * [.clone()](#DocumentHistory+clone) ⇒ [<code>DocumentHistory</code>](#DocumentHistory)
    * _static_
        * [.fromJSON(json)](#DocumentHistory.fromJSON) ⇒ [<code>DocumentHistory</code>](#DocumentHistory)

<a name="DocumentHistory+integrationChainData"></a>

### documentHistory.integrationChainData() ⇒ [<code>Array.&lt;ResolvedDocument&gt;</code>](#ResolvedDocument)
Returns an `Array` of integration chain `Documents`.

NOTE: clones the data.

**Kind**: instance method of [<code>DocumentHistory</code>](#DocumentHistory)  
<a name="DocumentHistory+integrationChainSpam"></a>

### documentHistory.integrationChainSpam() ⇒ <code>Array.&lt;string&gt;</code>
Returns an `Array` of message id strings for "spam" messages on the same index
as the integration chain.

NOTE: clones the data.

**Kind**: instance method of [<code>DocumentHistory</code>](#DocumentHistory)  
<a name="DocumentHistory+diffChainData"></a>

### documentHistory.diffChainData() ⇒ [<code>Array.&lt;DiffMessage&gt;</code>](#DiffMessage)
Returns an `Array` of diff chain `DiffMessages`.

NOTE: clones the data.

**Kind**: instance method of [<code>DocumentHistory</code>](#DocumentHistory)  
<a name="DocumentHistory+diffChainSpam"></a>

### documentHistory.diffChainSpam() ⇒ <code>Array.&lt;string&gt;</code>
Returns an `Array` of message id strings for "spam" messages on the same index
as the diff chain.

NOTE: clones the data.

**Kind**: instance method of [<code>DocumentHistory</code>](#DocumentHistory)  
<a name="DocumentHistory+toJSON"></a>

### documentHistory.toJSON() ⇒ <code>any</code>
Serializes `DocumentHistory` as a JSON object.

**Kind**: instance method of [<code>DocumentHistory</code>](#DocumentHistory)  
<a name="DocumentHistory+clone"></a>

### documentHistory.clone() ⇒ [<code>DocumentHistory</code>](#DocumentHistory)
Deep clones the object.

**Kind**: instance method of [<code>DocumentHistory</code>](#DocumentHistory)  
<a name="DocumentHistory.fromJSON"></a>

### DocumentHistory.fromJSON(json) ⇒ [<code>DocumentHistory</code>](#DocumentHistory)
Deserializes `DocumentHistory` from a JSON object.

**Kind**: static method of [<code>DocumentHistory</code>](#DocumentHistory)  

| Param | Type |
| --- | --- |
| json | <code>any</code> | 

<a name="DocumentMetadata"></a>

## DocumentMetadata
Additional attributes related to an IOTA DID Document.

**Kind**: global class  

* [DocumentMetadata](#DocumentMetadata)
    * [.previousMessageId](#DocumentMetadata+previousMessageId) ⇒ <code>string</code>
<<<<<<< HEAD
    * [.created()](#DocumentMetadata+created) ⇒ [<code>Timestamp</code>](#Timestamp)
    * [.updated()](#DocumentMetadata+updated) ⇒ [<code>Timestamp</code>](#Timestamp)
    * [.proof()](#DocumentMetadata+proof) ⇒ <code>any</code>

<a name="DocumentMetadata+previousMessageId"></a>
=======
    * [.proof](#DocumentMetadata+proof) ⇒ <code>any</code>
    * [.clone()](#DocumentMetadata+clone) ⇒ [<code>DocumentMetadata</code>](#DocumentMetadata)
>>>>>>> 7e80fac9

### documentMetadata.previousMessageId ⇒ <code>string</code>
**Kind**: instance property of [<code>DocumentMetadata</code>](#DocumentMetadata)  
<a name="DocumentMetadata+created"></a>

### documentMetadata.created() ⇒ [<code>Timestamp</code>](#Timestamp)
Returns a copy of the timestamp of when the DID document was created.

**Kind**: instance method of [<code>DocumentMetadata</code>](#DocumentMetadata)  
<a name="DocumentMetadata+updated"></a>

### documentMetadata.updated() ⇒ [<code>Timestamp</code>](#Timestamp)
Returns a copy of the timestamp of the last DID document update.

**Kind**: instance method of [<code>DocumentMetadata</code>](#DocumentMetadata)  
<a name="DocumentMetadata+proof"></a>

### documentMetadata.proof() ⇒ <code>any</code>
Returns a copy of the reference to the `proof`.

<<<<<<< HEAD
=======
**Kind**: instance property of [<code>DocumentMetadata</code>](#DocumentMetadata)  
<a name="DocumentMetadata+clone"></a>

### documentMetadata.clone() ⇒ [<code>DocumentMetadata</code>](#DocumentMetadata)
Deep clones the object.

>>>>>>> 7e80fac9
**Kind**: instance method of [<code>DocumentMetadata</code>](#DocumentMetadata)  
<a name="Duration"></a>

## Duration
A span of time.

**Kind**: global class  

* [Duration](#Duration)
    * [.seconds(seconds)](#Duration.seconds) ⇒ [<code>Duration</code>](#Duration)
    * [.minutes(minutes)](#Duration.minutes) ⇒ [<code>Duration</code>](#Duration)
    * [.hours(hours)](#Duration.hours) ⇒ [<code>Duration</code>](#Duration)
    * [.days(days)](#Duration.days) ⇒ [<code>Duration</code>](#Duration)
    * [.weeks(weeks)](#Duration.weeks) ⇒ [<code>Duration</code>](#Duration)

<a name="Duration.seconds"></a>

### Duration.seconds(seconds) ⇒ [<code>Duration</code>](#Duration)
Create a new `Duration` with the given number of seconds.

**Kind**: static method of [<code>Duration</code>](#Duration)  

| Param | Type |
| --- | --- |
| seconds | <code>number</code> | 

<a name="Duration.minutes"></a>

### Duration.minutes(minutes) ⇒ [<code>Duration</code>](#Duration)
Create a new `Duration` with the given number of minutes.

**Kind**: static method of [<code>Duration</code>](#Duration)  

| Param | Type |
| --- | --- |
| minutes | <code>number</code> | 

<a name="Duration.hours"></a>

### Duration.hours(hours) ⇒ [<code>Duration</code>](#Duration)
Create a new `Duration` with the given number of hours.

**Kind**: static method of [<code>Duration</code>](#Duration)  

| Param | Type |
| --- | --- |
| hours | <code>number</code> | 

<a name="Duration.days"></a>

### Duration.days(days) ⇒ [<code>Duration</code>](#Duration)
Create a new `Duration` with the given number of days.

**Kind**: static method of [<code>Duration</code>](#Duration)  

| Param | Type |
| --- | --- |
| days | <code>number</code> | 

<a name="Duration.weeks"></a>

### Duration.weeks(weeks) ⇒ [<code>Duration</code>](#Duration)
Create a new `Duration` with the given number of weeks.

**Kind**: static method of [<code>Duration</code>](#Duration)  

| Param | Type |
| --- | --- |
| weeks | <code>number</code> | 

<a name="Ed25519"></a>

## Ed25519
**Kind**: global class  
<a name="Ed25519.sign"></a>

### Ed25519.sign(message, key) ⇒ <code>Uint8Array</code>
Signs the given `message` with a base58 encoded `key`.

**Kind**: static method of [<code>Ed25519</code>](#Ed25519)  

| Param | Type |
| --- | --- |
| message | <code>Uint8Array</code> | 
| key | <code>string</code> | 

<a name="ExplorerUrl"></a>

## ExplorerUrl
**Kind**: global class  

* [ExplorerUrl](#ExplorerUrl)
    * _instance_
        * [.messageUrl(message_id)](#ExplorerUrl+messageUrl) ⇒ <code>string</code>
        * [.resolverUrl(did)](#ExplorerUrl+resolverUrl) ⇒ <code>string</code>
        * [.toString()](#ExplorerUrl+toString) ⇒ <code>string</code>
    * _static_
        * [.parse(url)](#ExplorerUrl.parse) ⇒ [<code>ExplorerUrl</code>](#ExplorerUrl)
        * [.mainnet()](#ExplorerUrl.mainnet) ⇒ [<code>ExplorerUrl</code>](#ExplorerUrl)
        * [.devnet()](#ExplorerUrl.devnet) ⇒ [<code>ExplorerUrl</code>](#ExplorerUrl)

<a name="ExplorerUrl+messageUrl"></a>

### explorerUrl.messageUrl(message_id) ⇒ <code>string</code>
Returns the web explorer URL of the given `message_id`.

E.g. https://explorer.iota.org/mainnet/message/{message_id}

**Kind**: instance method of [<code>ExplorerUrl</code>](#ExplorerUrl)  

| Param | Type |
| --- | --- |
| message_id | <code>string</code> | 

<a name="ExplorerUrl+resolverUrl"></a>

### explorerUrl.resolverUrl(did) ⇒ <code>string</code>
Returns the web identity resolver URL for the given DID.

E.g. https://explorer.iota.org/mainnet/identity-resolver/{did}

**Kind**: instance method of [<code>ExplorerUrl</code>](#ExplorerUrl)  

| Param | Type |
| --- | --- |
| did | [<code>DID</code>](#DID) \| <code>string</code> | 

<a name="ExplorerUrl+toString"></a>

### explorerUrl.toString() ⇒ <code>string</code>
**Kind**: instance method of [<code>ExplorerUrl</code>](#ExplorerUrl)  
<a name="ExplorerUrl.parse"></a>

### ExplorerUrl.parse(url) ⇒ [<code>ExplorerUrl</code>](#ExplorerUrl)
Constructs a new Tangle explorer URL from a string.

Use `ExplorerUrl::mainnet` or `ExplorerUrl::devnet` unless using a private Tangle
or local explorer.

**Kind**: static method of [<code>ExplorerUrl</code>](#ExplorerUrl)  

| Param | Type |
| --- | --- |
| url | <code>string</code> | 

<a name="ExplorerUrl.mainnet"></a>

### ExplorerUrl.mainnet() ⇒ [<code>ExplorerUrl</code>](#ExplorerUrl)
Returns the Tangle explorer URL for the mainnet.

**Kind**: static method of [<code>ExplorerUrl</code>](#ExplorerUrl)  
<a name="ExplorerUrl.devnet"></a>

### ExplorerUrl.devnet() ⇒ [<code>ExplorerUrl</code>](#ExplorerUrl)
Returns the Tangle explorer URL for the devnet.

**Kind**: static method of [<code>ExplorerUrl</code>](#ExplorerUrl)  
<a name="Generation"></a>

## Generation
**Kind**: global class  

* [Generation](#Generation)
    * [new Generation()](#new_Generation_new)
    * _instance_
        * [.toUnsignedInteger()](#Generation+toUnsignedInteger) ⇒ <code>number</code>
    * _static_
        * [.fromUnsignedInteger(value)](#Generation.fromUnsignedInteger) ⇒ [<code>Generation</code>](#Generation)

<a name="new_Generation_new"></a>

### new Generation()
Creates a new `WasmGeneration`.

<a name="Generation+toUnsignedInteger"></a>

### generation.toUnsignedInteger() ⇒ <code>number</code>
Returns the `WasmGeneration` as a 32-bit integer.

**Kind**: instance method of [<code>Generation</code>](#Generation)  
<a name="Generation.fromUnsignedInteger"></a>

### Generation.fromUnsignedInteger(value) ⇒ [<code>Generation</code>](#Generation)
Creates a new `WasmGeneration` from a 32-bit integer.

**Kind**: static method of [<code>Generation</code>](#Generation)  

| Param | Type |
| --- | --- |
| value | <code>number</code> | 

<a name="IdentityState"></a>

## IdentityState
**Kind**: global class  

* [IdentityState](#IdentityState)
    * _instance_
        * [.toJSON()](#IdentityState+toJSON) ⇒ <code>any</code>
    * _static_
        * [.fromJSON(json_value)](#IdentityState.fromJSON) ⇒ [<code>IdentityState</code>](#IdentityState)

<a name="IdentityState+toJSON"></a>

### identityState.toJSON() ⇒ <code>any</code>
**Kind**: instance method of [<code>IdentityState</code>](#IdentityState)  
<a name="IdentityState.fromJSON"></a>

### IdentityState.fromJSON(json_value) ⇒ [<code>IdentityState</code>](#IdentityState)
Deserializes a JSON object as `IdentityState`.

**Kind**: static method of [<code>IdentityState</code>](#IdentityState)  

| Param | Type |
| --- | --- |
| json_value | <code>any</code> | 

<a name="IntegrationChainHistory"></a>

## IntegrationChainHistory
**Kind**: global class  

* [IntegrationChainHistory](#IntegrationChainHistory)
    * _instance_
        * [.chainData()](#IntegrationChainHistory+chainData) ⇒ [<code>Array.&lt;ResolvedDocument&gt;</code>](#ResolvedDocument)
        * [.spam()](#IntegrationChainHistory+spam) ⇒ <code>Array.&lt;string&gt;</code>
        * [.toJSON()](#IntegrationChainHistory+toJSON) ⇒ <code>any</code>
    * _static_
        * [.fromJSON(json)](#IntegrationChainHistory.fromJSON) ⇒ [<code>IntegrationChainHistory</code>](#IntegrationChainHistory)

<a name="IntegrationChainHistory+chainData"></a>

### integrationChainHistory.chainData() ⇒ [<code>Array.&lt;ResolvedDocument&gt;</code>](#ResolvedDocument)
Returns an `Array` of the integration chain `Documents`.

NOTE: this clones the field.

**Kind**: instance method of [<code>IntegrationChainHistory</code>](#IntegrationChainHistory)  
<a name="IntegrationChainHistory+spam"></a>

### integrationChainHistory.spam() ⇒ <code>Array.&lt;string&gt;</code>
Returns an `Array` of `MessageIds` as strings.

NOTE: this clones the field.

**Kind**: instance method of [<code>IntegrationChainHistory</code>](#IntegrationChainHistory)  
<a name="IntegrationChainHistory+toJSON"></a>

### integrationChainHistory.toJSON() ⇒ <code>any</code>
Serializes as a JSON object.

**Kind**: instance method of [<code>IntegrationChainHistory</code>](#IntegrationChainHistory)  
<a name="IntegrationChainHistory.fromJSON"></a>

### IntegrationChainHistory.fromJSON(json) ⇒ [<code>IntegrationChainHistory</code>](#IntegrationChainHistory)
Deserializes from a JSON object.

**Kind**: static method of [<code>IntegrationChainHistory</code>](#IntegrationChainHistory)  

| Param | Type |
| --- | --- |
| json | <code>any</code> | 

<a name="KeyCollection"></a>

## KeyCollection
**Kind**: global class  

* [KeyCollection](#KeyCollection)
    * [new KeyCollection(type_, count)](#new_KeyCollection_new)
    * _instance_
        * [.length](#KeyCollection+length) ⇒ <code>number</code>
        * [.isEmpty()](#KeyCollection+isEmpty) ⇒ <code>boolean</code>
        * [.keypair(index)](#KeyCollection+keypair) ⇒ [<code>KeyPair</code>](#KeyPair) \| <code>undefined</code>
        * [.public(index)](#KeyCollection+public) ⇒ <code>string</code> \| <code>undefined</code>
        * [.private(index)](#KeyCollection+private) ⇒ <code>string</code> \| <code>undefined</code>
        * [.merkleRoot(digest)](#KeyCollection+merkleRoot) ⇒ <code>string</code>
        * [.merkleProof(digest, index)](#KeyCollection+merkleProof) ⇒ <code>string</code> \| <code>undefined</code>
        * [.toJSON()](#KeyCollection+toJSON) ⇒ <code>any</code>
        * [.clone()](#KeyCollection+clone) ⇒ [<code>KeyCollection</code>](#KeyCollection)
    * _static_
        * [.fromJSON(json)](#KeyCollection.fromJSON) ⇒ [<code>KeyCollection</code>](#KeyCollection)

<a name="new_KeyCollection_new"></a>

### new KeyCollection(type_, count)
Creates a new `KeyCollection` with the specified key type.


| Param | Type |
| --- | --- |
| type_ | <code>number</code> | 
| count | <code>number</code> | 

<a name="KeyCollection+length"></a>

### keyCollection.length ⇒ <code>number</code>
Returns the number of keys in the collection.

**Kind**: instance property of [<code>KeyCollection</code>](#KeyCollection)  
<a name="KeyCollection+isEmpty"></a>

### keyCollection.isEmpty() ⇒ <code>boolean</code>
Returns `true` if the collection contains no keys.

**Kind**: instance method of [<code>KeyCollection</code>](#KeyCollection)  
<a name="KeyCollection+keypair"></a>

### keyCollection.keypair(index) ⇒ [<code>KeyPair</code>](#KeyPair) \| <code>undefined</code>
Returns the keypair at the specified `index`.

**Kind**: instance method of [<code>KeyCollection</code>](#KeyCollection)  

| Param | Type |
| --- | --- |
| index | <code>number</code> | 

<a name="KeyCollection+public"></a>

### keyCollection.public(index) ⇒ <code>string</code> \| <code>undefined</code>
Returns the public key at the specified `index` as a base58-encoded string.

**Kind**: instance method of [<code>KeyCollection</code>](#KeyCollection)  

| Param | Type |
| --- | --- |
| index | <code>number</code> | 

<a name="KeyCollection+private"></a>

### keyCollection.private(index) ⇒ <code>string</code> \| <code>undefined</code>
Returns the private key at the specified `index` as a base58-encoded string.

**Kind**: instance method of [<code>KeyCollection</code>](#KeyCollection)  

| Param | Type |
| --- | --- |
| index | <code>number</code> | 

<a name="KeyCollection+merkleRoot"></a>

### keyCollection.merkleRoot(digest) ⇒ <code>string</code>
**Kind**: instance method of [<code>KeyCollection</code>](#KeyCollection)  

| Param | Type |
| --- | --- |
| digest | <code>number</code> | 

<a name="KeyCollection+merkleProof"></a>

### keyCollection.merkleProof(digest, index) ⇒ <code>string</code> \| <code>undefined</code>
**Kind**: instance method of [<code>KeyCollection</code>](#KeyCollection)  

| Param | Type |
| --- | --- |
| digest | <code>number</code> | 
| index | <code>number</code> | 

<a name="KeyCollection+toJSON"></a>

### keyCollection.toJSON() ⇒ <code>any</code>
Serializes a `KeyCollection` object as a JSON object.

**Kind**: instance method of [<code>KeyCollection</code>](#KeyCollection)  
<a name="KeyCollection+clone"></a>

### keyCollection.clone() ⇒ [<code>KeyCollection</code>](#KeyCollection)
Deep clones the object.

**Kind**: instance method of [<code>KeyCollection</code>](#KeyCollection)  
<a name="KeyCollection.fromJSON"></a>

### KeyCollection.fromJSON(json) ⇒ [<code>KeyCollection</code>](#KeyCollection)
Deserializes a `KeyCollection` object from a JSON object.

**Kind**: static method of [<code>KeyCollection</code>](#KeyCollection)  

| Param | Type |
| --- | --- |
| json | <code>any</code> | 

<a name="KeyLocation"></a>

## KeyLocation
**Kind**: global class  

* [KeyLocation](#KeyLocation)
    * [new KeyLocation(method, fragment, generation)](#new_KeyLocation_new)
    * _instance_
        * [.method()](#KeyLocation+method) ⇒ [<code>MethodType</code>](#MethodType)
        * [.fragment()](#KeyLocation+fragment) ⇒ <code>string</code>
        * [.fragmentName()](#KeyLocation+fragmentName) ⇒ <code>string</code>
        * [.generation()](#KeyLocation+generation) ⇒ [<code>Generation</code>](#Generation)
        * [.toJSON()](#KeyLocation+toJSON) ⇒ <code>any</code>
    * _static_
        * [.fromJSON(json_value)](#KeyLocation.fromJSON) ⇒ [<code>KeyLocation</code>](#KeyLocation)

<a name="new_KeyLocation_new"></a>

### new KeyLocation(method, fragment, generation)

| Param | Type |
| --- | --- |
| method | [<code>MethodType</code>](#MethodType) | 
| fragment | <code>string</code> | 
| generation | [<code>Generation</code>](#Generation) | 

<a name="KeyLocation+method"></a>

### keyLocation.method() ⇒ [<code>MethodType</code>](#MethodType)
Returns a copy of the method type of the key location.

**Kind**: instance method of [<code>KeyLocation</code>](#KeyLocation)  
<a name="KeyLocation+fragment"></a>

### keyLocation.fragment() ⇒ <code>string</code>
Returns a copy of the fragment name of the key location.

**Kind**: instance method of [<code>KeyLocation</code>](#KeyLocation)  
<a name="KeyLocation+fragmentName"></a>

### keyLocation.fragmentName() ⇒ <code>string</code>
Returns a copy of the fragment name of the key location.

**Kind**: instance method of [<code>KeyLocation</code>](#KeyLocation)  
<a name="KeyLocation+generation"></a>

### keyLocation.generation() ⇒ [<code>Generation</code>](#Generation)
Returns a copy of the integration generation when this key was created.

**Kind**: instance method of [<code>KeyLocation</code>](#KeyLocation)  
<a name="KeyLocation+toJSON"></a>

### keyLocation.toJSON() ⇒ <code>any</code>
Serializes `Signature` as a JSON object.

**Kind**: instance method of [<code>KeyLocation</code>](#KeyLocation)  
<a name="KeyLocation.fromJSON"></a>

### KeyLocation.fromJSON(json_value) ⇒ [<code>KeyLocation</code>](#KeyLocation)
Deserializes a JSON object as `KeyLocation`.

**Kind**: static method of [<code>KeyLocation</code>](#KeyLocation)  

| Param | Type |
| --- | --- |
| json_value | <code>any</code> | 

<a name="KeyPair"></a>

## KeyPair
**Kind**: global class  

* [KeyPair](#KeyPair)
    * [new KeyPair(type_)](#new_KeyPair_new)
    * _instance_
        * [.type()](#KeyPair+type) ⇒ <code>number</code>
        * [.public()](#KeyPair+public) ⇒ <code>string</code>
        * [.private()](#KeyPair+private) ⇒ <code>string</code>
        * [.toJSON()](#KeyPair+toJSON) ⇒ <code>any</code>
        * [.clone()](#KeyPair+clone) ⇒ [<code>KeyPair</code>](#KeyPair)
    * _static_
        * [.fromBase58(type_, public_key, private_key)](#KeyPair.fromBase58) ⇒ [<code>KeyPair</code>](#KeyPair)
        * [.fromJSON(json)](#KeyPair.fromJSON) ⇒ [<code>KeyPair</code>](#KeyPair)

<a name="new_KeyPair_new"></a>

### new KeyPair(type_)
Generates a new `KeyPair` object.


| Param | Type |
| --- | --- |
| type_ | <code>number</code> | 

<a name="KeyPair+type"></a>

### keyPair.type() ⇒ <code>number</code>
Returns a copy of the private key as a base58-encoded string.

**Kind**: instance method of [<code>KeyPair</code>](#KeyPair)  
<a name="KeyPair+public"></a>

### keyPair.public() ⇒ <code>string</code>
Returns a copy of the public key as a base58-encoded string.

**Kind**: instance method of [<code>KeyPair</code>](#KeyPair)  
<a name="KeyPair+private"></a>

### keyPair.private() ⇒ <code>string</code>
Returns a copy of the private key as a base58-encoded string.

**Kind**: instance method of [<code>KeyPair</code>](#KeyPair)  
<a name="KeyPair+toJSON"></a>

### keyPair.toJSON() ⇒ <code>any</code>
Serializes a `KeyPair` object as a JSON object.

**Kind**: instance method of [<code>KeyPair</code>](#KeyPair)  
<a name="KeyPair+clone"></a>

### keyPair.clone() ⇒ [<code>KeyPair</code>](#KeyPair)
Deep clones the object.

**Kind**: instance method of [<code>KeyPair</code>](#KeyPair)  
<a name="KeyPair.fromBase58"></a>

### KeyPair.fromBase58(type_, public_key, private_key) ⇒ [<code>KeyPair</code>](#KeyPair)
Parses a `KeyPair` object from base58-encoded public/private keys.

**Kind**: static method of [<code>KeyPair</code>](#KeyPair)  

| Param | Type |
| --- | --- |
| type_ | <code>number</code> | 
| public_key | <code>string</code> | 
| private_key | <code>string</code> | 

<a name="KeyPair.fromJSON"></a>

### KeyPair.fromJSON(json) ⇒ [<code>KeyPair</code>](#KeyPair)
Deserializes a `KeyPair` object from a JSON object.

**Kind**: static method of [<code>KeyPair</code>](#KeyPair)  

| Param | Type |
| --- | --- |
| json | <code>any</code> | 

<a name="MethodScope"></a>

## MethodScope
Supported verification method types.

**Kind**: global class  

* [MethodScope](#MethodScope)
    * _instance_
        * [.toString()](#MethodScope+toString) ⇒ <code>string</code>
        * [.toJSON()](#MethodScope+toJSON) ⇒ <code>any</code>
        * [.clone()](#MethodScope+clone) ⇒ [<code>MethodScope</code>](#MethodScope)
    * _static_
        * [.verificationMethod()](#MethodScope.verificationMethod) ⇒ [<code>MethodScope</code>](#MethodScope)
        * [.Authentication()](#MethodScope.Authentication) ⇒ [<code>MethodScope</code>](#MethodScope)
        * [.AssertionMethod()](#MethodScope.AssertionMethod) ⇒ [<code>MethodScope</code>](#MethodScope)
        * [.KeyAgreement()](#MethodScope.KeyAgreement) ⇒ [<code>MethodScope</code>](#MethodScope)
        * [.CapabilityDelegation()](#MethodScope.CapabilityDelegation) ⇒ [<code>MethodScope</code>](#MethodScope)
        * [.CapabilityInvocation()](#MethodScope.CapabilityInvocation) ⇒ [<code>MethodScope</code>](#MethodScope)
        * [.fromJSON(json)](#MethodScope.fromJSON) ⇒ [<code>MethodScope</code>](#MethodScope)

<a name="MethodScope+toString"></a>

### methodScope.toString() ⇒ <code>string</code>
Returns the `MethodScope` as a string.

**Kind**: instance method of [<code>MethodScope</code>](#MethodScope)  
<a name="MethodScope+toJSON"></a>

### methodScope.toJSON() ⇒ <code>any</code>
Serializes a `MethodScope` object as a JSON object.

**Kind**: instance method of [<code>MethodScope</code>](#MethodScope)  
<<<<<<< HEAD
<a name="MethodScope.verificationMethod"></a>
=======
<a name="MethodScope+clone"></a>

### methodScope.clone() ⇒ [<code>MethodScope</code>](#MethodScope)
Deep clones the object.

**Kind**: instance method of [<code>MethodScope</code>](#MethodScope)  
<a name="MethodScope.VerificationMethod"></a>
>>>>>>> 7e80fac9

### MethodScope.verificationMethod() ⇒ [<code>MethodScope</code>](#MethodScope)
**Kind**: static method of [<code>MethodScope</code>](#MethodScope)  
<a name="MethodScope.Authentication"></a>

### MethodScope.Authentication() ⇒ [<code>MethodScope</code>](#MethodScope)
**Kind**: static method of [<code>MethodScope</code>](#MethodScope)  
<a name="MethodScope.AssertionMethod"></a>

### MethodScope.AssertionMethod() ⇒ [<code>MethodScope</code>](#MethodScope)
**Kind**: static method of [<code>MethodScope</code>](#MethodScope)  
<a name="MethodScope.KeyAgreement"></a>

### MethodScope.KeyAgreement() ⇒ [<code>MethodScope</code>](#MethodScope)
**Kind**: static method of [<code>MethodScope</code>](#MethodScope)  
<a name="MethodScope.CapabilityDelegation"></a>

### MethodScope.CapabilityDelegation() ⇒ [<code>MethodScope</code>](#MethodScope)
**Kind**: static method of [<code>MethodScope</code>](#MethodScope)  
<a name="MethodScope.CapabilityInvocation"></a>

### MethodScope.CapabilityInvocation() ⇒ [<code>MethodScope</code>](#MethodScope)
**Kind**: static method of [<code>MethodScope</code>](#MethodScope)  
<a name="MethodScope.fromJSON"></a>

### MethodScope.fromJSON(json) ⇒ [<code>MethodScope</code>](#MethodScope)
Deserializes a `MethodScope` object from a JSON object.

**Kind**: static method of [<code>MethodScope</code>](#MethodScope)  

| Param | Type |
| --- | --- |
| json | <code>any</code> | 

<a name="MethodSecret"></a>

## MethodSecret
**Kind**: global class  

* [MethodSecret](#MethodSecret)
    * [.ed25519Base58(private_key)](#MethodSecret.ed25519Base58) ⇒ [<code>MethodSecret</code>](#MethodSecret)
    * [.merkleKeyCollection(collection)](#MethodSecret.merkleKeyCollection) ⇒ [<code>MethodSecret</code>](#MethodSecret)

<a name="MethodSecret.ed25519Base58"></a>

### MethodSecret.ed25519Base58(private_key) ⇒ [<code>MethodSecret</code>](#MethodSecret)
Creates a [MethodSecret](#MethodSecret) object from base58-encoded Ed25519 private key.

**Kind**: static method of [<code>MethodSecret</code>](#MethodSecret)  

| Param | Type |
| --- | --- |
| private_key | <code>string</code> | 

<a name="MethodSecret.merkleKeyCollection"></a>

### MethodSecret.merkleKeyCollection(collection) ⇒ [<code>MethodSecret</code>](#MethodSecret)
Creates a [MethodSecret](#MethodSecret) object from [KeyCollection](#KeyCollection).

**Kind**: static method of [<code>MethodSecret</code>](#MethodSecret)  

| Param | Type |
| --- | --- |
| collection | [<code>KeyCollection</code>](#KeyCollection) | 

<a name="MethodType"></a>

## MethodType
Supported verification method types.

**Kind**: global class  

* [MethodType](#MethodType)
    * _instance_
        * [.toJSON()](#MethodType+toJSON) ⇒ <code>any</code>
        * [.clone()](#MethodType+clone) ⇒ [<code>MethodType</code>](#MethodType)
    * _static_
        * [.Ed25519VerificationKey2018()](#MethodType.Ed25519VerificationKey2018) ⇒ [<code>MethodType</code>](#MethodType)
        * [.MerkleKeyCollection2021()](#MethodType.MerkleKeyCollection2021) ⇒ [<code>MethodType</code>](#MethodType)
        * [.fromJSON(json)](#MethodType.fromJSON) ⇒ [<code>MethodType</code>](#MethodType)

<a name="MethodType+toJSON"></a>

### methodType.toJSON() ⇒ <code>any</code>
Serializes a `MethodType` object as a JSON object.

**Kind**: instance method of [<code>MethodType</code>](#MethodType)  
<a name="MethodType+clone"></a>

### methodType.clone() ⇒ [<code>MethodType</code>](#MethodType)
Deep clones the object.

**Kind**: instance method of [<code>MethodType</code>](#MethodType)  
<a name="MethodType.Ed25519VerificationKey2018"></a>

### MethodType.Ed25519VerificationKey2018() ⇒ [<code>MethodType</code>](#MethodType)
**Kind**: static method of [<code>MethodType</code>](#MethodType)  
<a name="MethodType.MerkleKeyCollection2021"></a>

### MethodType.MerkleKeyCollection2021() ⇒ [<code>MethodType</code>](#MethodType)
**Kind**: static method of [<code>MethodType</code>](#MethodType)  
<a name="MethodType.fromJSON"></a>

### MethodType.fromJSON(json) ⇒ [<code>MethodType</code>](#MethodType)
Deserializes a `MethodType` object from a JSON object.

**Kind**: static method of [<code>MethodType</code>](#MethodType)  

| Param | Type |
| --- | --- |
| json | <code>any</code> | 

<a name="Network"></a>

## Network
**Kind**: global class  

* [Network](#Network)
    * _instance_
        * [.name()](#Network+name) ⇒ <code>string</code>
        * [.defaultNodeURL()](#Network+defaultNodeURL) ⇒ <code>string</code> \| <code>undefined</code>
        * [.toString()](#Network+toString) ⇒ <code>string</code>
        * [.toJSON()](#Network+toJSON) ⇒ <code>any</code>
        * [.clone()](#Network+clone) ⇒ [<code>Network</code>](#Network)
    * _static_
        * [.tryFromName(name)](#Network.tryFromName) ⇒ [<code>Network</code>](#Network)
        * [.mainnet()](#Network.mainnet) ⇒ [<code>Network</code>](#Network)
        * [.devnet()](#Network.devnet) ⇒ [<code>Network</code>](#Network)
        * [.fromJSON(json)](#Network.fromJSON) ⇒ [<code>Network</code>](#Network)

<a name="Network+name"></a>

### network.name() ⇒ <code>string</code>
Returns a copy of the network name.

**Kind**: instance method of [<code>Network</code>](#Network)  
<a name="Network+defaultNodeURL"></a>

### network.defaultNodeURL() ⇒ <code>string</code> \| <code>undefined</code>
Returns a copy of the node URL of the Tangle network.

**Kind**: instance method of [<code>Network</code>](#Network)  
<a name="Network+toString"></a>

### network.toString() ⇒ <code>string</code>
**Kind**: instance method of [<code>Network</code>](#Network)  
<a name="Network+toJSON"></a>

### network.toJSON() ⇒ <code>any</code>
Serializes a `Network` as a JSON object.

**Kind**: instance method of [<code>Network</code>](#Network)  
<a name="Network+clone"></a>

### network.clone() ⇒ [<code>Network</code>](#Network)
Deep clones the object.

**Kind**: instance method of [<code>Network</code>](#Network)  
<a name="Network.tryFromName"></a>

### Network.tryFromName(name) ⇒ [<code>Network</code>](#Network)
Parses the provided string to a `Network`.

Errors if the name is invalid.

**Kind**: static method of [<code>Network</code>](#Network)  

| Param | Type |
| --- | --- |
| name | <code>string</code> | 

<a name="Network.mainnet"></a>

### Network.mainnet() ⇒ [<code>Network</code>](#Network)
**Kind**: static method of [<code>Network</code>](#Network)  
<a name="Network.devnet"></a>

### Network.devnet() ⇒ [<code>Network</code>](#Network)
**Kind**: static method of [<code>Network</code>](#Network)  
<a name="Network.fromJSON"></a>

### Network.fromJSON(json) ⇒ [<code>Network</code>](#Network)
Deserializes a `Network` from a JSON object.

**Kind**: static method of [<code>Network</code>](#Network)  

| Param | Type |
| --- | --- |
| json | <code>any</code> | 

<a name="Presentation"></a>

## Presentation
**Kind**: global class  

* [Presentation](#Presentation)
    * [new Presentation(holder_doc, credential_data, presentation_type, presentation_id)](#new_Presentation_new)
    * _instance_
        * [.toJSON()](#Presentation+toJSON) ⇒ <code>any</code>
        * [.verifiableCredential()](#Presentation+verifiableCredential) ⇒ [<code>Array.&lt;Credential&gt;</code>](#Credential)
        * [.clone()](#Presentation+clone) ⇒ [<code>Presentation</code>](#Presentation)
    * _static_
        * [.fromJSON(json)](#Presentation.fromJSON) ⇒ [<code>Presentation</code>](#Presentation)

<a name="new_Presentation_new"></a>

### new Presentation(holder_doc, credential_data, presentation_type, presentation_id)

| Param | Type |
| --- | --- |
| holder_doc | [<code>Document</code>](#Document) | 
| credential_data | <code>any</code> | 
| presentation_type | <code>string</code> \| <code>undefined</code> | 
| presentation_id | <code>string</code> \| <code>undefined</code> | 

<a name="Presentation+toJSON"></a>

### presentation.toJSON() ⇒ <code>any</code>
Serializes a `Presentation` object as a JSON object.

**Kind**: instance method of [<code>Presentation</code>](#Presentation)  
<a name="Presentation+verifiableCredential"></a>

### presentation.verifiableCredential() ⇒ [<code>Array.&lt;Credential&gt;</code>](#Credential)
Returns a copy of the credentials contained in the presentation.

**Kind**: instance method of [<code>Presentation</code>](#Presentation)  
<a name="Presentation+clone"></a>

### presentation.clone() ⇒ [<code>Presentation</code>](#Presentation)
Deep clones the object.

**Kind**: instance method of [<code>Presentation</code>](#Presentation)  
<a name="Presentation.fromJSON"></a>

### Presentation.fromJSON(json) ⇒ [<code>Presentation</code>](#Presentation)
Deserializes a `Presentation` object from a JSON object.

**Kind**: static method of [<code>Presentation</code>](#Presentation)  

| Param | Type |
| --- | --- |
| json | <code>any</code> | 

<a name="PresentationValidationOptions"></a>

## PresentationValidationOptions
Options to declare validation criteria when validating presentation.

**Kind**: global class  

* [PresentationValidationOptions](#PresentationValidationOptions)
    * [new PresentationValidationOptions(options)](#new_PresentationValidationOptions_new)
    * _instance_
        * [.toJSON()](#PresentationValidationOptions+toJSON) ⇒ <code>any</code>
        * [.clone()](#PresentationValidationOptions+clone) ⇒ [<code>PresentationValidationOptions</code>](#PresentationValidationOptions)
    * _static_
        * [.default()](#PresentationValidationOptions.default) ⇒ [<code>PresentationValidationOptions</code>](#PresentationValidationOptions)
        * [.fromJSON(json)](#PresentationValidationOptions.fromJSON) ⇒ [<code>PresentationValidationOptions</code>](#PresentationValidationOptions)

<a name="new_PresentationValidationOptions_new"></a>

### new PresentationValidationOptions(options)
Creates a new `PresentationValidationOptions` from the given fields.

Throws an error if any of the options are invalid.


| Param | Type |
| --- | --- |
| options | <code>IPresentationValidationOptions</code> | 

<a name="PresentationValidationOptions+toJSON"></a>

### presentationValidationOptions.toJSON() ⇒ <code>any</code>
Serializes a `PresentationValidationOptions` as a JSON object.

**Kind**: instance method of [<code>PresentationValidationOptions</code>](#PresentationValidationOptions)  
<a name="PresentationValidationOptions+clone"></a>

### presentationValidationOptions.clone() ⇒ [<code>PresentationValidationOptions</code>](#PresentationValidationOptions)
Deep clones the object.

**Kind**: instance method of [<code>PresentationValidationOptions</code>](#PresentationValidationOptions)  
<a name="PresentationValidationOptions.default"></a>

### PresentationValidationOptions.default() ⇒ [<code>PresentationValidationOptions</code>](#PresentationValidationOptions)
Creates a new `PresentationValidationOptions` with defaults.

**Kind**: static method of [<code>PresentationValidationOptions</code>](#PresentationValidationOptions)  
<a name="PresentationValidationOptions.fromJSON"></a>

### PresentationValidationOptions.fromJSON(json) ⇒ [<code>PresentationValidationOptions</code>](#PresentationValidationOptions)
Deserializes a `PresentationValidationOptions` from a JSON object.

**Kind**: static method of [<code>PresentationValidationOptions</code>](#PresentationValidationOptions)  

| Param | Type |
| --- | --- |
| json | <code>any</code> | 

<a name="PresentationValidator"></a>

## PresentationValidator
**Kind**: global class  

* [PresentationValidator](#PresentationValidator)
    * [.validate(presentation, holder, issuers, options, fail_fast)](#PresentationValidator.validate)
    * [.verifyPresentationSignature(presentation, holder, options)](#PresentationValidator.verifyPresentationSignature)
    * [.checkStructure(presentation)](#PresentationValidator.checkStructure)

<a name="PresentationValidator.validate"></a>

### PresentationValidator.validate(presentation, holder, issuers, options, fail_fast)
Validate a `Presentation`.

The following properties are validated according to `options`:
- the semantic structure of the presentation,
- the holder's signature,
- the relationship between the holder and the credential subjects,
- the signatures and some properties of the constituent credentials (see
`CredentialValidator::validate`).

### Warning
The lack of an error returned from this method is in of itself not enough to conclude that the presentation can be
trusted. This section contains more information on additional checks that should be carried out before and after
calling this method.

#### The state of the supplied DID Documents.
The caller must ensure that the DID Documents in `holder` and `issuers` are up-to-date. The convenience methods
`Resolver::resolve_presentation_holder` and `Resolver::resolve_presentation_issuers`
can help extract the latest available states of these DID Documents.

#### Properties that are not validated
 There are many properties defined in [The Verifiable Credentials Data Model](https://www.w3.org/TR/vc-data-model/) that are **not** validated, such as:
`credentialStatus`, `type`, `credentialSchema`, `refreshService`, **and more**.
These should be manually checked after validation, according to your requirements.

### Errors
An error is returned whenever a validated condition is not satisfied.

**Kind**: static method of [<code>PresentationValidator</code>](#PresentationValidator)  

| Param | Type |
| --- | --- |
| presentation | [<code>Presentation</code>](#Presentation) | 
| holder | [<code>Document</code>](#Document) \| [<code>ResolvedDocument</code>](#ResolvedDocument) | 
| issuers | [<code>Array.&lt;Document&gt;</code>](#Document) \| [<code>Array.&lt;ResolvedDocument&gt;</code>](#ResolvedDocument) | 
| options | [<code>PresentationValidationOptions</code>](#PresentationValidationOptions) | 
| fail_fast | <code>number</code> | 

<a name="PresentationValidator.verifyPresentationSignature"></a>

### PresentationValidator.verifyPresentationSignature(presentation, holder, options)
Verify the presentation's signature using the resolved document of the holder.

### Warning
The caller must ensure that the DID Document of the holder is up-to-date.

### Errors
Fails if the `holder` does not match the `presentation`'s holder property.
Fails if signature verification against the holder document fails.

**Kind**: static method of [<code>PresentationValidator</code>](#PresentationValidator)  

| Param | Type |
| --- | --- |
| presentation | [<code>Presentation</code>](#Presentation) | 
| holder | [<code>Document</code>](#Document) \| [<code>ResolvedDocument</code>](#ResolvedDocument) | 
| options | [<code>VerifierOptions</code>](#VerifierOptions) | 

<a name="PresentationValidator.checkStructure"></a>

### PresentationValidator.checkStructure(presentation)
Validates the semantic structure of the `Presentation`.

**Kind**: static method of [<code>PresentationValidator</code>](#PresentationValidator)  

| Param | Type |
| --- | --- |
| presentation | [<code>Presentation</code>](#Presentation) | 

<a name="PrivateKey"></a>

## PrivateKey
**Kind**: global class  

* [PrivateKey](#PrivateKey)
    * _instance_
        * [.publicKey()](#PrivateKey+publicKey) ⇒ <code>string</code>
    * _static_
        * [.fromBase58String(private_key)](#PrivateKey.fromBase58String) ⇒ [<code>PrivateKey</code>](#PrivateKey)

<a name="PrivateKey+publicKey"></a>

### privateKey.publicKey() ⇒ <code>string</code>
Returns a base58 encoded string that represents the PublicKey.

**Kind**: instance method of [<code>PrivateKey</code>](#PrivateKey)  
<a name="PrivateKey.fromBase58String"></a>

### PrivateKey.fromBase58String(private_key) ⇒ [<code>PrivateKey</code>](#PrivateKey)
Create a new `PrivateKey` from a base58 encoded string.

**Kind**: static method of [<code>PrivateKey</code>](#PrivateKey)  

| Param | Type |
| --- | --- |
| private_key | <code>string</code> | 

<a name="ProofPurpose"></a>

## ProofPurpose
Associates a purpose with a `Signature`.

See https://w3c-ccg.github.io/security-vocab/#proofPurpose

**Kind**: global class  

* [ProofPurpose](#ProofPurpose)
    * _instance_
        * [.toJSON()](#ProofPurpose+toJSON) ⇒ <code>any</code>
        * [.clone()](#ProofPurpose+clone) ⇒ [<code>ProofPurpose</code>](#ProofPurpose)
    * _static_
        * [.assertionMethod()](#ProofPurpose.assertionMethod) ⇒ [<code>ProofPurpose</code>](#ProofPurpose)
        * [.authentication()](#ProofPurpose.authentication) ⇒ [<code>ProofPurpose</code>](#ProofPurpose)
        * [.fromJSON(json)](#ProofPurpose.fromJSON) ⇒ [<code>ProofPurpose</code>](#ProofPurpose)

<a name="ProofPurpose+toJSON"></a>

### proofPurpose.toJSON() ⇒ <code>any</code>
Serializes a `ProofPurpose` object as a JSON object.

**Kind**: instance method of [<code>ProofPurpose</code>](#ProofPurpose)  
<a name="ProofPurpose+clone"></a>

### proofPurpose.clone() ⇒ [<code>ProofPurpose</code>](#ProofPurpose)
Deep clones the object.

**Kind**: instance method of [<code>ProofPurpose</code>](#ProofPurpose)  
<a name="ProofPurpose.assertionMethod"></a>

### ProofPurpose.assertionMethod() ⇒ [<code>ProofPurpose</code>](#ProofPurpose)
Purpose is to assert a claim.
See https://www.w3.org/TR/did-core/#assertion

**Kind**: static method of [<code>ProofPurpose</code>](#ProofPurpose)  
<a name="ProofPurpose.authentication"></a>

### ProofPurpose.authentication() ⇒ [<code>ProofPurpose</code>](#ProofPurpose)
Purpose is to authenticate the signer.
See https://www.w3.org/TR/did-core/#authentication

**Kind**: static method of [<code>ProofPurpose</code>](#ProofPurpose)  
<a name="ProofPurpose.fromJSON"></a>

### ProofPurpose.fromJSON(json) ⇒ [<code>ProofPurpose</code>](#ProofPurpose)
Deserializes a `ProofPurpose` object from a JSON object.

**Kind**: static method of [<code>ProofPurpose</code>](#ProofPurpose)  

| Param | Type |
| --- | --- |
| json | <code>any</code> | 

<a name="Receipt"></a>

## Receipt
**Kind**: global class  

* [Receipt](#Receipt)
    * _instance_
        * [.network()](#Receipt+network) ⇒ [<code>Network</code>](#Network)
        * [.messageId()](#Receipt+messageId) ⇒ <code>string</code>
        * [.networkId()](#Receipt+networkId) ⇒ <code>string</code>
        * [.nonce()](#Receipt+nonce) ⇒ <code>string</code>
        * [.toJSON()](#Receipt+toJSON) ⇒ <code>any</code>
        * [.clone()](#Receipt+clone) ⇒ [<code>Receipt</code>](#Receipt)
    * _static_
        * [.fromJSON(json)](#Receipt.fromJSON) ⇒ [<code>Receipt</code>](#Receipt)

<a name="Receipt+network"></a>

### receipt.network() ⇒ [<code>Network</code>](#Network)
Returns a copy of the associated IOTA Tangle `Network`.

**Kind**: instance method of [<code>Receipt</code>](#Receipt)  
<a name="Receipt+messageId"></a>

### receipt.messageId() ⇒ <code>string</code>
Returns a copy of the message `id`.

**Kind**: instance method of [<code>Receipt</code>](#Receipt)  
<a name="Receipt+networkId"></a>

### receipt.networkId() ⇒ <code>string</code>
Returns a copy of the message `network_id`.

**Kind**: instance method of [<code>Receipt</code>](#Receipt)  
<a name="Receipt+nonce"></a>

### receipt.nonce() ⇒ <code>string</code>
Returns a copy of the message `nonce`.

**Kind**: instance method of [<code>Receipt</code>](#Receipt)  
<a name="Receipt+toJSON"></a>

### receipt.toJSON() ⇒ <code>any</code>
Serializes a `Receipt` as a JSON object.

**Kind**: instance method of [<code>Receipt</code>](#Receipt)  
<a name="Receipt+clone"></a>

### receipt.clone() ⇒ [<code>Receipt</code>](#Receipt)
Deep clones the object.

**Kind**: instance method of [<code>Receipt</code>](#Receipt)  
<a name="Receipt.fromJSON"></a>

### Receipt.fromJSON(json) ⇒ [<code>Receipt</code>](#Receipt)
Deserializes a `Receipt` from a JSON object.

**Kind**: static method of [<code>Receipt</code>](#Receipt)  

| Param | Type |
| --- | --- |
| json | <code>any</code> | 

<a name="ResolvedDocument"></a>

## ResolvedDocument
An IOTA DID document resolved from the Tangle. Represents an integration chain message possibly
merged with one or more `DiffMessages`.

**Kind**: global class  

* [ResolvedDocument](#ResolvedDocument)
    * _instance_
        * [.mergeDiffMessage(diff_message)](#ResolvedDocument+mergeDiffMessage)
        * [.document()](#ResolvedDocument+document) ⇒ [<code>Document</code>](#Document)
        * [.intoDocument()](#ResolvedDocument+intoDocument) ⇒ [<code>Document</code>](#Document)
        * [.diffMessageId()](#ResolvedDocument+diffMessageId) ⇒ <code>string</code>
        * [.setDiffMessageId(value)](#ResolvedDocument+setDiffMessageId)
        * [.integrationMessageId()](#ResolvedDocument+integrationMessageId) ⇒ <code>string</code>
        * [.setIntegrationMessageId(value)](#ResolvedDocument+setIntegrationMessageId)
        * [.toJSON()](#ResolvedDocument+toJSON) ⇒ <code>any</code>
        * [.clone()](#ResolvedDocument+clone) ⇒ [<code>ResolvedDocument</code>](#ResolvedDocument)
    * _static_
        * [.fromJSON(json)](#ResolvedDocument.fromJSON) ⇒ [<code>ResolvedDocument</code>](#ResolvedDocument)

<a name="ResolvedDocument+mergeDiffMessage"></a>

### resolvedDocument.mergeDiffMessage(diff_message)
Attempts to merge changes from a `DiffMessage` into this document and
updates the `ResolvedDocument::diffMessageId`.

If merging fails the document remains unmodified, otherwise this represents
the merged document state.

See `Document::mergeDiff`.

# Errors

Fails if the merge operation or signature verification on the diff fails.

**Kind**: instance method of [<code>ResolvedDocument</code>](#ResolvedDocument)  

| Param | Type |
| --- | --- |
| diff_message | [<code>DiffMessage</code>](#DiffMessage) | 

<a name="ResolvedDocument+document"></a>

### resolvedDocument.document() ⇒ [<code>Document</code>](#Document)
Returns a copy of the inner DID document.

NOTE: If the `ResolvedDocument` is no longer needed after calling this method
then consider using `intoDocument()` for efficiency.

**Kind**: instance method of [<code>ResolvedDocument</code>](#ResolvedDocument)  
<a name="ResolvedDocument+intoDocument"></a>

### resolvedDocument.intoDocument() ⇒ [<code>Document</code>](#Document)
Consumes this object and returns the inner DID document.

NOTE: trying to use the `ResolvedDocument` after calling this will throw an error.

**Kind**: instance method of [<code>ResolvedDocument</code>](#ResolvedDocument)  
<a name="ResolvedDocument+diffMessageId"></a>

### resolvedDocument.diffMessageId() ⇒ <code>string</code>
Returns a copy of the diff chain message id.

**Kind**: instance method of [<code>ResolvedDocument</code>](#ResolvedDocument)  
<a name="ResolvedDocument+setDiffMessageId"></a>

### resolvedDocument.setDiffMessageId(value)
Sets the diff chain message id.

**Kind**: instance method of [<code>ResolvedDocument</code>](#ResolvedDocument)  

| Param | Type |
| --- | --- |
| value | <code>string</code> | 

<a name="ResolvedDocument+integrationMessageId"></a>

### resolvedDocument.integrationMessageId() ⇒ <code>string</code>
Returns a copy of the integration chain message id.

**Kind**: instance method of [<code>ResolvedDocument</code>](#ResolvedDocument)  
<a name="ResolvedDocument+setIntegrationMessageId"></a>

### resolvedDocument.setIntegrationMessageId(value)
Sets the integration chain message id.

**Kind**: instance method of [<code>ResolvedDocument</code>](#ResolvedDocument)  

| Param | Type |
| --- | --- |
| value | <code>string</code> | 

<a name="ResolvedDocument+toJSON"></a>

### resolvedDocument.toJSON() ⇒ <code>any</code>
Serializes a `Document` object as a JSON object.

**Kind**: instance method of [<code>ResolvedDocument</code>](#ResolvedDocument)  
<a name="ResolvedDocument+clone"></a>

### resolvedDocument.clone() ⇒ [<code>ResolvedDocument</code>](#ResolvedDocument)
Deep clones the object.

**Kind**: instance method of [<code>ResolvedDocument</code>](#ResolvedDocument)  
<a name="ResolvedDocument.fromJSON"></a>

### ResolvedDocument.fromJSON(json) ⇒ [<code>ResolvedDocument</code>](#ResolvedDocument)
Deserializes a `Document` object from a JSON object.

**Kind**: static method of [<code>ResolvedDocument</code>](#ResolvedDocument)  

| Param | Type |
| --- | --- |
| json | <code>any</code> | 

<a name="Resolver"></a>

## Resolver
**Kind**: global class  

* [Resolver](#Resolver)
    * [new Resolver()](#new_Resolver_new)
    * _instance_
        * [.getClient(network_name)](#Resolver+getClient) ⇒ [<code>Client</code>](#Client) \| <code>undefined</code>
        * [.resolve(did)](#Resolver+resolve) ⇒ [<code>Promise.&lt;ResolvedDocument&gt;</code>](#ResolvedDocument)
        * [.resolveHistory(did)](#Resolver+resolveHistory) ⇒ [<code>Promise.&lt;DocumentHistory&gt;</code>](#DocumentHistory)
        * [.resolveDiffHistory(document)](#Resolver+resolveDiffHistory) ⇒ [<code>Promise.&lt;DiffChainHistory&gt;</code>](#DiffChainHistory)
        * [.resolveCredentialIssuer(credential)](#Resolver+resolveCredentialIssuer) ⇒ [<code>Promise.&lt;ResolvedDocument&gt;</code>](#ResolvedDocument)
        * [.resolvePresentationIssuers(presentation)](#Resolver+resolvePresentationIssuers) ⇒ <code>Promise.&lt;Array.&lt;ResolvedDocument&gt;&gt;</code>
        * [.resolvePresentationHolder(presentation)](#Resolver+resolvePresentationHolder) ⇒ [<code>Promise.&lt;ResolvedDocument&gt;</code>](#ResolvedDocument)
        * [.verifyPresentation(presentation, options, fail_fast, holder, issuers)](#Resolver+verifyPresentation) ⇒ <code>Promise.&lt;void&gt;</code>
    * _static_
        * [.builder()](#Resolver.builder) ⇒ [<code>ResolverBuilder</code>](#ResolverBuilder)

<a name="new_Resolver_new"></a>

### new Resolver()
Constructs a new `Resolver` with a default `Client` for
the `Mainnet`.

<a name="Resolver+getClient"></a>

### resolver.getClient(network_name) ⇒ [<code>Client</code>](#Client) \| <code>undefined</code>
Returns the `Client` corresponding to the given network name if one exists.

**Kind**: instance method of [<code>Resolver</code>](#Resolver)  

| Param | Type |
| --- | --- |
| network_name | <code>string</code> | 

<a name="Resolver+resolve"></a>

### resolver.resolve(did) ⇒ [<code>Promise.&lt;ResolvedDocument&gt;</code>](#ResolvedDocument)
Fetches the `Document` of the given `DID`.

**Kind**: instance method of [<code>Resolver</code>](#Resolver)  

| Param | Type |
| --- | --- |
| did | [<code>DID</code>](#DID) \| <code>string</code> | 

<a name="Resolver+resolveHistory"></a>

### resolver.resolveHistory(did) ⇒ [<code>Promise.&lt;DocumentHistory&gt;</code>](#DocumentHistory)
Fetches the `DocumentHistory` of the given `DID`.

**Kind**: instance method of [<code>Resolver</code>](#Resolver)  

| Param | Type |
| --- | --- |
| did | [<code>DID</code>](#DID) \| <code>string</code> | 

<a name="Resolver+resolveDiffHistory"></a>

### resolver.resolveDiffHistory(document) ⇒ [<code>Promise.&lt;DiffChainHistory&gt;</code>](#DiffChainHistory)
Returns the `DiffChainHistory` of a diff chain starting from a `Document` on the
integration chain.

NOTE: the document must have been published to the Tangle and have a valid message id.

**Kind**: instance method of [<code>Resolver</code>](#Resolver)  

| Param | Type |
| --- | --- |
| document | [<code>ResolvedDocument</code>](#ResolvedDocument) | 

<a name="Resolver+resolveCredentialIssuer"></a>

### resolver.resolveCredentialIssuer(credential) ⇒ [<code>Promise.&lt;ResolvedDocument&gt;</code>](#ResolvedDocument)
Fetches the DID Document of the issuer on a `Credential`.

### Errors

Errors if the issuer URL is not a valid `DID` or document resolution fails.

**Kind**: instance method of [<code>Resolver</code>](#Resolver)  

| Param | Type |
| --- | --- |
| credential | [<code>Credential</code>](#Credential) | 

<a name="Resolver+resolvePresentationIssuers"></a>

### resolver.resolvePresentationIssuers(presentation) ⇒ <code>Promise.&lt;Array.&lt;ResolvedDocument&gt;&gt;</code>
Fetches all DID Documents of `Credential` issuers contained in a `Presentation`.
Issuer documents are returned in arbitrary order.

### Errors

Errors if any issuer URL is not a valid `DID` or document resolution fails.

**Kind**: instance method of [<code>Resolver</code>](#Resolver)  

| Param | Type |
| --- | --- |
| presentation | [<code>Presentation</code>](#Presentation) | 

<a name="Resolver+resolvePresentationHolder"></a>

### resolver.resolvePresentationHolder(presentation) ⇒ [<code>Promise.&lt;ResolvedDocument&gt;</code>](#ResolvedDocument)
Fetches the DID Document of the holder of a `Presentation`.

### Errors

Errors if the holder URL is missing, is not a valid `DID`, or document resolution fails.

**Kind**: instance method of [<code>Resolver</code>](#Resolver)  

| Param | Type |
| --- | --- |
| presentation | [<code>Presentation</code>](#Presentation) | 

<a name="Resolver+verifyPresentation"></a>

### resolver.verifyPresentation(presentation, options, fail_fast, holder, issuers) ⇒ <code>Promise.&lt;void&gt;</code>
Verifies a `Presentation`.

### Important
See `PresentationValidator::validate` for information about which properties get
validated and what is expected of the optional arguments `holder` and `issuer`.

### Resolution
The DID Documents for the `holder` and `issuers` are optionally resolved if not given.
If you already have up-to-date versions of these DID Documents, you may want
to use `PresentationValidator::validate`.
See also `Resolver::resolvePresentationIssuers` and `Resolver::resolvePresentationHolder`.

### Errors
Errors from resolving the holder and issuer DID Documents, if not provided, will be returned immediately.
Otherwise, errors from validating the presentation and its credentials will be returned
according to the `fail_fast` parameter.

**Kind**: instance method of [<code>Resolver</code>](#Resolver)  

| Param | Type |
| --- | --- |
| presentation | [<code>Presentation</code>](#Presentation) | 
| options | [<code>PresentationValidationOptions</code>](#PresentationValidationOptions) | 
| fail_fast | <code>number</code> | 
| holder | [<code>ResolvedDocument</code>](#ResolvedDocument) \| <code>undefined</code> | 
| issuers | [<code>Array.&lt;ResolvedDocument&gt;</code>](#ResolvedDocument) \| <code>undefined</code> | 

<a name="Resolver.builder"></a>

### Resolver.builder() ⇒ [<code>ResolverBuilder</code>](#ResolverBuilder)
Returns a [ResolverBuilder](#ResolverBuilder) to construct a new `Resolver`.

**Kind**: static method of [<code>Resolver</code>](#Resolver)  
<a name="ResolverBuilder"></a>

## ResolverBuilder
Builder for configuring [`Clients`][Client] when constructing a [`Resolver`].

**Kind**: global class  

* [ResolverBuilder](#ResolverBuilder)
    * [new ResolverBuilder()](#new_ResolverBuilder_new)
    * [.client(client)](#ResolverBuilder+client) ⇒ [<code>ResolverBuilder</code>](#ResolverBuilder)
    * [.clientConfig(config)](#ResolverBuilder+clientConfig) ⇒ [<code>ResolverBuilder</code>](#ResolverBuilder)
    * [.build()](#ResolverBuilder+build) ⇒ [<code>Promise.&lt;Resolver&gt;</code>](#Resolver)

<a name="new_ResolverBuilder_new"></a>

### new ResolverBuilder()
Constructs a new `ResolverBuilder` with no `Clients` configured.

<a name="ResolverBuilder+client"></a>

### resolverBuilder.client(client) ⇒ [<code>ResolverBuilder</code>](#ResolverBuilder)
Inserts a `Client`.

NOTE: replaces any previous `Client` or `Config` with the same network name.

**Kind**: instance method of [<code>ResolverBuilder</code>](#ResolverBuilder)  

| Param | Type |
| --- | --- |
| client | [<code>Client</code>](#Client) | 

<a name="ResolverBuilder+clientConfig"></a>

### resolverBuilder.clientConfig(config) ⇒ [<code>ResolverBuilder</code>](#ResolverBuilder)
Inserts a `Config` used to create a `Client`.

NOTE: replaces any previous `Client` or `Config` with the same network name.

**Kind**: instance method of [<code>ResolverBuilder</code>](#ResolverBuilder)  

| Param | Type |
| --- | --- |
| config | <code>IClientConfig</code> | 

<a name="ResolverBuilder+build"></a>

### resolverBuilder.build() ⇒ [<code>Promise.&lt;Resolver&gt;</code>](#Resolver)
Constructs a new [`Resolver`] based on the builder configuration.

**Kind**: instance method of [<code>ResolverBuilder</code>](#ResolverBuilder)  
<a name="Service"></a>

## Service
A DID Document Service used to enable trusted interactions associated
with a DID subject.

See: https://www.w3.org/TR/did-core/#services

**Kind**: global class  

* [Service](#Service)
    * [new Service(service)](#new_Service_new)
    * _instance_
        * [.id()](#Service+id) ⇒ [<code>DIDUrl</code>](#DIDUrl)
        * [.type()](#Service+type) ⇒ <code>string</code>
        * [.serviceEndpoint()](#Service+serviceEndpoint) ⇒ <code>string</code> \| <code>Array.&lt;string&gt;</code> \| <code>Map.&lt;string, Array.&lt;string&gt;&gt;</code>
        * [.properties()](#Service+properties) ⇒ <code>Map.&lt;string, any&gt;</code>
        * [.toJSON()](#Service+toJSON) ⇒ <code>any</code>
        * [.clone()](#Service+clone) ⇒ [<code>Service</code>](#Service)
    * _static_
        * [.fromJSON(value)](#Service.fromJSON) ⇒ [<code>Service</code>](#Service)

<a name="new_Service_new"></a>

### new Service(service)

| Param | Type |
| --- | --- |
| service | <code>IService</code> | 

<a name="Service+id"></a>

### service.id() ⇒ [<code>DIDUrl</code>](#DIDUrl)
Returns a copy of the `Service` id.

**Kind**: instance method of [<code>Service</code>](#Service)  
<a name="Service+type"></a>

### service.type() ⇒ <code>string</code>
Returns a copy of the `Service` type.

**Kind**: instance method of [<code>Service</code>](#Service)  
<a name="Service+serviceEndpoint"></a>

### service.serviceEndpoint() ⇒ <code>string</code> \| <code>Array.&lt;string&gt;</code> \| <code>Map.&lt;string, Array.&lt;string&gt;&gt;</code>
Returns a copy of the `Service` endpoint.

**Kind**: instance method of [<code>Service</code>](#Service)  
<a name="Service+properties"></a>

### service.properties() ⇒ <code>Map.&lt;string, any&gt;</code>
Returns a copy of the custom properties on the `Service`.

**Kind**: instance method of [<code>Service</code>](#Service)  
<a name="Service+toJSON"></a>

### service.toJSON() ⇒ <code>any</code>
Serializes a `Service` object as a JSON object.

**Kind**: instance method of [<code>Service</code>](#Service)  
<a name="Service+clone"></a>

### service.clone() ⇒ [<code>Service</code>](#Service)
Deep clones the object.

**Kind**: instance method of [<code>Service</code>](#Service)  
<a name="Service.fromJSON"></a>

### Service.fromJSON(value) ⇒ [<code>Service</code>](#Service)
Deserializes a `Service` object from a JSON object.

**Kind**: static method of [<code>Service</code>](#Service)  

| Param | Type |
| --- | --- |
| value | <code>any</code> | 

<a name="Signature"></a>

## Signature
**Kind**: global class  

* [Signature](#Signature)
    * [new Signature(pkey, data)](#new_Signature_new)
    * _instance_
        * [.pkey()](#Signature+pkey) ⇒ <code>string</code>
        * [.data()](#Signature+data) ⇒ <code>Uint8Array</code>
        * [.toJSON()](#Signature+toJSON) ⇒ <code>any</code>
    * _static_
        * [.fromJSON(json_value)](#Signature.fromJSON) ⇒ [<code>Signature</code>](#Signature)

<a name="new_Signature_new"></a>

### new Signature(pkey, data)
Creates a new `Signature`.


| Param | Type |
| --- | --- |
| pkey | <code>string</code> | 
| data | <code>Uint8Array</code> | 

<a name="Signature+pkey"></a>

### signature.pkey() ⇒ <code>string</code>
Returns a copy of the public key, encoded as a base58 string, used to verify this signature.

**Kind**: instance method of [<code>Signature</code>](#Signature)  
<a name="Signature+data"></a>

### signature.data() ⇒ <code>Uint8Array</code>
Returns a copy of the signature data as a vec of bytes.

**Kind**: instance method of [<code>Signature</code>](#Signature)  
<a name="Signature+toJSON"></a>

### signature.toJSON() ⇒ <code>any</code>
**Kind**: instance method of [<code>Signature</code>](#Signature)  
<a name="Signature.fromJSON"></a>

### Signature.fromJSON(json_value) ⇒ [<code>Signature</code>](#Signature)
Deserializes a JSON object as `Signature`.

**Kind**: static method of [<code>Signature</code>](#Signature)  

| Param | Type |
| --- | --- |
| json_value | <code>any</code> | 

<a name="SignatureOptions"></a>

## SignatureOptions
Holds additional options for creating signatures.
See `ISignatureOptions`.

**Kind**: global class  

* [SignatureOptions](#SignatureOptions)
    * [new SignatureOptions(options)](#new_SignatureOptions_new)
    * _instance_
        * [.clone()](#SignatureOptions+clone) ⇒ [<code>SignatureOptions</code>](#SignatureOptions)
    * _static_
        * [.default()](#SignatureOptions.default) ⇒ [<code>SignatureOptions</code>](#SignatureOptions)

<a name="new_SignatureOptions_new"></a>

### new SignatureOptions(options)
Creates a new `SignatureOptions` from the given fields.

Throws an error if any of the options are invalid.


| Param | Type |
| --- | --- |
| options | <code>ISignatureOptions</code> | 

<a name="SignatureOptions+clone"></a>

### signatureOptions.clone() ⇒ [<code>SignatureOptions</code>](#SignatureOptions)
Deep clones the object.

**Kind**: instance method of [<code>SignatureOptions</code>](#SignatureOptions)  
<a name="SignatureOptions.default"></a>

### SignatureOptions.default() ⇒ [<code>SignatureOptions</code>](#SignatureOptions)
Creates a new `SignatureOptions` with default options.

**Kind**: static method of [<code>SignatureOptions</code>](#SignatureOptions)  
<a name="Timestamp"></a>

## Timestamp
**Kind**: global class  

* [Timestamp](#Timestamp)
    * _instance_
        * [.toRFC3339()](#Timestamp+toRFC3339) ⇒ <code>string</code>
        * [.checkedAdd(duration)](#Timestamp+checkedAdd) ⇒ [<code>Timestamp</code>](#Timestamp) \| <code>undefined</code>
        * [.checkedSub(duration)](#Timestamp+checkedSub) ⇒ [<code>Timestamp</code>](#Timestamp) \| <code>undefined</code>
        * [.toJSON()](#Timestamp+toJSON) ⇒ <code>any</code>
    * _static_
        * [.parse(input)](#Timestamp.parse) ⇒ [<code>Timestamp</code>](#Timestamp)
        * [.nowUTC()](#Timestamp.nowUTC) ⇒ [<code>Timestamp</code>](#Timestamp)
        * [.fromJSON(json)](#Timestamp.fromJSON) ⇒ [<code>Timestamp</code>](#Timestamp)

<a name="Timestamp+toRFC3339"></a>

### timestamp.toRFC3339() ⇒ <code>string</code>
Returns the `Timestamp` as an RFC 3339 `String`.

**Kind**: instance method of [<code>Timestamp</code>](#Timestamp)  
<a name="Timestamp+checkedAdd"></a>

### timestamp.checkedAdd(duration) ⇒ [<code>Timestamp</code>](#Timestamp) \| <code>undefined</code>
Computes `self + duration`

Returns `null` if the operation leads to a timestamp not in the valid range for [RFC 3339](https://tools.ietf.org/html/rfc3339).

**Kind**: instance method of [<code>Timestamp</code>](#Timestamp)  

| Param | Type |
| --- | --- |
| duration | [<code>Duration</code>](#Duration) | 

<a name="Timestamp+checkedSub"></a>

### timestamp.checkedSub(duration) ⇒ [<code>Timestamp</code>](#Timestamp) \| <code>undefined</code>
Computes `self - duration`

Returns `null` if the operation leads to a timestamp not in the valid range for [RFC 3339](https://tools.ietf.org/html/rfc3339).

**Kind**: instance method of [<code>Timestamp</code>](#Timestamp)  

| Param | Type |
| --- | --- |
| duration | [<code>Duration</code>](#Duration) | 

<a name="Timestamp+toJSON"></a>

### timestamp.toJSON() ⇒ <code>any</code>
Serializes a `Timestamp` as a JSON object.

**Kind**: instance method of [<code>Timestamp</code>](#Timestamp)  
<a name="Timestamp.parse"></a>

### Timestamp.parse(input) ⇒ [<code>Timestamp</code>](#Timestamp)
Parses a `Timestamp` from the provided input string.

**Kind**: static method of [<code>Timestamp</code>](#Timestamp)  

| Param | Type |
| --- | --- |
| input | <code>string</code> | 

<a name="Timestamp.nowUTC"></a>

### Timestamp.nowUTC() ⇒ [<code>Timestamp</code>](#Timestamp)
Creates a new `Timestamp` with the current date and time.

**Kind**: static method of [<code>Timestamp</code>](#Timestamp)  
<a name="Timestamp.fromJSON"></a>

### Timestamp.fromJSON(json) ⇒ [<code>Timestamp</code>](#Timestamp)
Deserializes a `Timestamp` from a JSON object.

**Kind**: static method of [<code>Timestamp</code>](#Timestamp)  

| Param | Type |
| --- | --- |
| json | <code>any</code> | 

<a name="VerificationMethod"></a>

## VerificationMethod
**Kind**: global class  

* [VerificationMethod](#VerificationMethod)
    * [new VerificationMethod(did, key_type, public_key, fragment)](#new_VerificationMethod_new)
    * _instance_
        * [.id()](#VerificationMethod+id) ⇒ [<code>DIDUrl</code>](#DIDUrl)
        * [.controller()](#VerificationMethod+controller) ⇒ [<code>DID</code>](#DID)
        * [.SetController(did)](#VerificationMethod+SetController)
        * [.type()](#VerificationMethod+type) ⇒ <code>string</code>
        * [.data()](#VerificationMethod+data) ⇒ <code>any</code>
        * [.toJSON()](#VerificationMethod+toJSON) ⇒ <code>any</code>
        * [.clone()](#VerificationMethod+clone) ⇒ [<code>VerificationMethod</code>](#VerificationMethod)
    * _static_
        * [.newMerkleKey(digest, did, keys, fragment)](#VerificationMethod.newMerkleKey) ⇒ [<code>VerificationMethod</code>](#VerificationMethod)
        * [.fromJSON(value)](#VerificationMethod.fromJSON) ⇒ [<code>VerificationMethod</code>](#VerificationMethod)

<a name="new_VerificationMethod_new"></a>

### new VerificationMethod(did, key_type, public_key, fragment)
Creates a new `VerificationMethod` object from the given `did` and
Base58-BTC encoded public key.


| Param | Type |
| --- | --- |
| did | [<code>DID</code>](#DID) | 
| key_type | <code>number</code> | 
| public_key | <code>string</code> | 
| fragment | <code>string</code> | 

<a name="VerificationMethod+id"></a>

### verificationMethod.id() ⇒ [<code>DIDUrl</code>](#DIDUrl)
Returns a copy of the `id` `DIDUrl` of the `VerificationMethod` object.

**Kind**: instance method of [<code>VerificationMethod</code>](#VerificationMethod)  
<a name="VerificationMethod+controller"></a>

### verificationMethod.controller() ⇒ [<code>DID</code>](#DID)
Returns a copy of the `controller` `DID` of the `VerificationMethod` object.

**Kind**: instance method of [<code>VerificationMethod</code>](#VerificationMethod)  
<a name="VerificationMethod+SetController"></a>

### verificationMethod.SetController(did)
Sets the `controller` `DID` of the `VerificationMethod` object.

**Kind**: instance method of [<code>VerificationMethod</code>](#VerificationMethod)  

| Param | Type |
| --- | --- |
| did | [<code>DID</code>](#DID) | 

<a name="VerificationMethod+type"></a>

### verificationMethod.type() ⇒ <code>string</code>
Returns a copy of the `VerificationMethod` type.

**Kind**: instance method of [<code>VerificationMethod</code>](#VerificationMethod)  
<a name="VerificationMethod+data"></a>

### verificationMethod.data() ⇒ <code>any</code>
Returns a copy of the `VerificationMethod` public key data.

**Kind**: instance method of [<code>VerificationMethod</code>](#VerificationMethod)  
<a name="VerificationMethod+toJSON"></a>

### verificationMethod.toJSON() ⇒ <code>any</code>
Serializes a `VerificationMethod` object as a JSON object.

**Kind**: instance method of [<code>VerificationMethod</code>](#VerificationMethod)  
<a name="VerificationMethod+clone"></a>

### verificationMethod.clone() ⇒ [<code>VerificationMethod</code>](#VerificationMethod)
Deep clones the object.

**Kind**: instance method of [<code>VerificationMethod</code>](#VerificationMethod)  
<a name="VerificationMethod.newMerkleKey"></a>

### VerificationMethod.newMerkleKey(digest, did, keys, fragment) ⇒ [<code>VerificationMethod</code>](#VerificationMethod)
Creates a new `MerkleKeyCollection2021` method from the given key collection.

**Kind**: static method of [<code>VerificationMethod</code>](#VerificationMethod)  

| Param | Type |
| --- | --- |
| digest | <code>number</code> | 
| did | [<code>DID</code>](#DID) | 
| keys | [<code>KeyCollection</code>](#KeyCollection) | 
| fragment | <code>string</code> | 

<a name="VerificationMethod.fromJSON"></a>

### VerificationMethod.fromJSON(value) ⇒ [<code>VerificationMethod</code>](#VerificationMethod)
Deserializes a `VerificationMethod` object from a JSON object.

**Kind**: static method of [<code>VerificationMethod</code>](#VerificationMethod)  

| Param | Type |
| --- | --- |
| value | <code>any</code> | 

<a name="VerifierOptions"></a>

## VerifierOptions
Holds additional signature verification options.
See `IVerifierOptions`.

**Kind**: global class  

* [VerifierOptions](#VerifierOptions)
    * [new VerifierOptions(options)](#new_VerifierOptions_new)
    * _instance_
        * [.toJSON()](#VerifierOptions+toJSON) ⇒ <code>any</code>
        * [.clone()](#VerifierOptions+clone) ⇒ [<code>VerifierOptions</code>](#VerifierOptions)
    * _static_
        * [.default()](#VerifierOptions.default) ⇒ [<code>VerifierOptions</code>](#VerifierOptions)
        * [.fromJSON(json)](#VerifierOptions.fromJSON) ⇒ [<code>VerifierOptions</code>](#VerifierOptions)

<a name="new_VerifierOptions_new"></a>

### new VerifierOptions(options)
Creates a new `VerifierOptions` from the given fields.

Throws an error if any of the options are invalid.


| Param | Type |
| --- | --- |
| options | <code>IVerifierOptions</code> | 

<a name="VerifierOptions+toJSON"></a>

### verifierOptions.toJSON() ⇒ <code>any</code>
Serializes a `VerifierOptions` as a JSON object.

**Kind**: instance method of [<code>VerifierOptions</code>](#VerifierOptions)  
<a name="VerifierOptions+clone"></a>

### verifierOptions.clone() ⇒ [<code>VerifierOptions</code>](#VerifierOptions)
Deep clones the object.

**Kind**: instance method of [<code>VerifierOptions</code>](#VerifierOptions)  
<a name="VerifierOptions.default"></a>

### VerifierOptions.default() ⇒ [<code>VerifierOptions</code>](#VerifierOptions)
Creates a new `VerifierOptions` with default options.

**Kind**: static method of [<code>VerifierOptions</code>](#VerifierOptions)  
<a name="VerifierOptions.fromJSON"></a>

### VerifierOptions.fromJSON(json) ⇒ [<code>VerifierOptions</code>](#VerifierOptions)
Deserializes a `VerifierOptions` from a JSON object.

**Kind**: static method of [<code>VerifierOptions</code>](#VerifierOptions)  

| Param | Type |
| --- | --- |
| json | <code>any</code> | 

<a name="KeyType"></a>

## KeyType
**Kind**: global variable  
<a name="MethodRelationship"></a>

## MethodRelationship
**Kind**: global variable  
<a name="Digest"></a>

## Digest
**Kind**: global variable  
<a name="SubjectHolderRelationship"></a>

## SubjectHolderRelationship
Declares how credential subjects must relate to the presentation holder during validation.
See `PresentationValidationOptions::subject_holder_relationship`.

See also the [Subject-Holder Relationship](https://www.w3.org/TR/vc-data-model/#subject-holder-relationships) section of the specification.

**Kind**: global variable  
<a name="AlwaysSubject"></a>

## AlwaysSubject
The holder must always match the subject on all credentials, regardless of their [`nonTransferable`](https://www.w3.org/TR/vc-data-model/#nontransferable-property) property.
This variant is the default used if no other variant is specified when constructing a new
`PresentationValidationOptions`.

**Kind**: global variable  
<a name="SubjectOnNonTransferable"></a>

## SubjectOnNonTransferable
The holder must match the subject only for credentials where the [`nonTransferable`](https://www.w3.org/TR/vc-data-model/#nontransferable-property) property is `true`.

**Kind**: global variable  
<a name="Any"></a>

## Any
The holder is not required to have any kind of relationship to any credential subject.

**Kind**: global variable  
<a name="FailFast"></a>

## FailFast
Declares when validation should return if an error occurs.

**Kind**: global variable  
<a name="AllErrors"></a>

## AllErrors
Return all errors that occur during validation.

**Kind**: global variable  
<a name="FirstError"></a>

## FirstError
Return after the first error occurs.

**Kind**: global variable  
<a name="DIDMessageEncoding"></a>

## DIDMessageEncoding
**Kind**: global variable  
<a name="start"></a>

## start()
Initializes the console error panic hook for better error messages

**Kind**: global function  <|MERGE_RESOLUTION|>--- conflicted
+++ resolved
@@ -906,8 +906,8 @@
     * [new DID(key, network)](#new_DID_new)
     * _instance_
         * [.networkName](#DID+networkName) ⇒ <code>string</code>
+        * [.tag](#DID+tag) ⇒ <code>string</code>
         * [.network()](#DID+network) ⇒ [<code>Network</code>](#Network)
-        * [.tag()](#DID+tag) ⇒ <code>string</code>
         * [.join(segment)](#DID+join) ⇒ [<code>DIDUrl</code>](#DIDUrl)
         * [.toUrl()](#DID+toUrl) ⇒ [<code>DIDUrl</code>](#DIDUrl)
         * [.intoUrl()](#DID+intoUrl) ⇒ [<code>DIDUrl</code>](#DIDUrl)
@@ -936,18 +936,18 @@
 Returns the IOTA tangle network of the `DID`.
 
 **Kind**: instance property of [<code>DID</code>](#DID)  
+<a name="DID+tag"></a>
+
+### did.tag ⇒ <code>string</code>
+Returns the unique tag of the `DID`.
+
+**Kind**: instance property of [<code>DID</code>](#DID)  
 <a name="DID+network"></a>
 
 ### did.network() ⇒ [<code>Network</code>](#Network)
 Returns the IOTA tangle network of the `DID`.
 
 **Kind**: instance method of [<code>DID</code>](#DID)  
-<a name="DID+tag"></a>
-
-### did.tag() ⇒ <code>string</code>
-Returns a copy of the unique tag of the `DID`.
-
-**Kind**: instance method of [<code>DID</code>](#DID)  
 <a name="DID+join"></a>
 
 ### did.join(segment) ⇒ [<code>DIDUrl</code>](#DIDUrl)
@@ -1030,14 +1030,14 @@
 
 * [DIDUrl](#DIDUrl)
     * _instance_
-        * [.did()](#DIDUrl+did) ⇒ [<code>DID</code>](#DID)
-        * [.url_str()](#DIDUrl+url_str) ⇒ <code>string</code>
-        * [.fragment()](#DIDUrl+fragment) ⇒ <code>string</code> \| <code>undefined</code>
-        * [.setFragment(value)](#DIDUrl+setFragment)
-        * [.path()](#DIDUrl+path) ⇒ <code>string</code> \| <code>undefined</code>
-        * [.setPath(value)](#DIDUrl+setPath)
-        * [.query()](#DIDUrl+query) ⇒ <code>string</code> \| <code>undefined</code>
-        * [.setQuery(value)](#DIDUrl+setQuery)
+        * [.did](#DIDUrl+did) ⇒ [<code>DID</code>](#DID)
+        * [.url_str](#DIDUrl+url_str) ⇒ <code>string</code>
+        * [.fragment](#DIDUrl+fragment) ⇒ <code>string</code> \| <code>undefined</code>
+        * [.fragment](#DIDUrl+fragment)
+        * [.path](#DIDUrl+path) ⇒ <code>string</code> \| <code>undefined</code>
+        * [.path](#DIDUrl+path)
+        * [.query](#DIDUrl+query) ⇒ <code>string</code> \| <code>undefined</code>
+        * [.query](#DIDUrl+query)
         * [.join(segment)](#DIDUrl+join) ⇒ [<code>DIDUrl</code>](#DIDUrl)
         * [.toString()](#DIDUrl+toString) ⇒ <code>string</code>
         * [.toJSON()](#DIDUrl+toJSON) ⇒ <code>any</code>
@@ -1047,28 +1047,30 @@
 
 <a name="DIDUrl+did"></a>
 
-### didUrl.did() ⇒ [<code>DID</code>](#DID)
-Return a copy of the `DID` section of the `DIDUrl`.
-
-**Kind**: instance method of [<code>DIDUrl</code>](#DIDUrl)  
+### didUrl.did ⇒ [<code>DID</code>](#DID)
+Return the `DID` section of the `DIDUrl`.
+
+Note: clones the data
+
+**Kind**: instance property of [<code>DIDUrl</code>](#DIDUrl)  
 <a name="DIDUrl+url_str"></a>
 
-### didUrl.url\_str() ⇒ <code>string</code>
-Return a copy of the relative DID Url as a string, including only the path, query, and fragment.
-
-**Kind**: instance method of [<code>DIDUrl</code>](#DIDUrl)  
+### didUrl.url\_str ⇒ <code>string</code>
+Return the relative DID Url as a string, including only the path, query, and fragment.
+
+**Kind**: instance property of [<code>DIDUrl</code>](#DIDUrl)  
 <a name="DIDUrl+fragment"></a>
 
-### didUrl.fragment() ⇒ <code>string</code> \| <code>undefined</code>
-Returns a copy of the `DIDUrl` method fragment, if any. Excludes the leading '#'.
-
-**Kind**: instance method of [<code>DIDUrl</code>](#DIDUrl)  
-<a name="DIDUrl+setFragment"></a>
-
-### didUrl.setFragment(value)
+### didUrl.fragment ⇒ <code>string</code> \| <code>undefined</code>
+Returns the `DIDUrl` method fragment, if any. Excludes the leading '#'.
+
+**Kind**: instance property of [<code>DIDUrl</code>](#DIDUrl)  
+<a name="DIDUrl+fragment"></a>
+
+### didUrl.fragment
 Sets the `fragment` component of the `DIDUrl`.
 
-**Kind**: instance method of [<code>DIDUrl</code>](#DIDUrl)  
+**Kind**: instance property of [<code>DIDUrl</code>](#DIDUrl)  
 
 | Param | Type |
 | --- | --- |
@@ -1076,16 +1078,16 @@
 
 <a name="DIDUrl+path"></a>
 
-### didUrl.path() ⇒ <code>string</code> \| <code>undefined</code>
-Returns a copy of the `DIDUrl` path.
-
-**Kind**: instance method of [<code>DIDUrl</code>](#DIDUrl)  
-<a name="DIDUrl+setPath"></a>
-
-### didUrl.setPath(value)
+### didUrl.path ⇒ <code>string</code> \| <code>undefined</code>
+Returns the `DIDUrl` path.
+
+**Kind**: instance property of [<code>DIDUrl</code>](#DIDUrl)  
+<a name="DIDUrl+path"></a>
+
+### didUrl.path
 Sets the `path` component of the `DIDUrl`.
 
-**Kind**: instance method of [<code>DIDUrl</code>](#DIDUrl)  
+**Kind**: instance property of [<code>DIDUrl</code>](#DIDUrl)  
 
 | Param | Type |
 | --- | --- |
@@ -1093,16 +1095,16 @@
 
 <a name="DIDUrl+query"></a>
 
-### didUrl.query() ⇒ <code>string</code> \| <code>undefined</code>
-Returns a copy of the `DIDUrl` method query, if any. Excludes the leading '?'.
-
-**Kind**: instance method of [<code>DIDUrl</code>](#DIDUrl)  
-<a name="DIDUrl+setQuery"></a>
-
-### didUrl.setQuery(value)
+### didUrl.query ⇒ <code>string</code> \| <code>undefined</code>
+Returns the `DIDUrl` method query, if any. Excludes the leading '?'.
+
+**Kind**: instance property of [<code>DIDUrl</code>](#DIDUrl)  
+<a name="DIDUrl+query"></a>
+
+### didUrl.query
 Sets the `query` component of the `DIDUrl`.
 
-**Kind**: instance method of [<code>DIDUrl</code>](#DIDUrl)  
+**Kind**: instance property of [<code>DIDUrl</code>](#DIDUrl)  
 
 | Param | Type |
 | --- | --- |
@@ -1210,17 +1212,6 @@
 **Kind**: global class  
 
 * [DiffMessage](#DiffMessage)
-<<<<<<< HEAD
-    * [.id()](#DiffMessage+id) ⇒ [<code>DID</code>](#DID)
-    * [.did()](#DiffMessage+did) ⇒ [<code>DID</code>](#DID)
-    * [.diff()](#DiffMessage+diff) ⇒ <code>string</code>
-    * [.messageId()](#DiffMessage+messageId) ⇒ <code>string</code>
-    * [.setMessageId(message_id)](#DiffMessage+setMessageId)
-    * [.previousMessageId()](#DiffMessage+previousMessageId) ⇒ <code>string</code>
-    * [.setPreviousMessageId(message_id)](#DiffMessage+setPreviousMessageId)
-    * [.proof()](#DiffMessage+proof) ⇒ <code>any</code>
-    * [.merge(document)](#DiffMessage+merge) ⇒ [<code>Document</code>](#Document)
-=======
     * _instance_
         * [.did](#DiffMessage+did) ⇒ [<code>DID</code>](#DID)
         * [.diff](#DiffMessage+diff) ⇒ <code>string</code>
@@ -1235,66 +1226,67 @@
         * [.clone()](#DiffMessage+clone) ⇒ [<code>DiffMessage</code>](#DiffMessage)
     * _static_
         * [.fromJSON(json)](#DiffMessage.fromJSON) ⇒ [<code>DiffMessage</code>](#DiffMessage)
->>>>>>> 7e80fac9
-
+
+<a name="DiffMessage+did"></a>
+
+### diffMessage.did ⇒ [<code>DID</code>](#DID)
+Returns the DID of the associated DID Document.
+
+**Kind**: instance property of [<code>DiffMessage</code>](#DiffMessage)  
+<a name="DiffMessage+diff"></a>
+
+### diffMessage.diff ⇒ <code>string</code>
+Returns the raw contents of the DID Document diff as a JSON string.
+
+NOTE: clones the data.
+
+**Kind**: instance property of [<code>DiffMessage</code>](#DiffMessage)  
+<a name="DiffMessage+messageId"></a>
+
+### diffMessage.messageId ⇒ <code>string</code>
+Returns the message_id of the DID Document diff.
+
+**Kind**: instance property of [<code>DiffMessage</code>](#DiffMessage)  
+<a name="DiffMessage+messageId"></a>
+
+### diffMessage.messageId
+Sets the message_id of the DID Document diff.
+
+**Kind**: instance property of [<code>DiffMessage</code>](#DiffMessage)  
+
+| Param | Type |
+| --- | --- |
+| message_id | <code>string</code> | 
+
+<a name="DiffMessage+previousMessageId"></a>
+
+### diffMessage.previousMessageId ⇒ <code>string</code>
+Returns the Tangle message id of the previous DID Document diff.
+
+**Kind**: instance property of [<code>DiffMessage</code>](#DiffMessage)  
+<a name="DiffMessage+previousMessageId"></a>
+
+### diffMessage.previousMessageId
+Sets the Tangle message id of the previous DID Document diff.
+
+**Kind**: instance property of [<code>DiffMessage</code>](#DiffMessage)  
+
+| Param | Type |
+| --- | --- |
+| message_id | <code>string</code> | 
+
+<a name="DiffMessage+proof"></a>
+
+### diffMessage.proof ⇒ <code>any</code>
+Returns the `proof` object.
+
+**Kind**: instance property of [<code>DiffMessage</code>](#DiffMessage)  
 <a name="DiffMessage+id"></a>
 
 ### diffMessage.id() ⇒ [<code>DID</code>](#DID)
 Returns the DID of the associated DID Document.
 
 NOTE: clones the data.
-
-**Kind**: instance method of [<code>DiffMessage</code>](#DiffMessage)  
-<a name="DiffMessage+did"></a>
-
-### diffMessage.did() ⇒ [<code>DID</code>](#DID)
-Returns a copy of the DID of the associated DID Document.
-
-**Kind**: instance method of [<code>DiffMessage</code>](#DiffMessage)  
-<a name="DiffMessage+diff"></a>
-
-### diffMessage.diff() ⇒ <code>string</code>
-Returns a copy of the raw contents of the DID Document diff as a JSON string.
-
-**Kind**: instance method of [<code>DiffMessage</code>](#DiffMessage)  
-<a name="DiffMessage+messageId"></a>
-
-### diffMessage.messageId() ⇒ <code>string</code>
-Returns a copy of the message_id of the DID Document diff.
-
-**Kind**: instance method of [<code>DiffMessage</code>](#DiffMessage)  
-<a name="DiffMessage+setMessageId"></a>
-
-### diffMessage.setMessageId(message_id)
-Sets the message_id of the DID Document diff.
-
-**Kind**: instance method of [<code>DiffMessage</code>](#DiffMessage)  
-
-| Param | Type |
-| --- | --- |
-| message_id | <code>string</code> | 
-
-<a name="DiffMessage+previousMessageId"></a>
-
-### diffMessage.previousMessageId() ⇒ <code>string</code>
-Returns a copy of the Tangle message id of the previous DID Document diff.
-
-**Kind**: instance method of [<code>DiffMessage</code>](#DiffMessage)  
-<a name="DiffMessage+setPreviousMessageId"></a>
-
-### diffMessage.setPreviousMessageId(message_id)
-Sets the Tangle message id of the previous DID Document diff.
-
-**Kind**: instance method of [<code>DiffMessage</code>](#DiffMessage)  
-
-| Param | Type |
-| --- | --- |
-| message_id | <code>string</code> | 
-
-<a name="DiffMessage+proof"></a>
-
-### diffMessage.proof() ⇒ <code>any</code>
-Returns a copy of the `proof` object.
 
 **Kind**: instance method of [<code>DiffMessage</code>](#DiffMessage)  
 <a name="DiffMessage+merge"></a>
@@ -1340,7 +1332,15 @@
 * [Document](#Document)
     * [new Document(keypair, network, fragment)](#new_Document_new)
     * _instance_
-        * [.id()](#Document+id) ⇒ [<code>DID</code>](#DID)
+        * [.id](#Document+id) ⇒ [<code>DID</code>](#DID)
+        * [.metadata](#Document+metadata) ⇒ [<code>DocumentMetadata</code>](#DocumentMetadata)
+        * [.metadataCreated](#Document+metadataCreated) ⇒ [<code>Timestamp</code>](#Timestamp)
+        * [.metadataCreated](#Document+metadataCreated)
+        * [.metadataUpdated](#Document+metadataUpdated) ⇒ [<code>Timestamp</code>](#Timestamp)
+        * [.metadataUpdated](#Document+metadataUpdated)
+        * [.metadataPreviousMessageId](#Document+metadataPreviousMessageId) ⇒ <code>string</code>
+        * [.metadataPreviousMessageId](#Document+metadataPreviousMessageId)
+        * [.metadataProof](#Document+metadataProof) ⇒ <code>any</code>
         * [.setController(controllers)](#Document+setController)
         * [.controller()](#Document+controller) ⇒ [<code>Array.&lt;DID&gt;</code>](#DID)
         * [.setAlsoKnownAs(urls)](#Document+setAlsoKnownAs)
@@ -1370,14 +1370,6 @@
         * [.verifyDiff(diff)](#Document+verifyDiff)
         * [.mergeDiff(diff)](#Document+mergeDiff)
         * [.integrationIndex()](#Document+integrationIndex) ⇒ <code>string</code>
-        * [.metadata()](#Document+metadata) ⇒ [<code>DocumentMetadata</code>](#DocumentMetadata)
-        * [.metadataCreated()](#Document+metadataCreated) ⇒ [<code>Timestamp</code>](#Timestamp)
-        * [.setMetadataCreated(timestamp)](#Document+setMetadataCreated)
-        * [.metadataUpdated()](#Document+metadataUpdated) ⇒ [<code>Timestamp</code>](#Timestamp)
-        * [.setMetadataUpdated(timestamp)](#Document+setMetadataUpdated)
-        * [.metadataPreviousMessageId()](#Document+metadataPreviousMessageId) ⇒ <code>string</code>
-        * [.setMetadataPreviousMessageId(value)](#Document+setMetadataPreviousMessageId)
-        * [.metadataProof()](#Document+metadataProof) ⇒ <code>any</code>
         * [.toJSON()](#Document+toJSON) ⇒ <code>any</code>
         * [.clone()](#Document+clone) ⇒ [<code>Document</code>](#Document)
     * _static_
@@ -1415,10 +1407,76 @@
 
 <a name="Document+id"></a>
 
-### document.id() ⇒ [<code>DID</code>](#DID)
-Returns a copy of the DID Document `id`.
-
-**Kind**: instance method of [<code>Document</code>](#Document)  
+### document.id ⇒ [<code>DID</code>](#DID)
+Returns the DID Document `id`.
+
+**Kind**: instance property of [<code>Document</code>](#Document)  
+<a name="Document+metadata"></a>
+
+### document.metadata ⇒ [<code>DocumentMetadata</code>](#DocumentMetadata)
+Returns the metadata associated with this document.
+
+NOTE: clones the data. Use the `metadataCreated`, `metadataUpdated`,
+`metadataPreviousMessageId`, `metadataProof` properties instead.
+
+**Kind**: instance property of [<code>Document</code>](#Document)  
+<a name="Document+metadataCreated"></a>
+
+### document.metadataCreated ⇒ [<code>Timestamp</code>](#Timestamp)
+Returns the timestamp of when the DID document was created.
+
+**Kind**: instance property of [<code>Document</code>](#Document)  
+<a name="Document+metadataCreated"></a>
+
+### document.metadataCreated
+Sets the timestamp of when the DID document was created.
+
+**Kind**: instance property of [<code>Document</code>](#Document)  
+
+| Param | Type |
+| --- | --- |
+| timestamp | [<code>Timestamp</code>](#Timestamp) | 
+
+<a name="Document+metadataUpdated"></a>
+
+### document.metadataUpdated ⇒ [<code>Timestamp</code>](#Timestamp)
+Returns the timestamp of the last DID document update.
+
+**Kind**: instance property of [<code>Document</code>](#Document)  
+<a name="Document+metadataUpdated"></a>
+
+### document.metadataUpdated
+Sets the timestamp of the last DID document update.
+
+**Kind**: instance property of [<code>Document</code>](#Document)  
+
+| Param | Type |
+| --- | --- |
+| timestamp | [<code>Timestamp</code>](#Timestamp) | 
+
+<a name="Document+metadataPreviousMessageId"></a>
+
+### document.metadataPreviousMessageId ⇒ <code>string</code>
+Returns the previous integration chain message id.
+
+**Kind**: instance property of [<code>Document</code>](#Document)  
+<a name="Document+metadataPreviousMessageId"></a>
+
+### document.metadataPreviousMessageId
+Sets the previous integration chain message id.
+
+**Kind**: instance property of [<code>Document</code>](#Document)  
+
+| Param | Type |
+| --- | --- |
+| value | <code>string</code> | 
+
+<a name="Document+metadataProof"></a>
+
+### document.metadataProof ⇒ <code>any</code>
+Returns the `proof` object.
+
+**Kind**: instance property of [<code>Document</code>](#Document)  
 <a name="Document+setController"></a>
 
 ### document.setController(controllers)
@@ -1770,72 +1828,6 @@
 E.g.
 For a document with DID: did:iota:1234567890abcdefghijklmnopqrstuvxyzABCDEFGHI,
 `doc.integration_index()` == "1234567890abcdefghijklmnopqrstuvxyzABCDEFGHI"
-
-**Kind**: instance method of [<code>Document</code>](#Document)  
-<a name="Document+metadata"></a>
-
-### document.metadata() ⇒ [<code>DocumentMetadata</code>](#DocumentMetadata)
-Returns a copy of the metadata associated with this document.
-
-NOTE: Copies all the metadata. See also `metadataCreated`, `metadataUpdated`,
-`metadataPreviousMessageId`, `metadataProof` if only a subset of the metadata required.
-
-**Kind**: instance method of [<code>Document</code>](#Document)  
-<a name="Document+metadataCreated"></a>
-
-### document.metadataCreated() ⇒ [<code>Timestamp</code>](#Timestamp)
-Returns a copy of the timestamp of when the DID document was created.
-
-**Kind**: instance method of [<code>Document</code>](#Document)  
-<a name="Document+setMetadataCreated"></a>
-
-### document.setMetadataCreated(timestamp)
-Sets the timestamp of when the DID document was created.
-
-**Kind**: instance method of [<code>Document</code>](#Document)  
-
-| Param | Type |
-| --- | --- |
-| timestamp | [<code>Timestamp</code>](#Timestamp) | 
-
-<a name="Document+metadataUpdated"></a>
-
-### document.metadataUpdated() ⇒ [<code>Timestamp</code>](#Timestamp)
-Returns a copy of the timestamp of the last DID document update.
-
-**Kind**: instance method of [<code>Document</code>](#Document)  
-<a name="Document+setMetadataUpdated"></a>
-
-### document.setMetadataUpdated(timestamp)
-Sets the timestamp of the last DID document update.
-
-**Kind**: instance method of [<code>Document</code>](#Document)  
-
-| Param | Type |
-| --- | --- |
-| timestamp | [<code>Timestamp</code>](#Timestamp) | 
-
-<a name="Document+metadataPreviousMessageId"></a>
-
-### document.metadataPreviousMessageId() ⇒ <code>string</code>
-Returns a copy of the previous integration chain message id.
-
-**Kind**: instance method of [<code>Document</code>](#Document)  
-<a name="Document+setMetadataPreviousMessageId"></a>
-
-### document.setMetadataPreviousMessageId(value)
-Sets the previous integration chain message id.
-
-**Kind**: instance method of [<code>Document</code>](#Document)  
-
-| Param | Type |
-| --- | --- |
-| value | <code>string</code> | 
-
-<a name="Document+metadataProof"></a>
-
-### document.metadataProof() ⇒ <code>any</code>
-Returns a copy of the `proof` object.
 
 **Kind**: instance method of [<code>Document</code>](#Document)  
 <a name="Document+toJSON"></a>
@@ -1997,46 +1989,39 @@
 **Kind**: global class  
 
 * [DocumentMetadata](#DocumentMetadata)
+    * [.created](#DocumentMetadata+created) ⇒ [<code>Timestamp</code>](#Timestamp)
+    * [.updated](#DocumentMetadata+updated) ⇒ [<code>Timestamp</code>](#Timestamp)
     * [.previousMessageId](#DocumentMetadata+previousMessageId) ⇒ <code>string</code>
-<<<<<<< HEAD
-    * [.created()](#DocumentMetadata+created) ⇒ [<code>Timestamp</code>](#Timestamp)
-    * [.updated()](#DocumentMetadata+updated) ⇒ [<code>Timestamp</code>](#Timestamp)
-    * [.proof()](#DocumentMetadata+proof) ⇒ <code>any</code>
-
-<a name="DocumentMetadata+previousMessageId"></a>
-=======
     * [.proof](#DocumentMetadata+proof) ⇒ <code>any</code>
     * [.clone()](#DocumentMetadata+clone) ⇒ [<code>DocumentMetadata</code>](#DocumentMetadata)
->>>>>>> 7e80fac9
+
+<a name="DocumentMetadata+created"></a>
+
+### documentMetadata.created ⇒ [<code>Timestamp</code>](#Timestamp)
+Returns the timestamp of when the DID document was created.
+
+**Kind**: instance property of [<code>DocumentMetadata</code>](#DocumentMetadata)  
+<a name="DocumentMetadata+updated"></a>
+
+### documentMetadata.updated ⇒ [<code>Timestamp</code>](#Timestamp)
+Returns the timestamp of the last DID document update.
+
+**Kind**: instance property of [<code>DocumentMetadata</code>](#DocumentMetadata)  
+<a name="DocumentMetadata+previousMessageId"></a>
 
 ### documentMetadata.previousMessageId ⇒ <code>string</code>
 **Kind**: instance property of [<code>DocumentMetadata</code>](#DocumentMetadata)  
-<a name="DocumentMetadata+created"></a>
-
-### documentMetadata.created() ⇒ [<code>Timestamp</code>](#Timestamp)
-Returns a copy of the timestamp of when the DID document was created.
-
-**Kind**: instance method of [<code>DocumentMetadata</code>](#DocumentMetadata)  
-<a name="DocumentMetadata+updated"></a>
-
-### documentMetadata.updated() ⇒ [<code>Timestamp</code>](#Timestamp)
-Returns a copy of the timestamp of the last DID document update.
-
-**Kind**: instance method of [<code>DocumentMetadata</code>](#DocumentMetadata)  
 <a name="DocumentMetadata+proof"></a>
 
-### documentMetadata.proof() ⇒ <code>any</code>
-Returns a copy of the reference to the `proof`.
-
-<<<<<<< HEAD
-=======
+### documentMetadata.proof ⇒ <code>any</code>
+Returns a reference to the `proof`.
+
 **Kind**: instance property of [<code>DocumentMetadata</code>](#DocumentMetadata)  
 <a name="DocumentMetadata+clone"></a>
 
 ### documentMetadata.clone() ⇒ [<code>DocumentMetadata</code>](#DocumentMetadata)
 Deep clones the object.
 
->>>>>>> 7e80fac9
 **Kind**: instance method of [<code>DocumentMetadata</code>](#DocumentMetadata)  
 <a name="Duration"></a>
 
@@ -2426,10 +2411,10 @@
 * [KeyLocation](#KeyLocation)
     * [new KeyLocation(method, fragment, generation)](#new_KeyLocation_new)
     * _instance_
-        * [.method()](#KeyLocation+method) ⇒ [<code>MethodType</code>](#MethodType)
-        * [.fragment()](#KeyLocation+fragment) ⇒ <code>string</code>
-        * [.fragmentName()](#KeyLocation+fragmentName) ⇒ <code>string</code>
-        * [.generation()](#KeyLocation+generation) ⇒ [<code>Generation</code>](#Generation)
+        * [.method](#KeyLocation+method) ⇒ [<code>MethodType</code>](#MethodType)
+        * [.fragment](#KeyLocation+fragment) ⇒ <code>string</code>
+        * [.fragmentName](#KeyLocation+fragmentName) ⇒ <code>string</code>
+        * [.generation](#KeyLocation+generation) ⇒ [<code>Generation</code>](#Generation)
         * [.toJSON()](#KeyLocation+toJSON) ⇒ <code>any</code>
     * _static_
         * [.fromJSON(json_value)](#KeyLocation.fromJSON) ⇒ [<code>KeyLocation</code>](#KeyLocation)
@@ -2446,28 +2431,28 @@
 
 <a name="KeyLocation+method"></a>
 
-### keyLocation.method() ⇒ [<code>MethodType</code>](#MethodType)
-Returns a copy of the method type of the key location.
-
-**Kind**: instance method of [<code>KeyLocation</code>](#KeyLocation)  
+### keyLocation.method ⇒ [<code>MethodType</code>](#MethodType)
+Returns the method type of the key location.
+
+**Kind**: instance property of [<code>KeyLocation</code>](#KeyLocation)  
 <a name="KeyLocation+fragment"></a>
 
-### keyLocation.fragment() ⇒ <code>string</code>
-Returns a copy of the fragment name of the key location.
-
-**Kind**: instance method of [<code>KeyLocation</code>](#KeyLocation)  
+### keyLocation.fragment ⇒ <code>string</code>
+Returns the fragment name of the key location.
+
+**Kind**: instance property of [<code>KeyLocation</code>](#KeyLocation)  
 <a name="KeyLocation+fragmentName"></a>
 
-### keyLocation.fragmentName() ⇒ <code>string</code>
-Returns a copy of the fragment name of the key location.
-
-**Kind**: instance method of [<code>KeyLocation</code>](#KeyLocation)  
+### keyLocation.fragmentName ⇒ <code>string</code>
+Returns the fragment name of the key location.
+
+**Kind**: instance property of [<code>KeyLocation</code>](#KeyLocation)  
 <a name="KeyLocation+generation"></a>
 
-### keyLocation.generation() ⇒ [<code>Generation</code>](#Generation)
-Returns a copy of the integration generation when this key was created.
-
-**Kind**: instance method of [<code>KeyLocation</code>](#KeyLocation)  
+### keyLocation.generation ⇒ [<code>Generation</code>](#Generation)
+Returns the integration generation when this key was created.
+
+**Kind**: instance property of [<code>KeyLocation</code>](#KeyLocation)  
 <a name="KeyLocation+toJSON"></a>
 
 ### keyLocation.toJSON() ⇒ <code>any</code>
@@ -2493,9 +2478,9 @@
 * [KeyPair](#KeyPair)
     * [new KeyPair(type_)](#new_KeyPair_new)
     * _instance_
-        * [.type()](#KeyPair+type) ⇒ <code>number</code>
-        * [.public()](#KeyPair+public) ⇒ <code>string</code>
-        * [.private()](#KeyPair+private) ⇒ <code>string</code>
+        * [.type](#KeyPair+type) ⇒ <code>number</code>
+        * [.public](#KeyPair+public) ⇒ <code>string</code>
+        * [.private](#KeyPair+private) ⇒ <code>string</code>
         * [.toJSON()](#KeyPair+toJSON) ⇒ <code>any</code>
         * [.clone()](#KeyPair+clone) ⇒ [<code>KeyPair</code>](#KeyPair)
     * _static_
@@ -2514,22 +2499,22 @@
 
 <a name="KeyPair+type"></a>
 
-### keyPair.type() ⇒ <code>number</code>
-Returns a copy of the private key as a base58-encoded string.
-
-**Kind**: instance method of [<code>KeyPair</code>](#KeyPair)  
+### keyPair.type ⇒ <code>number</code>
+Returns the private key as a base58-encoded string.
+
+**Kind**: instance property of [<code>KeyPair</code>](#KeyPair)  
 <a name="KeyPair+public"></a>
 
-### keyPair.public() ⇒ <code>string</code>
-Returns a copy of the public key as a base58-encoded string.
-
-**Kind**: instance method of [<code>KeyPair</code>](#KeyPair)  
+### keyPair.public ⇒ <code>string</code>
+Returns the public key as a base58-encoded string.
+
+**Kind**: instance property of [<code>KeyPair</code>](#KeyPair)  
 <a name="KeyPair+private"></a>
 
-### keyPair.private() ⇒ <code>string</code>
-Returns a copy of the private key as a base58-encoded string.
-
-**Kind**: instance method of [<code>KeyPair</code>](#KeyPair)  
+### keyPair.private ⇒ <code>string</code>
+Returns the private key as a base58-encoded string.
+
+**Kind**: instance property of [<code>KeyPair</code>](#KeyPair)  
 <a name="KeyPair+toJSON"></a>
 
 ### keyPair.toJSON() ⇒ <code>any</code>
@@ -2579,7 +2564,7 @@
         * [.toJSON()](#MethodScope+toJSON) ⇒ <code>any</code>
         * [.clone()](#MethodScope+clone) ⇒ [<code>MethodScope</code>](#MethodScope)
     * _static_
-        * [.verificationMethod()](#MethodScope.verificationMethod) ⇒ [<code>MethodScope</code>](#MethodScope)
+        * [.VerificationMethod()](#MethodScope.VerificationMethod) ⇒ [<code>MethodScope</code>](#MethodScope)
         * [.Authentication()](#MethodScope.Authentication) ⇒ [<code>MethodScope</code>](#MethodScope)
         * [.AssertionMethod()](#MethodScope.AssertionMethod) ⇒ [<code>MethodScope</code>](#MethodScope)
         * [.KeyAgreement()](#MethodScope.KeyAgreement) ⇒ [<code>MethodScope</code>](#MethodScope)
@@ -2599,9 +2584,6 @@
 Serializes a `MethodScope` object as a JSON object.
 
 **Kind**: instance method of [<code>MethodScope</code>](#MethodScope)  
-<<<<<<< HEAD
-<a name="MethodScope.verificationMethod"></a>
-=======
 <a name="MethodScope+clone"></a>
 
 ### methodScope.clone() ⇒ [<code>MethodScope</code>](#MethodScope)
@@ -2609,9 +2591,8 @@
 
 **Kind**: instance method of [<code>MethodScope</code>](#MethodScope)  
 <a name="MethodScope.VerificationMethod"></a>
->>>>>>> 7e80fac9
-
-### MethodScope.verificationMethod() ⇒ [<code>MethodScope</code>](#MethodScope)
+
+### MethodScope.VerificationMethod() ⇒ [<code>MethodScope</code>](#MethodScope)
 **Kind**: static method of [<code>MethodScope</code>](#MethodScope)  
 <a name="MethodScope.Authentication"></a>
 
@@ -2729,8 +2710,8 @@
 
 * [Network](#Network)
     * _instance_
-        * [.name()](#Network+name) ⇒ <code>string</code>
-        * [.defaultNodeURL()](#Network+defaultNodeURL) ⇒ <code>string</code> \| <code>undefined</code>
+        * [.name](#Network+name) ⇒ <code>string</code>
+        * [.defaultNodeURL](#Network+defaultNodeURL) ⇒ <code>string</code> \| <code>undefined</code>
         * [.toString()](#Network+toString) ⇒ <code>string</code>
         * [.toJSON()](#Network+toJSON) ⇒ <code>any</code>
         * [.clone()](#Network+clone) ⇒ [<code>Network</code>](#Network)
@@ -2742,16 +2723,14 @@
 
 <a name="Network+name"></a>
 
-### network.name() ⇒ <code>string</code>
-Returns a copy of the network name.
-
-**Kind**: instance method of [<code>Network</code>](#Network)  
+### network.name ⇒ <code>string</code>
+**Kind**: instance property of [<code>Network</code>](#Network)  
 <a name="Network+defaultNodeURL"></a>
 
-### network.defaultNodeURL() ⇒ <code>string</code> \| <code>undefined</code>
-Returns a copy of the node URL of the Tangle network.
-
-**Kind**: instance method of [<code>Network</code>](#Network)  
+### network.defaultNodeURL ⇒ <code>string</code> \| <code>undefined</code>
+Returns the node URL of the Tangle network.
+
+**Kind**: instance property of [<code>Network</code>](#Network)  
 <a name="Network+toString"></a>
 
 ### network.toString() ⇒ <code>string</code>
@@ -3082,10 +3061,10 @@
 
 * [Receipt](#Receipt)
     * _instance_
-        * [.network()](#Receipt+network) ⇒ [<code>Network</code>](#Network)
-        * [.messageId()](#Receipt+messageId) ⇒ <code>string</code>
-        * [.networkId()](#Receipt+networkId) ⇒ <code>string</code>
-        * [.nonce()](#Receipt+nonce) ⇒ <code>string</code>
+        * [.network](#Receipt+network) ⇒ [<code>Network</code>](#Network)
+        * [.messageId](#Receipt+messageId) ⇒ <code>string</code>
+        * [.networkId](#Receipt+networkId) ⇒ <code>string</code>
+        * [.nonce](#Receipt+nonce) ⇒ <code>string</code>
         * [.toJSON()](#Receipt+toJSON) ⇒ <code>any</code>
         * [.clone()](#Receipt+clone) ⇒ [<code>Receipt</code>](#Receipt)
     * _static_
@@ -3093,28 +3072,28 @@
 
 <a name="Receipt+network"></a>
 
-### receipt.network() ⇒ [<code>Network</code>](#Network)
-Returns a copy of the associated IOTA Tangle `Network`.
-
-**Kind**: instance method of [<code>Receipt</code>](#Receipt)  
+### receipt.network ⇒ [<code>Network</code>](#Network)
+Returns the associated IOTA Tangle `Network`.
+
+**Kind**: instance property of [<code>Receipt</code>](#Receipt)  
 <a name="Receipt+messageId"></a>
 
-### receipt.messageId() ⇒ <code>string</code>
-Returns a copy of the message `id`.
-
-**Kind**: instance method of [<code>Receipt</code>](#Receipt)  
+### receipt.messageId ⇒ <code>string</code>
+Returns the message `id`.
+
+**Kind**: instance property of [<code>Receipt</code>](#Receipt)  
 <a name="Receipt+networkId"></a>
 
-### receipt.networkId() ⇒ <code>string</code>
-Returns a copy of the message `network_id`.
-
-**Kind**: instance method of [<code>Receipt</code>](#Receipt)  
+### receipt.networkId ⇒ <code>string</code>
+Returns the message `network_id`.
+
+**Kind**: instance property of [<code>Receipt</code>](#Receipt)  
 <a name="Receipt+nonce"></a>
 
-### receipt.nonce() ⇒ <code>string</code>
-Returns a copy of the message `nonce`.
-
-**Kind**: instance method of [<code>Receipt</code>](#Receipt)  
+### receipt.nonce ⇒ <code>string</code>
+Returns the message `nonce`.
+
+**Kind**: instance property of [<code>Receipt</code>](#Receipt)  
 <a name="Receipt+toJSON"></a>
 
 ### receipt.toJSON() ⇒ <code>any</code>
@@ -3148,18 +3127,60 @@
 
 * [ResolvedDocument](#ResolvedDocument)
     * _instance_
+        * [.document](#ResolvedDocument+document) ⇒ [<code>Document</code>](#Document)
+        * [.diffMessageId](#ResolvedDocument+diffMessageId) ⇒ <code>string</code>
+        * [.diffMessageId](#ResolvedDocument+diffMessageId)
+        * [.integrationMessageId](#ResolvedDocument+integrationMessageId) ⇒ <code>string</code>
+        * [.integrationMessageId](#ResolvedDocument+integrationMessageId)
         * [.mergeDiffMessage(diff_message)](#ResolvedDocument+mergeDiffMessage)
-        * [.document()](#ResolvedDocument+document) ⇒ [<code>Document</code>](#Document)
         * [.intoDocument()](#ResolvedDocument+intoDocument) ⇒ [<code>Document</code>](#Document)
-        * [.diffMessageId()](#ResolvedDocument+diffMessageId) ⇒ <code>string</code>
-        * [.setDiffMessageId(value)](#ResolvedDocument+setDiffMessageId)
-        * [.integrationMessageId()](#ResolvedDocument+integrationMessageId) ⇒ <code>string</code>
-        * [.setIntegrationMessageId(value)](#ResolvedDocument+setIntegrationMessageId)
         * [.toJSON()](#ResolvedDocument+toJSON) ⇒ <code>any</code>
         * [.clone()](#ResolvedDocument+clone) ⇒ [<code>ResolvedDocument</code>](#ResolvedDocument)
     * _static_
         * [.fromJSON(json)](#ResolvedDocument.fromJSON) ⇒ [<code>ResolvedDocument</code>](#ResolvedDocument)
 
+<a name="ResolvedDocument+document"></a>
+
+### resolvedDocument.document ⇒ [<code>Document</code>](#Document)
+Returns the inner DID document.
+
+NOTE: clones the data. Use `intoDocument()` for efficiency.
+
+**Kind**: instance property of [<code>ResolvedDocument</code>](#ResolvedDocument)  
+<a name="ResolvedDocument+diffMessageId"></a>
+
+### resolvedDocument.diffMessageId ⇒ <code>string</code>
+Returns the diff chain message id.
+
+**Kind**: instance property of [<code>ResolvedDocument</code>](#ResolvedDocument)  
+<a name="ResolvedDocument+diffMessageId"></a>
+
+### resolvedDocument.diffMessageId
+Sets the diff chain message id.
+
+**Kind**: instance property of [<code>ResolvedDocument</code>](#ResolvedDocument)  
+
+| Param | Type |
+| --- | --- |
+| value | <code>string</code> | 
+
+<a name="ResolvedDocument+integrationMessageId"></a>
+
+### resolvedDocument.integrationMessageId ⇒ <code>string</code>
+Returns the integration chain message id.
+
+**Kind**: instance property of [<code>ResolvedDocument</code>](#ResolvedDocument)  
+<a name="ResolvedDocument+integrationMessageId"></a>
+
+### resolvedDocument.integrationMessageId
+Sets the integration chain message id.
+
+**Kind**: instance property of [<code>ResolvedDocument</code>](#ResolvedDocument)  
+
+| Param | Type |
+| --- | --- |
+| value | <code>string</code> | 
+
 <a name="ResolvedDocument+mergeDiffMessage"></a>
 
 ### resolvedDocument.mergeDiffMessage(diff_message)
@@ -3181,15 +3202,6 @@
 | --- | --- |
 | diff_message | [<code>DiffMessage</code>](#DiffMessage) | 
 
-<a name="ResolvedDocument+document"></a>
-
-### resolvedDocument.document() ⇒ [<code>Document</code>](#Document)
-Returns a copy of the inner DID document.
-
-NOTE: If the `ResolvedDocument` is no longer needed after calling this method
-then consider using `intoDocument()` for efficiency.
-
-**Kind**: instance method of [<code>ResolvedDocument</code>](#ResolvedDocument)  
 <a name="ResolvedDocument+intoDocument"></a>
 
 ### resolvedDocument.intoDocument() ⇒ [<code>Document</code>](#Document)
@@ -3198,40 +3210,6 @@
 NOTE: trying to use the `ResolvedDocument` after calling this will throw an error.
 
 **Kind**: instance method of [<code>ResolvedDocument</code>](#ResolvedDocument)  
-<a name="ResolvedDocument+diffMessageId"></a>
-
-### resolvedDocument.diffMessageId() ⇒ <code>string</code>
-Returns a copy of the diff chain message id.
-
-**Kind**: instance method of [<code>ResolvedDocument</code>](#ResolvedDocument)  
-<a name="ResolvedDocument+setDiffMessageId"></a>
-
-### resolvedDocument.setDiffMessageId(value)
-Sets the diff chain message id.
-
-**Kind**: instance method of [<code>ResolvedDocument</code>](#ResolvedDocument)  
-
-| Param | Type |
-| --- | --- |
-| value | <code>string</code> | 
-
-<a name="ResolvedDocument+integrationMessageId"></a>
-
-### resolvedDocument.integrationMessageId() ⇒ <code>string</code>
-Returns a copy of the integration chain message id.
-
-**Kind**: instance method of [<code>ResolvedDocument</code>](#ResolvedDocument)  
-<a name="ResolvedDocument+setIntegrationMessageId"></a>
-
-### resolvedDocument.setIntegrationMessageId(value)
-Sets the integration chain message id.
-
-**Kind**: instance method of [<code>ResolvedDocument</code>](#ResolvedDocument)  
-
-| Param | Type |
-| --- | --- |
-| value | <code>string</code> | 
-
 <a name="ResolvedDocument+toJSON"></a>
 
 ### resolvedDocument.toJSON() ⇒ <code>any</code>
@@ -3472,9 +3450,9 @@
 * [Service](#Service)
     * [new Service(service)](#new_Service_new)
     * _instance_
-        * [.id()](#Service+id) ⇒ [<code>DIDUrl</code>](#DIDUrl)
-        * [.type()](#Service+type) ⇒ <code>string</code>
-        * [.serviceEndpoint()](#Service+serviceEndpoint) ⇒ <code>string</code> \| <code>Array.&lt;string&gt;</code> \| <code>Map.&lt;string, Array.&lt;string&gt;&gt;</code>
+        * [.id](#Service+id) ⇒ [<code>DIDUrl</code>](#DIDUrl)
+        * [.type](#Service+type) ⇒ <code>string</code>
+        * [.serviceEndpoint](#Service+serviceEndpoint) ⇒ <code>string</code> \| <code>Array.&lt;string&gt;</code> \| <code>Map.&lt;string, Array.&lt;string&gt;&gt;</code>
         * [.properties()](#Service+properties) ⇒ <code>Map.&lt;string, any&gt;</code>
         * [.toJSON()](#Service+toJSON) ⇒ <code>any</code>
         * [.clone()](#Service+clone) ⇒ [<code>Service</code>](#Service)
@@ -3491,22 +3469,22 @@
 
 <a name="Service+id"></a>
 
-### service.id() ⇒ [<code>DIDUrl</code>](#DIDUrl)
+### service.id ⇒ [<code>DIDUrl</code>](#DIDUrl)
 Returns a copy of the `Service` id.
 
-**Kind**: instance method of [<code>Service</code>](#Service)  
+**Kind**: instance property of [<code>Service</code>](#Service)  
 <a name="Service+type"></a>
 
-### service.type() ⇒ <code>string</code>
+### service.type ⇒ <code>string</code>
 Returns a copy of the `Service` type.
 
-**Kind**: instance method of [<code>Service</code>](#Service)  
+**Kind**: instance property of [<code>Service</code>](#Service)  
 <a name="Service+serviceEndpoint"></a>
 
-### service.serviceEndpoint() ⇒ <code>string</code> \| <code>Array.&lt;string&gt;</code> \| <code>Map.&lt;string, Array.&lt;string&gt;&gt;</code>
+### service.serviceEndpoint ⇒ <code>string</code> \| <code>Array.&lt;string&gt;</code> \| <code>Map.&lt;string, Array.&lt;string&gt;&gt;</code>
 Returns a copy of the `Service` endpoint.
 
-**Kind**: instance method of [<code>Service</code>](#Service)  
+**Kind**: instance property of [<code>Service</code>](#Service)  
 <a name="Service+properties"></a>
 
 ### service.properties() ⇒ <code>Map.&lt;string, any&gt;</code>
@@ -3544,8 +3522,8 @@
 * [Signature](#Signature)
     * [new Signature(pkey, data)](#new_Signature_new)
     * _instance_
-        * [.pkey()](#Signature+pkey) ⇒ <code>string</code>
-        * [.data()](#Signature+data) ⇒ <code>Uint8Array</code>
+        * [.pkey](#Signature+pkey) ⇒ <code>string</code>
+        * [.data](#Signature+data) ⇒ <code>Uint8Array</code>
         * [.toJSON()](#Signature+toJSON) ⇒ <code>any</code>
     * _static_
         * [.fromJSON(json_value)](#Signature.fromJSON) ⇒ [<code>Signature</code>](#Signature)
@@ -3563,16 +3541,16 @@
 
 <a name="Signature+pkey"></a>
 
-### signature.pkey() ⇒ <code>string</code>
-Returns a copy of the public key, encoded as a base58 string, used to verify this signature.
-
-**Kind**: instance method of [<code>Signature</code>](#Signature)  
+### signature.pkey ⇒ <code>string</code>
+Returns the public key, encoded as a base58 string, used to verify this signature.
+
+**Kind**: instance property of [<code>Signature</code>](#Signature)  
 <a name="Signature+data"></a>
 
-### signature.data() ⇒ <code>Uint8Array</code>
-Returns a copy of the signature data as a vec of bytes.
-
-**Kind**: instance method of [<code>Signature</code>](#Signature)  
+### signature.data ⇒ <code>Uint8Array</code>
+Returns the signature data as a vec of bytes.
+
+**Kind**: instance property of [<code>Signature</code>](#Signature)  
 <a name="Signature+toJSON"></a>
 
 ### signature.toJSON() ⇒ <code>any</code>
@@ -3717,11 +3695,11 @@
 * [VerificationMethod](#VerificationMethod)
     * [new VerificationMethod(did, key_type, public_key, fragment)](#new_VerificationMethod_new)
     * _instance_
-        * [.id()](#VerificationMethod+id) ⇒ [<code>DIDUrl</code>](#DIDUrl)
-        * [.controller()](#VerificationMethod+controller) ⇒ [<code>DID</code>](#DID)
-        * [.SetController(did)](#VerificationMethod+SetController)
-        * [.type()](#VerificationMethod+type) ⇒ <code>string</code>
-        * [.data()](#VerificationMethod+data) ⇒ <code>any</code>
+        * [.id](#VerificationMethod+id) ⇒ [<code>DIDUrl</code>](#DIDUrl)
+        * [.controller](#VerificationMethod+controller) ⇒ [<code>DID</code>](#DID)
+        * [.controller](#VerificationMethod+controller)
+        * [.type](#VerificationMethod+type) ⇒ <code>string</code>
+        * [.data](#VerificationMethod+data) ⇒ <code>any</code>
         * [.toJSON()](#VerificationMethod+toJSON) ⇒ <code>any</code>
         * [.clone()](#VerificationMethod+clone) ⇒ [<code>VerificationMethod</code>](#VerificationMethod)
     * _static_
@@ -3744,22 +3722,22 @@
 
 <a name="VerificationMethod+id"></a>
 
-### verificationMethod.id() ⇒ [<code>DIDUrl</code>](#DIDUrl)
-Returns a copy of the `id` `DIDUrl` of the `VerificationMethod` object.
-
-**Kind**: instance method of [<code>VerificationMethod</code>](#VerificationMethod)  
+### verificationMethod.id ⇒ [<code>DIDUrl</code>](#DIDUrl)
+Returns the `id` `DIDUrl` of the `VerificationMethod` object.
+
+**Kind**: instance property of [<code>VerificationMethod</code>](#VerificationMethod)  
 <a name="VerificationMethod+controller"></a>
 
-### verificationMethod.controller() ⇒ [<code>DID</code>](#DID)
-Returns a copy of the `controller` `DID` of the `VerificationMethod` object.
-
-**Kind**: instance method of [<code>VerificationMethod</code>](#VerificationMethod)  
-<a name="VerificationMethod+SetController"></a>
-
-### verificationMethod.SetController(did)
-Sets the `controller` `DID` of the `VerificationMethod` object.
-
-**Kind**: instance method of [<code>VerificationMethod</code>](#VerificationMethod)  
+### verificationMethod.controller ⇒ [<code>DID</code>](#DID)
+Returns the `controller` `DID` of the `VerificationMethod` object.
+
+**Kind**: instance property of [<code>VerificationMethod</code>](#VerificationMethod)  
+<a name="VerificationMethod+controller"></a>
+
+### verificationMethod.controller
+Returns the `controller` `DID` of the `VerificationMethod` object.
+
+**Kind**: instance property of [<code>VerificationMethod</code>](#VerificationMethod)  
 
 | Param | Type |
 | --- | --- |
@@ -3767,16 +3745,16 @@
 
 <a name="VerificationMethod+type"></a>
 
-### verificationMethod.type() ⇒ <code>string</code>
-Returns a copy of the `VerificationMethod` type.
-
-**Kind**: instance method of [<code>VerificationMethod</code>](#VerificationMethod)  
+### verificationMethod.type ⇒ <code>string</code>
+Returns the `VerificationMethod` type.
+
+**Kind**: instance property of [<code>VerificationMethod</code>](#VerificationMethod)  
 <a name="VerificationMethod+data"></a>
 
-### verificationMethod.data() ⇒ <code>any</code>
-Returns a copy of the `VerificationMethod` public key data.
-
-**Kind**: instance method of [<code>VerificationMethod</code>](#VerificationMethod)  
+### verificationMethod.data ⇒ <code>any</code>
+Returns the `VerificationMethod` public key data.
+
+**Kind**: instance property of [<code>VerificationMethod</code>](#VerificationMethod)  
 <a name="VerificationMethod+toJSON"></a>
 
 ### verificationMethod.toJSON() ⇒ <code>any</code>

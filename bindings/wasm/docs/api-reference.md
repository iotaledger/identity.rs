## Classes

<dl>
<dt><a href="#Account">Account</a></dt>
<dd><p>An account manages one identity.</p>
<p>It handles private keys, writing to storage and
publishing to the Tangle.</p>
</dd>
<dt><a href="#AccountBuilder">AccountBuilder</a></dt>
<dd><p>An [<code>Account</code>] builder for easy account configuration.</p>
<p>To reduce memory usage, accounts created from the same builder share the same <code>Storage</code>
used to store identities, and the same <a href="#Client">Client</a> used to publish identities to the Tangle.</p>
<p>The configuration on the other hand is cloned, and therefore unique for each built account.
This means a builder can be reconfigured in-between account creations, without affecting
the configuration of previously built accounts.</p>
</dd>
<dt><a href="#AutoSave">AutoSave</a></dt>
<dd></dd>
<dt><a href="#ChainState">ChainState</a></dt>
<dd></dd>
<dt><a href="#Client">Client</a></dt>
<dd></dd>
<dt><a href="#Config">Config</a></dt>
<dd></dd>
<dt><a href="#Credential">Credential</a></dt>
<dd></dd>
<dt><a href="#DID">DID</a></dt>
<dd></dd>
<dt><a href="#DIDLease">DIDLease</a></dt>
<dd></dd>
<dt><a href="#DIDUrl">DIDUrl</a></dt>
<dd></dd>
<dt><a href="#DiffChainHistory">DiffChainHistory</a></dt>
<dd></dd>
<dt><a href="#DiffMessage">DiffMessage</a></dt>
<dd><p>Defines the difference between two DID <code>Document</code>s&#39; JSON representations.</p>
</dd>
<dt><a href="#Document">Document</a></dt>
<dd></dd>
<dt><a href="#DocumentHistory">DocumentHistory</a></dt>
<dd><p>A DID Document&#39;s history and current state.</p>
</dd>
<dt><a href="#DocumentMetadata">DocumentMetadata</a></dt>
<dd><p>Additional attributes related to an IOTA DID Document.</p>
</dd>
<dt><a href="#Ed25519">Ed25519</a></dt>
<dd></dd>
<dt><a href="#EncryptionKey">EncryptionKey</a></dt>
<dd></dd>
<dt><a href="#ExplorerUrl">ExplorerUrl</a></dt>
<dd></dd>
<dt><a href="#Generation">Generation</a></dt>
<dd></dd>
<dt><a href="#IdentityState">IdentityState</a></dt>
<dd></dd>
<dt><a href="#IntegrationChainHistory">IntegrationChainHistory</a></dt>
<dd></dd>
<dt><a href="#KeyCollection">KeyCollection</a></dt>
<dd></dd>
<dt><a href="#KeyLocation">KeyLocation</a></dt>
<dd></dd>
<dt><a href="#KeyPair">KeyPair</a></dt>
<dd></dd>
<dt><a href="#MessageId">MessageId</a></dt>
<dd></dd>
<dt><a href="#MethodScope">MethodScope</a></dt>
<dd><p>Supported verification method types.</p>
</dd>
<dt><a href="#MethodSecret">MethodSecret</a></dt>
<dd></dd>
<dt><a href="#MethodType">MethodType</a></dt>
<dd><p>Supported verification method types.</p>
</dd>
<dt><a href="#Network">Network</a></dt>
<dd></dd>
<dt><a href="#Presentation">Presentation</a></dt>
<dd></dd>
<dt><a href="#ProofPurpose">ProofPurpose</a></dt>
<dd><p>Associates a purpose with a <code>Signature</code>.</p>
<p>See <a href="https://w3c-ccg.github.io/security-vocab/#proofPurpose">https://w3c-ccg.github.io/security-vocab/#proofPurpose</a></p>
</dd>
<dt><a href="#Receipt">Receipt</a></dt>
<dd></dd>
<dt><a href="#ResolvedDocument">ResolvedDocument</a></dt>
<dd><p>An IOTA DID document resolved from the Tangle. Represents an integration chain message possibly
merged with one or more <code>DiffMessages</code>.</p>
</dd>
<dt><a href="#SecretKey">SecretKey</a></dt>
<dd></dd>
<dt><a href="#Service">Service</a></dt>
<dd></dd>
<dt><a href="#Signature">Signature</a></dt>
<dd></dd>
<dt><a href="#SignatureOptions">SignatureOptions</a></dt>
<dd><p>Holds additional options for creating signatures.
See <code>ISignatureOptions</code>.</p>
</dd>
<dt><a href="#Timestamp">Timestamp</a></dt>
<dd></dd>
<dt><a href="#VerificationMethod">VerificationMethod</a></dt>
<dd></dd>
<dt><a href="#VerifierOptions">VerifierOptions</a></dt>
<dd><p>Holds additional signature verification options.
See <code>IVerifierOptions</code>.</p>
</dd>
</dl>

## Members

<dl>
<dt><a href="#MethodRelationship">MethodRelationship</a></dt>
<dd></dd>
<dt><a href="#DIDMessageEncoding">DIDMessageEncoding</a></dt>
<dd></dd>
<dt><a href="#KeyType">KeyType</a></dt>
<dd></dd>
<<<<<<< HEAD
=======
<dt><a href="#MethodRelationship">MethodRelationship</a></dt>
<dd></dd>
>>>>>>> 5e9cdd2c
<dt><a href="#Digest">Digest</a></dt>
<dd></dd>
</dl>

## Functions

<dl>
<dt><a href="#start">start()</a></dt>
<dd><p>Initializes the console error panic hook for better error messages</p>
</dd>
</dl>

<a name="Account"></a>

## Account
An account manages one identity.

It handles private keys, writing to storage and
publishing to the Tangle.

**Kind**: global class  

* [Account](#Account)
    * [.attachMethodRelationships(options)](#Account+attachMethodRelationships) ⇒ <code>Promise.&lt;any&gt;</code>
    * [.detachMethodRelationships(options)](#Account+detachMethodRelationships) ⇒ <code>Promise.&lt;any&gt;</code>
    * [.deleteMethod(options)](#Account+deleteMethod) ⇒ <code>Promise.&lt;any&gt;</code>
    * [.deleteService(options)](#Account+deleteService) ⇒ <code>Promise.&lt;any&gt;</code>
    * [.did()](#Account+did) ⇒ [<code>DID</code>](#DID)
    * [.autopublish()](#Account+autopublish) ⇒ <code>boolean</code>
    * [.autosave()](#Account+autosave) ⇒ [<code>AutoSave</code>](#AutoSave)
    * [.document()](#Account+document) ⇒ [<code>Document</code>](#Document)
    * [.resolveIdentity()](#Account+resolveIdentity) ⇒ [<code>Promise.&lt;ResolvedDocument&gt;</code>](#ResolvedDocument)
    * [.deleteIdentity()](#Account+deleteIdentity) ⇒ <code>Promise.&lt;any&gt;</code>
    * [.publish(publish_options)](#Account+publish) ⇒ <code>Promise.&lt;any&gt;</code>
    * [.createSignedCredential(fragment, credential, signature_options)](#Account+createSignedCredential) ⇒ [<code>Promise.&lt;Credential&gt;</code>](#Credential)
    * [.createSignedDocument(fragment, document, signature_options)](#Account+createSignedDocument) ⇒ [<code>Promise.&lt;Document&gt;</code>](#Document)
    * [.createSignedPresentation(fragment, presentation, signature_options)](#Account+createSignedPresentation) ⇒ [<code>Promise.&lt;Presentation&gt;</code>](#Presentation)
    * [.createSignedData(fragment, data, signature_options)](#Account+createSignedData) ⇒ <code>Promise.&lt;any&gt;</code>
    * [.updateDocumentUnchecked(document)](#Account+updateDocumentUnchecked) ⇒ <code>Promise.&lt;any&gt;</code>
    * [.fetchState()](#Account+fetchState) ⇒ <code>Promise.&lt;any&gt;</code>
    * [.createMethod(options)](#Account+createMethod) ⇒ <code>Promise.&lt;any&gt;</code>
    * [.createService(options)](#Account+createService) ⇒ <code>Promise.&lt;any&gt;</code>
<<<<<<< HEAD
=======
    * [.attachMethodRelationships(options)](#Account+attachMethodRelationships) ⇒ <code>Promise.&lt;any&gt;</code>
    * [.detachMethodRelationships(options)](#Account+detachMethodRelationships) ⇒ <code>Promise.&lt;any&gt;</code>
>>>>>>> 5e9cdd2c

<a name="Account+attachMethodRelationships"></a>

### account.attachMethodRelationships(options) ⇒ <code>Promise.&lt;any&gt;</code>
Attach one or more verification relationships to a method.

Note: the method must exist and be in the set of verification methods;
it cannot be an embedded method.

**Kind**: instance method of [<code>Account</code>](#Account)  

| Param | Type |
| --- | --- |
| options | <code>AttachMethodRelationshipOptions</code> | 

<a name="Account+detachMethodRelationships"></a>

### account.detachMethodRelationships(options) ⇒ <code>Promise.&lt;any&gt;</code>
Detaches the given relationship from the given method, if the method exists.

**Kind**: instance method of [<code>Account</code>](#Account)  

| Param | Type |
| --- | --- |
| options | <code>DetachMethodRelationshipOptions</code> | 

<<<<<<< HEAD
<a name="Account+deleteMethod"></a>

### account.deleteMethod(options) ⇒ <code>Promise.&lt;any&gt;</code>
Deletes a verification method if the method exists.

**Kind**: instance method of [<code>Account</code>](#Account)  

| Param | Type |
| --- | --- |
| options | <code>DeleteMethodOptions</code> | 

<a name="Account+deleteService"></a>

### account.deleteService(options) ⇒ <code>Promise.&lt;any&gt;</code>
Deletes a Service if it exists.

**Kind**: instance method of [<code>Account</code>](#Account)  

| Param | Type |
| --- | --- |
| options | <code>DeleteServiceOptions</code> | 

=======
>>>>>>> 5e9cdd2c
<a name="Account+did"></a>

### account.did() ⇒ [<code>DID</code>](#DID)
Returns the [DID](#DID) of the managed identity.

**Kind**: instance method of [<code>Account</code>](#Account)  
<a name="Account+autopublish"></a>

### account.autopublish() ⇒ <code>boolean</code>
Returns whether auto-publish is enabled.

**Kind**: instance method of [<code>Account</code>](#Account)  
<a name="Account+autosave"></a>

### account.autosave() ⇒ [<code>AutoSave</code>](#AutoSave)
Returns the auto-save configuration value.

**Kind**: instance method of [<code>Account</code>](#Account)  
<a name="Account+document"></a>

### account.document() ⇒ [<code>Document</code>](#Document)
Returns a copy of the document managed by the `Account`.

**Kind**: instance method of [<code>Account</code>](#Account)  
<a name="Account+resolveIdentity"></a>

### account.resolveIdentity() ⇒ [<code>Promise.&lt;ResolvedDocument&gt;</code>](#ResolvedDocument)
Resolves the DID Document associated with this `Account` from the Tangle.

**Kind**: instance method of [<code>Account</code>](#Account)  
<a name="Account+deleteIdentity"></a>

### account.deleteIdentity() ⇒ <code>Promise.&lt;any&gt;</code>
Removes the identity from the local storage entirely.

Note: This will remove all associated document updates and key material - recovery is NOT POSSIBLE!

**Kind**: instance method of [<code>Account</code>](#Account)  
<a name="Account+publish"></a>

### account.publish(publish_options) ⇒ <code>Promise.&lt;any&gt;</code>
Push all unpublished changes to the tangle in a single message.

**Kind**: instance method of [<code>Account</code>](#Account)  

| Param | Type |
| --- | --- |
| publish_options | <code>PublishOptions</code> \| <code>undefined</code> | 

<a name="Account+createSignedCredential"></a>

### account.createSignedCredential(fragment, credential, signature_options) ⇒ [<code>Promise.&lt;Credential&gt;</code>](#Credential)
Signs a [Credential](#Credential) with the key specified by `fragment`.

**Kind**: instance method of [<code>Account</code>](#Account)  

| Param | Type |
| --- | --- |
| fragment | <code>string</code> | 
| credential | [<code>Credential</code>](#Credential) | 
| signature_options | [<code>SignatureOptions</code>](#SignatureOptions) | 

<a name="Account+createSignedDocument"></a>

### account.createSignedDocument(fragment, document, signature_options) ⇒ [<code>Promise.&lt;Document&gt;</code>](#Document)
Signs a [Document](#Document) with the key specified by `fragment`.

**Kind**: instance method of [<code>Account</code>](#Account)  

| Param | Type |
| --- | --- |
| fragment | <code>string</code> | 
| document | [<code>Document</code>](#Document) | 
| signature_options | [<code>SignatureOptions</code>](#SignatureOptions) | 

<a name="Account+createSignedPresentation"></a>

### account.createSignedPresentation(fragment, presentation, signature_options) ⇒ [<code>Promise.&lt;Presentation&gt;</code>](#Presentation)
Signs a [Presentation](#Presentation) the key specified by `fragment`.

**Kind**: instance method of [<code>Account</code>](#Account)  

| Param | Type |
| --- | --- |
| fragment | <code>string</code> | 
| presentation | [<code>Presentation</code>](#Presentation) | 
| signature_options | [<code>SignatureOptions</code>](#SignatureOptions) | 

<a name="Account+createSignedData"></a>

### account.createSignedData(fragment, data, signature_options) ⇒ <code>Promise.&lt;any&gt;</code>
Signs arbitrary `data` with the key specified by `fragment`.

**Kind**: instance method of [<code>Account</code>](#Account)  

| Param | Type |
| --- | --- |
| fragment | <code>string</code> | 
| data | <code>any</code> | 
| signature_options | [<code>SignatureOptions</code>](#SignatureOptions) | 

<a name="Account+updateDocumentUnchecked"></a>

### account.updateDocumentUnchecked(document) ⇒ <code>Promise.&lt;any&gt;</code>
Overwrites the [Document](#Document) this account manages, **without doing any validation**.

### WARNING

This method is dangerous and can easily corrupt the internal state,
potentially making the identity unusable. Only call this if you fully
understand the implications!

**Kind**: instance method of [<code>Account</code>](#Account)  

| Param | Type |
| --- | --- |
| document | [<code>Document</code>](#Document) | 

<a name="Account+fetchState"></a>

### account.fetchState() ⇒ <code>Promise.&lt;any&gt;</code>
Fetches the latest changes from the tangle and **overwrites** the local document.

If a DID is managed from distributed accounts, this should be called before making changes
to the identity, to avoid publishing updates that would be ignored.

**Kind**: instance method of [<code>Account</code>](#Account)  
<a name="Account+createMethod"></a>
<<<<<<< HEAD
=======

### account.createMethod(options) ⇒ <code>Promise.&lt;any&gt;</code>
Adds a new verification method to the DID document.

**Kind**: instance method of [<code>Account</code>](#Account)  

| Param | Type |
| --- | --- |
| options | <code>CreateMethodOptions</code> | 

<a name="Account+createService"></a>

### account.createService(options) ⇒ <code>Promise.&lt;any&gt;</code>
Adds a new Service to the DID Document.

**Kind**: instance method of [<code>Account</code>](#Account)  

| Param | Type |
| --- | --- |
| options | <code>CreateServiceOptions</code> | 

<a name="Account+attachMethodRelationships"></a>

### account.attachMethodRelationships(options) ⇒ <code>Promise.&lt;any&gt;</code>
Attach one or more verification relationships to a method.
>>>>>>> 5e9cdd2c

### account.createMethod(options) ⇒ <code>Promise.&lt;any&gt;</code>
Adds a new verification method to the DID document.

**Kind**: instance method of [<code>Account</code>](#Account)  

| Param | Type |
| --- | --- |
| options | <code>CreateMethodOptions</code> | 

<a name="Account+createService"></a>

### account.createService(options) ⇒ <code>Promise.&lt;any&gt;</code>
Adds a new Service to the DID Document.

**Kind**: instance method of [<code>Account</code>](#Account)  

| Param | Type |
| --- | --- |
| options | <code>CreateServiceOptions</code> | 

<a name="AccountBuilder"></a>

## AccountBuilder
An [`Account`] builder for easy account configuration.

To reduce memory usage, accounts created from the same builder share the same `Storage`
used to store identities, and the same [Client](#Client) used to publish identities to the Tangle.

The configuration on the other hand is cloned, and therefore unique for each built account.
This means a builder can be reconfigured in-between account creations, without affecting
the configuration of previously built accounts.

**Kind**: global class  

* [AccountBuilder](#AccountBuilder)
    * [new AccountBuilder(options)](#new_AccountBuilder_new)
    * [.loadIdentity(did)](#AccountBuilder+loadIdentity) ⇒ [<code>Promise.&lt;Account&gt;</code>](#Account)
    * [.createIdentity(identity_setup)](#AccountBuilder+createIdentity) ⇒ [<code>Promise.&lt;Account&gt;</code>](#Account)

<a name="new_AccountBuilder_new"></a>

### new AccountBuilder(options)
Creates a new `AccountBuilder`.


| Param | Type |
| --- | --- |
| options | <code>AccountBuilderOptions</code> \| <code>undefined</code> | 

<a name="AccountBuilder+loadIdentity"></a>

### accountBuilder.loadIdentity(did) ⇒ [<code>Promise.&lt;Account&gt;</code>](#Account)
Loads an existing identity with the specified `did` using the current builder configuration.
The identity must exist in the configured `Storage`.

**Kind**: instance method of [<code>AccountBuilder</code>](#AccountBuilder)  

| Param | Type |
| --- | --- |
| did | [<code>DID</code>](#DID) | 

<a name="AccountBuilder+createIdentity"></a>

### accountBuilder.createIdentity(identity_setup) ⇒ [<code>Promise.&lt;Account&gt;</code>](#Account)
Creates a new identity based on the builder configuration and returns
an [Account](#Account) object to manage it.

The identity is stored locally in the `Storage`. The DID network is automatically determined
by the [Client](#Client) used to publish it.

**Kind**: instance method of [<code>AccountBuilder</code>](#AccountBuilder)  
**See**: [IdentitySetup](IdentitySetup) to customize the identity creation.  

| Param | Type |
| --- | --- |
| identity_setup | <code>IdentitySetup</code> \| <code>undefined</code> | 

<a name="AutoSave"></a>

## AutoSave
**Kind**: global class  

* [AutoSave](#AutoSave)
    * [.never()](#AutoSave.never) ⇒ [<code>AutoSave</code>](#AutoSave)
    * [.every()](#AutoSave.every) ⇒ [<code>AutoSave</code>](#AutoSave)
    * [.batch(number_of_actions)](#AutoSave.batch) ⇒ [<code>AutoSave</code>](#AutoSave)

<a name="AutoSave.never"></a>

### AutoSave.never() ⇒ [<code>AutoSave</code>](#AutoSave)
Never save.

**Kind**: static method of [<code>AutoSave</code>](#AutoSave)  
<a name="AutoSave.every"></a>

### AutoSave.every() ⇒ [<code>AutoSave</code>](#AutoSave)
Save after every action.

**Kind**: static method of [<code>AutoSave</code>](#AutoSave)  
<a name="AutoSave.batch"></a>

### AutoSave.batch(number_of_actions) ⇒ [<code>AutoSave</code>](#AutoSave)
Save after every N actions.

**Kind**: static method of [<code>AutoSave</code>](#AutoSave)  

| Param | Type |
| --- | --- |
| number_of_actions | <code>number</code> | 

<a name="ChainState"></a>

## ChainState
**Kind**: global class  

* [ChainState](#ChainState)
    * _instance_
        * [.lastIntegrationMessageId()](#ChainState+lastIntegrationMessageId) ⇒ [<code>MessageId</code>](#MessageId)
        * [.lastDiffMessageId()](#ChainState+lastDiffMessageId) ⇒ [<code>MessageId</code>](#MessageId)
        * [.setLastIntegrationMessageId(message)](#ChainState+setLastIntegrationMessageId)
        * [.setLastDiffMessageId(message)](#ChainState+setLastDiffMessageId)
        * [.isNewIdentity()](#ChainState+isNewIdentity) ⇒ <code>boolean</code>
        * [.asBytes()](#ChainState+asBytes) ⇒ <code>Uint8Array</code>
    * _static_
        * [.fromBytes(bytes)](#ChainState.fromBytes) ⇒ [<code>ChainState</code>](#ChainState)

<a name="ChainState+lastIntegrationMessageId"></a>

### chainState.lastIntegrationMessageId() ⇒ [<code>MessageId</code>](#MessageId)
Returns the integration message id of the last published update.

Note: [`MessageId`] has a built-in `null` variant that needs to be checked for.

**Kind**: instance method of [<code>ChainState</code>](#ChainState)  
<a name="ChainState+lastDiffMessageId"></a>

### chainState.lastDiffMessageId() ⇒ [<code>MessageId</code>](#MessageId)
Returns the diff message id of the last published update.

Note: [`MessageId`] has a built-in `null` variant that needs to be checked for.

**Kind**: instance method of [<code>ChainState</code>](#ChainState)  
<a name="ChainState+setLastIntegrationMessageId"></a>

### chainState.setLastIntegrationMessageId(message)
Sets the last integration message id and resets the
last diff message id to [`MessageId::null()`].

**Kind**: instance method of [<code>ChainState</code>](#ChainState)  

| Param | Type |
| --- | --- |
| message | [<code>MessageId</code>](#MessageId) | 

<a name="ChainState+setLastDiffMessageId"></a>

### chainState.setLastDiffMessageId(message)
Sets the last diff message id.

**Kind**: instance method of [<code>ChainState</code>](#ChainState)  

| Param | Type |
| --- | --- |
| message | [<code>MessageId</code>](#MessageId) | 

<a name="ChainState+isNewIdentity"></a>

### chainState.isNewIdentity() ⇒ <code>boolean</code>
Returns whether the identity has been published before.

**Kind**: instance method of [<code>ChainState</code>](#ChainState)  
<<<<<<< HEAD
<a name="ChainState+asBytes"></a>

### chainState.asBytes() ⇒ <code>Uint8Array</code>
Serializes a `ChainState` as `Uint8Array`.

**Kind**: instance method of [<code>ChainState</code>](#ChainState)  
<a name="ChainState.fromBytes"></a>

### ChainState.fromBytes(bytes) ⇒ [<code>ChainState</code>](#ChainState)
Deserializes a `Uint8Array` as `ChainState`.

**Kind**: static method of [<code>ChainState</code>](#ChainState)  

| Param | Type |
| --- | --- |
| bytes | <code>Uint8Array</code> | 

=======
>>>>>>> 5e9cdd2c
<a name="Client"></a>

## Client
**Kind**: global class  

* [Client](#Client)
    * [new Client()](#new_Client_new)
    * _instance_
        * [.network()](#Client+network) ⇒ [<code>Network</code>](#Network)
        * [.publishDocument(document)](#Client+publishDocument) ⇒ [<code>Promise.&lt;Receipt&gt;</code>](#Receipt)
        * [.publishDiff(message_id, diff)](#Client+publishDiff) ⇒ [<code>Promise.&lt;Receipt&gt;</code>](#Receipt)
        * [.publishJSON(index, data)](#Client+publishJSON) ⇒ [<code>Promise.&lt;Receipt&gt;</code>](#Receipt)
        * [.publishJsonWithRetry(index, data, interval, max_attempts)](#Client+publishJsonWithRetry) ⇒ <code>Promise.&lt;any&gt;</code>
        * [.resolve(did)](#Client+resolve) ⇒ [<code>Promise.&lt;ResolvedDocument&gt;</code>](#ResolvedDocument)
        * [.resolveHistory(did)](#Client+resolveHistory) ⇒ [<code>Promise.&lt;DocumentHistory&gt;</code>](#DocumentHistory)
        * [.resolveDiffHistory(document)](#Client+resolveDiffHistory) ⇒ [<code>Promise.&lt;DiffChainHistory&gt;</code>](#DiffChainHistory)
        * [.checkCredential(data, options)](#Client+checkCredential) ⇒ <code>Promise.&lt;any&gt;</code>
        * [.checkPresentation(data, options)](#Client+checkPresentation) ⇒ <code>Promise.&lt;any&gt;</code>
    * _static_
        * [.fromConfig(config)](#Client.fromConfig) ⇒ [<code>Client</code>](#Client)
        * [.fromNetwork(network)](#Client.fromNetwork) ⇒ [<code>Client</code>](#Client)

<a name="new_Client_new"></a>

### new Client()
Creates a new `Client` with default settings.

<a name="Client+network"></a>

### client.network() ⇒ [<code>Network</code>](#Network)
Returns the `Client` Tangle network.

**Kind**: instance method of [<code>Client</code>](#Client)  
<a name="Client+publishDocument"></a>

### client.publishDocument(document) ⇒ [<code>Promise.&lt;Receipt&gt;</code>](#Receipt)
Publishes an `IotaDocument` to the Tangle.

**Kind**: instance method of [<code>Client</code>](#Client)  

| Param | Type |
| --- | --- |
| document | [<code>Document</code>](#Document) | 

<a name="Client+publishDiff"></a>

### client.publishDiff(message_id, diff) ⇒ [<code>Promise.&lt;Receipt&gt;</code>](#Receipt)
Publishes a `DiffMessage` to the Tangle.

**Kind**: instance method of [<code>Client</code>](#Client)  

| Param | Type |
| --- | --- |
| message_id | <code>string</code> | 
| diff | [<code>DiffMessage</code>](#DiffMessage) | 

<a name="Client+publishJSON"></a>

### client.publishJSON(index, data) ⇒ [<code>Promise.&lt;Receipt&gt;</code>](#Receipt)
Publishes arbitrary JSON data to the specified index on the Tangle.

**Kind**: instance method of [<code>Client</code>](#Client)  

| Param | Type |
| --- | --- |
| index | <code>string</code> | 
| data | <code>any</code> | 

<a name="Client+publishJsonWithRetry"></a>

### client.publishJsonWithRetry(index, data, interval, max_attempts) ⇒ <code>Promise.&lt;any&gt;</code>
Publishes arbitrary JSON data to the specified index on the Tangle.
Retries (promotes or reattaches) the message until it’s included (referenced by a milestone).
Default interval is 5 seconds and max attempts is 40.

**Kind**: instance method of [<code>Client</code>](#Client)  

| Param | Type |
| --- | --- |
| index | <code>string</code> | 
| data | <code>any</code> | 
| interval | <code>number</code> \| <code>undefined</code> | 
| max_attempts | <code>number</code> \| <code>undefined</code> | 

<a name="Client+resolve"></a>

### client.resolve(did) ⇒ [<code>Promise.&lt;ResolvedDocument&gt;</code>](#ResolvedDocument)
Fetch the DID document specified by the given `DID`.

**Kind**: instance method of [<code>Client</code>](#Client)  

| Param | Type |
| --- | --- |
| did | [<code>DID</code>](#DID) \| <code>string</code> | 

<a name="Client+resolveHistory"></a>

### client.resolveHistory(did) ⇒ [<code>Promise.&lt;DocumentHistory&gt;</code>](#DocumentHistory)
Returns the message history of the given DID.

**Kind**: instance method of [<code>Client</code>](#Client)  

| Param | Type |
| --- | --- |
| did | [<code>DID</code>](#DID) \| <code>string</code> | 

<a name="Client+resolveDiffHistory"></a>

### client.resolveDiffHistory(document) ⇒ [<code>Promise.&lt;DiffChainHistory&gt;</code>](#DiffChainHistory)
Returns the `DiffChainHistory` of a diff chain starting from a document on the
integration chain.

NOTE: the document must have been published to the tangle and have a valid message id and
capability invocation method.

**Kind**: instance method of [<code>Client</code>](#Client)  

| Param | Type |
| --- | --- |
| document | [<code>ResolvedDocument</code>](#ResolvedDocument) | 

<a name="Client+checkCredential"></a>

### client.checkCredential(data, options) ⇒ <code>Promise.&lt;any&gt;</code>
Validates a credential with the DID Document from the Tangle.

**Kind**: instance method of [<code>Client</code>](#Client)  

| Param | Type |
| --- | --- |
| data | <code>string</code> | 
| options | [<code>VerifierOptions</code>](#VerifierOptions) | 

<a name="Client+checkPresentation"></a>

### client.checkPresentation(data, options) ⇒ <code>Promise.&lt;any&gt;</code>
Validates a presentation with the DID Document from the Tangle.

**Kind**: instance method of [<code>Client</code>](#Client)  

| Param | Type |
| --- | --- |
| data | <code>string</code> | 
| options | [<code>VerifierOptions</code>](#VerifierOptions) | 

<a name="Client.fromConfig"></a>

### Client.fromConfig(config) ⇒ [<code>Client</code>](#Client)
Creates a new `Client` with settings from the given `Config`.

**Kind**: static method of [<code>Client</code>](#Client)  

| Param | Type |
| --- | --- |
| config | [<code>Config</code>](#Config) | 

<a name="Client.fromNetwork"></a>

### Client.fromNetwork(network) ⇒ [<code>Client</code>](#Client)
Creates a new `Client` with default settings for the given `Network`.

**Kind**: static method of [<code>Client</code>](#Client)  

| Param | Type |
| --- | --- |
| network | [<code>Network</code>](#Network) | 

<a name="Config"></a>

## Config
**Kind**: global class  

* [Config](#Config)
    * _instance_
        * [.setNetwork(network)](#Config+setNetwork)
        * [.setNode(url)](#Config+setNode)
        * [.setEncoding(encoding)](#Config+setEncoding)
        * [.setPrimaryNode(url, jwt, username, password)](#Config+setPrimaryNode)
        * [.setPrimaryPoWNode(url, jwt, username, password)](#Config+setPrimaryPoWNode)
        * [.setPermanode(url, jwt, username, password)](#Config+setPermanode)
        * [.setNodeAuth(url, jwt, username, password)](#Config+setNodeAuth)
        * [.setNodeSyncInterval(value)](#Config+setNodeSyncInterval)
        * [.setNodeSyncDisabled()](#Config+setNodeSyncDisabled)
        * [.setQuorum(value)](#Config+setQuorum)
        * [.setQuorumSize(value)](#Config+setQuorumSize)
        * [.setQuorumThreshold(value)](#Config+setQuorumThreshold)
        * [.setLocalPoW(value)](#Config+setLocalPoW)
        * [.setTipsInterval(value)](#Config+setTipsInterval)
        * [.setRequestTimeout(value)](#Config+setRequestTimeout)
    * _static_
        * [.fromNetwork(network)](#Config.fromNetwork) ⇒ [<code>Config</code>](#Config)

<a name="Config+setNetwork"></a>

### config.setNetwork(network)
**Kind**: instance method of [<code>Config</code>](#Config)  

| Param | Type |
| --- | --- |
| network | [<code>Network</code>](#Network) | 

<a name="Config+setNode"></a>

### config.setNode(url)
**Kind**: instance method of [<code>Config</code>](#Config)  

| Param | Type |
| --- | --- |
| url | <code>string</code> | 

<a name="Config+setEncoding"></a>

### config.setEncoding(encoding)
**Kind**: instance method of [<code>Config</code>](#Config)  

| Param | Type |
| --- | --- |
| encoding | <code>number</code> | 

<a name="Config+setPrimaryNode"></a>

### config.setPrimaryNode(url, jwt, username, password)
**Kind**: instance method of [<code>Config</code>](#Config)  

| Param | Type |
| --- | --- |
| url | <code>string</code> | 
| jwt | <code>string</code> \| <code>undefined</code> | 
| username | <code>string</code> \| <code>undefined</code> | 
| password | <code>string</code> \| <code>undefined</code> | 

<a name="Config+setPrimaryPoWNode"></a>

### config.setPrimaryPoWNode(url, jwt, username, password)
**Kind**: instance method of [<code>Config</code>](#Config)  

| Param | Type |
| --- | --- |
| url | <code>string</code> | 
| jwt | <code>string</code> \| <code>undefined</code> | 
| username | <code>string</code> \| <code>undefined</code> | 
| password | <code>string</code> \| <code>undefined</code> | 

<a name="Config+setPermanode"></a>

### config.setPermanode(url, jwt, username, password)
**Kind**: instance method of [<code>Config</code>](#Config)  

| Param | Type |
| --- | --- |
| url | <code>string</code> | 
| jwt | <code>string</code> \| <code>undefined</code> | 
| username | <code>string</code> \| <code>undefined</code> | 
| password | <code>string</code> \| <code>undefined</code> | 

<a name="Config+setNodeAuth"></a>

### config.setNodeAuth(url, jwt, username, password)
**Kind**: instance method of [<code>Config</code>](#Config)  

| Param | Type |
| --- | --- |
| url | <code>string</code> | 
| jwt | <code>string</code> \| <code>undefined</code> | 
| username | <code>string</code> \| <code>undefined</code> | 
| password | <code>string</code> \| <code>undefined</code> | 

<a name="Config+setNodeSyncInterval"></a>

### config.setNodeSyncInterval(value)
**Kind**: instance method of [<code>Config</code>](#Config)  

| Param | Type |
| --- | --- |
| value | <code>number</code> | 

<a name="Config+setNodeSyncDisabled"></a>

### config.setNodeSyncDisabled()
**Kind**: instance method of [<code>Config</code>](#Config)  
<a name="Config+setQuorum"></a>

### config.setQuorum(value)
**Kind**: instance method of [<code>Config</code>](#Config)  

| Param | Type |
| --- | --- |
| value | <code>boolean</code> | 

<a name="Config+setQuorumSize"></a>

### config.setQuorumSize(value)
**Kind**: instance method of [<code>Config</code>](#Config)  

| Param | Type |
| --- | --- |
| value | <code>number</code> | 

<a name="Config+setQuorumThreshold"></a>

### config.setQuorumThreshold(value)
**Kind**: instance method of [<code>Config</code>](#Config)  

| Param | Type |
| --- | --- |
| value | <code>number</code> | 

<a name="Config+setLocalPoW"></a>

### config.setLocalPoW(value)
**Kind**: instance method of [<code>Config</code>](#Config)  

| Param | Type |
| --- | --- |
| value | <code>boolean</code> | 

<a name="Config+setTipsInterval"></a>

### config.setTipsInterval(value)
**Kind**: instance method of [<code>Config</code>](#Config)  

| Param | Type |
| --- | --- |
| value | <code>number</code> | 

<a name="Config+setRequestTimeout"></a>

### config.setRequestTimeout(value)
**Kind**: instance method of [<code>Config</code>](#Config)  

| Param | Type |
| --- | --- |
| value | <code>number</code> | 

<a name="Config.fromNetwork"></a>

### Config.fromNetwork(network) ⇒ [<code>Config</code>](#Config)
**Kind**: static method of [<code>Config</code>](#Config)  

| Param | Type |
| --- | --- |
| network | [<code>Network</code>](#Network) | 

<a name="Credential"></a>

## Credential
**Kind**: global class  

* [Credential](#Credential)
    * _instance_
        * [.toJSON()](#Credential+toJSON) ⇒ <code>any</code>
    * _static_
        * [.extend(value)](#Credential.extend) ⇒ [<code>Credential</code>](#Credential)
        * [.issue(issuer_doc, subject_data, credential_type, credential_id)](#Credential.issue) ⇒ [<code>Credential</code>](#Credential)
        * [.fromJSON(json)](#Credential.fromJSON) ⇒ [<code>Credential</code>](#Credential)

<a name="Credential+toJSON"></a>

### credential.toJSON() ⇒ <code>any</code>
Serializes a `Credential` object as a JSON object.

**Kind**: instance method of [<code>Credential</code>](#Credential)  
<a name="Credential.extend"></a>

### Credential.extend(value) ⇒ [<code>Credential</code>](#Credential)
**Kind**: static method of [<code>Credential</code>](#Credential)  

| Param | Type |
| --- | --- |
| value | <code>any</code> | 

<a name="Credential.issue"></a>

### Credential.issue(issuer_doc, subject_data, credential_type, credential_id) ⇒ [<code>Credential</code>](#Credential)
**Kind**: static method of [<code>Credential</code>](#Credential)  

| Param | Type |
| --- | --- |
| issuer_doc | [<code>Document</code>](#Document) | 
| subject_data | <code>any</code> | 
| credential_type | <code>string</code> \| <code>undefined</code> | 
| credential_id | <code>string</code> \| <code>undefined</code> | 

<a name="Credential.fromJSON"></a>

### Credential.fromJSON(json) ⇒ [<code>Credential</code>](#Credential)
Deserializes a `Credential` object from a JSON object.

**Kind**: static method of [<code>Credential</code>](#Credential)  

| Param | Type |
| --- | --- |
| json | <code>any</code> | 

<a name="DID"></a>

## DID
**Kind**: global class  

* [DID](#DID)
    * [new DID(key, network)](#new_DID_new)
    * _instance_
        * [.networkName](#DID+networkName) ⇒ <code>string</code>
        * [.tag](#DID+tag) ⇒ <code>string</code>
        * [.network()](#DID+network) ⇒ [<code>Network</code>](#Network)
        * [.join(segment)](#DID+join) ⇒ [<code>DIDUrl</code>](#DIDUrl)
        * [.toUrl()](#DID+toUrl) ⇒ [<code>DIDUrl</code>](#DIDUrl)
        * [.intoUrl()](#DID+intoUrl) ⇒ [<code>DIDUrl</code>](#DIDUrl)
        * [.toString()](#DID+toString) ⇒ <code>string</code>
        * [.toJSON()](#DID+toJSON) ⇒ <code>any</code>
        * [.asBytes()](#DID+asBytes) ⇒ <code>Uint8Array</code>
    * _static_
        * [.fromBase58(key, network)](#DID.fromBase58) ⇒ [<code>DID</code>](#DID)
        * [.parse(input)](#DID.parse) ⇒ [<code>DID</code>](#DID)

<a name="new_DID_new"></a>

### new DID(key, network)
Creates a new `DID` from a `KeyPair` object.


| Param | Type |
| --- | --- |
| key | [<code>KeyPair</code>](#KeyPair) | 
| network | <code>string</code> \| <code>undefined</code> | 

<a name="DID+networkName"></a>

### did.networkName ⇒ <code>string</code>
Returns the IOTA tangle network of the `DID`.

**Kind**: instance property of [<code>DID</code>](#DID)  
<a name="DID+tag"></a>

### did.tag ⇒ <code>string</code>
Returns the unique tag of the `DID`.

**Kind**: instance property of [<code>DID</code>](#DID)  
<a name="DID+network"></a>

### did.network() ⇒ [<code>Network</code>](#Network)
Returns the IOTA tangle network of the `DID`.

**Kind**: instance method of [<code>DID</code>](#DID)  
<a name="DID+join"></a>

### did.join(segment) ⇒ [<code>DIDUrl</code>](#DIDUrl)
Construct a new `DIDUrl` by joining with a relative DID Url string.

**Kind**: instance method of [<code>DID</code>](#DID)  

| Param | Type |
| --- | --- |
| segment | <code>string</code> | 

<a name="DID+toUrl"></a>

### did.toUrl() ⇒ [<code>DIDUrl</code>](#DIDUrl)
Clones the `DID` into a `DIDUrl`.

**Kind**: instance method of [<code>DID</code>](#DID)  
<a name="DID+intoUrl"></a>

### did.intoUrl() ⇒ [<code>DIDUrl</code>](#DIDUrl)
Converts the `DID` into a `DIDUrl`.

**Kind**: instance method of [<code>DID</code>](#DID)  
<a name="DID+toString"></a>

### did.toString() ⇒ <code>string</code>
Returns the `DID` as a string.

**Kind**: instance method of [<code>DID</code>](#DID)  
<a name="DID+toJSON"></a>

### did.toJSON() ⇒ <code>any</code>
Serializes a `DID` as a JSON object.

**Kind**: instance method of [<code>DID</code>](#DID)  
<a name="DID+asBytes"></a>

### did.asBytes() ⇒ <code>Uint8Array</code>
Serializes a `DID` as `Uint8Array`.

**Kind**: instance method of [<code>DID</code>](#DID)  
<a name="DID.fromBase58"></a>

### DID.fromBase58(key, network) ⇒ [<code>DID</code>](#DID)
Creates a new `DID` from a base58-encoded public key.

**Kind**: static method of [<code>DID</code>](#DID)  

| Param | Type |
| --- | --- |
| key | <code>string</code> | 
| network | <code>string</code> \| <code>undefined</code> | 

<a name="DID.parse"></a>

### DID.parse(input) ⇒ [<code>DID</code>](#DID)
Parses a `DID` from the input string.

**Kind**: static method of [<code>DID</code>](#DID)  

| Param | Type |
| --- | --- |
| input | <code>string</code> | 

<a name="DIDLease"></a>

## DIDLease
**Kind**: global class  

* [DIDLease](#DIDLease)
    * [.store(value)](#DIDLease+store)
    * [.load()](#DIDLease+load) ⇒ <code>boolean</code>

<a name="DIDLease+store"></a>

### didLease.store(value)
**Kind**: instance method of [<code>DIDLease</code>](#DIDLease)  

| Param | Type |
| --- | --- |
| value | <code>boolean</code> | 

<a name="DIDLease+load"></a>

### didLease.load() ⇒ <code>boolean</code>
**Kind**: instance method of [<code>DIDLease</code>](#DIDLease)  
<a name="DIDUrl"></a>

## DIDUrl
**Kind**: global class  

* [DIDUrl](#DIDUrl)
    * _instance_
        * [.did](#DIDUrl+did) ⇒ [<code>DID</code>](#DID)
        * [.url_str](#DIDUrl+url_str) ⇒ <code>string</code>
        * [.fragment](#DIDUrl+fragment) ⇒ <code>string</code> \| <code>undefined</code>
        * [.fragment](#DIDUrl+fragment)
        * [.path](#DIDUrl+path) ⇒ <code>string</code> \| <code>undefined</code>
        * [.path](#DIDUrl+path)
        * [.query](#DIDUrl+query) ⇒ <code>string</code> \| <code>undefined</code>
        * [.query](#DIDUrl+query)
        * [.join(segment)](#DIDUrl+join) ⇒ [<code>DIDUrl</code>](#DIDUrl)
        * [.toString()](#DIDUrl+toString) ⇒ <code>string</code>
        * [.toJSON()](#DIDUrl+toJSON) ⇒ <code>any</code>
    * _static_
        * [.parse(input)](#DIDUrl.parse) ⇒ [<code>DIDUrl</code>](#DIDUrl)

<a name="DIDUrl+did"></a>

### didUrl.did ⇒ [<code>DID</code>](#DID)
Return the `DID` section of the `DIDUrl`.

Note: clones the data

**Kind**: instance property of [<code>DIDUrl</code>](#DIDUrl)  
<a name="DIDUrl+url_str"></a>

### didUrl.url\_str ⇒ <code>string</code>
Return the relative DID Url as a string, including only the path, query, and fragment.

**Kind**: instance property of [<code>DIDUrl</code>](#DIDUrl)  
<a name="DIDUrl+fragment"></a>

### didUrl.fragment ⇒ <code>string</code> \| <code>undefined</code>
Returns the `DIDUrl` method fragment, if any. Excludes the leading '#'.

**Kind**: instance property of [<code>DIDUrl</code>](#DIDUrl)  
<a name="DIDUrl+fragment"></a>

### didUrl.fragment
Sets the `fragment` component of the `DIDUrl`.

**Kind**: instance property of [<code>DIDUrl</code>](#DIDUrl)  

| Param | Type |
| --- | --- |
| value | <code>string</code> \| <code>undefined</code> | 

<a name="DIDUrl+path"></a>

### didUrl.path ⇒ <code>string</code> \| <code>undefined</code>
Returns the `DIDUrl` path.

**Kind**: instance property of [<code>DIDUrl</code>](#DIDUrl)  
<a name="DIDUrl+path"></a>

### didUrl.path
Sets the `path` component of the `DIDUrl`.

**Kind**: instance property of [<code>DIDUrl</code>](#DIDUrl)  

| Param | Type |
| --- | --- |
| value | <code>string</code> \| <code>undefined</code> | 

<a name="DIDUrl+query"></a>

### didUrl.query ⇒ <code>string</code> \| <code>undefined</code>
Returns the `DIDUrl` method query, if any. Excludes the leading '?'.

**Kind**: instance property of [<code>DIDUrl</code>](#DIDUrl)  
<a name="DIDUrl+query"></a>

### didUrl.query
Sets the `query` component of the `DIDUrl`.

**Kind**: instance property of [<code>DIDUrl</code>](#DIDUrl)  

| Param | Type |
| --- | --- |
| value | <code>string</code> \| <code>undefined</code> | 

<a name="DIDUrl+join"></a>

### didUrl.join(segment) ⇒ [<code>DIDUrl</code>](#DIDUrl)
Append a string representing a path, query, and/or fragment to this `DIDUrl`.

Must begin with a valid delimiter character: '/', '?', '#'. Overwrites the existing URL
segment and any following segments in order of path, query, then fragment.

I.e.
- joining a path will clear the query and fragment.
- joining a query will clear the fragment.
- joining a fragment will only overwrite the fragment.

**Kind**: instance method of [<code>DIDUrl</code>](#DIDUrl)  

| Param | Type |
| --- | --- |
| segment | <code>string</code> | 

<a name="DIDUrl+toString"></a>

### didUrl.toString() ⇒ <code>string</code>
Returns the `DIDUrl` as a string.

**Kind**: instance method of [<code>DIDUrl</code>](#DIDUrl)  
<a name="DIDUrl+toJSON"></a>

### didUrl.toJSON() ⇒ <code>any</code>
Serializes a `DIDUrl` as a JSON object.

**Kind**: instance method of [<code>DIDUrl</code>](#DIDUrl)  
<a name="DIDUrl.parse"></a>

### DIDUrl.parse(input) ⇒ [<code>DIDUrl</code>](#DIDUrl)
Parses a `DIDUrl` from the input string.

**Kind**: static method of [<code>DIDUrl</code>](#DIDUrl)  

| Param | Type |
| --- | --- |
| input | <code>string</code> | 

<a name="DiffChainHistory"></a>

## DiffChainHistory
**Kind**: global class  

* [DiffChainHistory](#DiffChainHistory)
    * _instance_
        * [.chainData()](#DiffChainHistory+chainData) ⇒ [<code>Array.&lt;DiffMessage&gt;</code>](#DiffMessage)
        * [.spam()](#DiffChainHistory+spam) ⇒ <code>Array.&lt;string&gt;</code>
        * [.toJSON()](#DiffChainHistory+toJSON) ⇒ <code>any</code>
    * _static_
        * [.fromJSON(json)](#DiffChainHistory.fromJSON) ⇒ [<code>DiffChainHistory</code>](#DiffChainHistory)

<a name="DiffChainHistory+chainData"></a>

### diffChainHistory.chainData() ⇒ [<code>Array.&lt;DiffMessage&gt;</code>](#DiffMessage)
Returns an `Array` of the diff chain `DiffMessages`.

NOTE: this clones the field.

**Kind**: instance method of [<code>DiffChainHistory</code>](#DiffChainHistory)  
<a name="DiffChainHistory+spam"></a>

### diffChainHistory.spam() ⇒ <code>Array.&lt;string&gt;</code>
Returns an `Array` of `MessageIds` as strings.

NOTE: this clones the field.

**Kind**: instance method of [<code>DiffChainHistory</code>](#DiffChainHistory)  
<a name="DiffChainHistory+toJSON"></a>

### diffChainHistory.toJSON() ⇒ <code>any</code>
Serializes as a JSON object.

**Kind**: instance method of [<code>DiffChainHistory</code>](#DiffChainHistory)  
<a name="DiffChainHistory.fromJSON"></a>

### DiffChainHistory.fromJSON(json) ⇒ [<code>DiffChainHistory</code>](#DiffChainHistory)
Deserializes from a JSON object.

**Kind**: static method of [<code>DiffChainHistory</code>](#DiffChainHistory)  

| Param | Type |
| --- | --- |
| json | <code>any</code> | 

<a name="DiffMessage"></a>

## DiffMessage
Defines the difference between two DID `Document`s' JSON representations.

**Kind**: global class  

* [DiffMessage](#DiffMessage)
    * [.did](#DiffMessage+did) ⇒ [<code>DID</code>](#DID)
    * [.diff](#DiffMessage+diff) ⇒ <code>string</code>
    * [.messageId](#DiffMessage+messageId) ⇒ <code>string</code>
    * [.messageId](#DiffMessage+messageId)
    * [.previousMessageId](#DiffMessage+previousMessageId) ⇒ <code>string</code>
    * [.previousMessageId](#DiffMessage+previousMessageId)
    * [.proof](#DiffMessage+proof) ⇒ <code>any</code>
    * [.id()](#DiffMessage+id) ⇒ [<code>DID</code>](#DID)
    * [.merge(document)](#DiffMessage+merge) ⇒ [<code>Document</code>](#Document)

<a name="DiffMessage+did"></a>

### diffMessage.did ⇒ [<code>DID</code>](#DID)
Returns the DID of the associated DID Document.

**Kind**: instance property of [<code>DiffMessage</code>](#DiffMessage)  
<a name="DiffMessage+diff"></a>

### diffMessage.diff ⇒ <code>string</code>
Returns the raw contents of the DID Document diff as a JSON string.

NOTE: clones the data.

**Kind**: instance property of [<code>DiffMessage</code>](#DiffMessage)  
<a name="DiffMessage+messageId"></a>

### diffMessage.messageId ⇒ <code>string</code>
Returns the message_id of the DID Document diff.

**Kind**: instance property of [<code>DiffMessage</code>](#DiffMessage)  
<a name="DiffMessage+messageId"></a>

### diffMessage.messageId
Sets the message_id of the DID Document diff.

**Kind**: instance property of [<code>DiffMessage</code>](#DiffMessage)  

| Param | Type |
| --- | --- |
| message_id | <code>string</code> | 

<a name="DiffMessage+previousMessageId"></a>

### diffMessage.previousMessageId ⇒ <code>string</code>
Returns the Tangle message id of the previous DID Document diff.

**Kind**: instance property of [<code>DiffMessage</code>](#DiffMessage)  
<a name="DiffMessage+previousMessageId"></a>

### diffMessage.previousMessageId
Sets the Tangle message id of the previous DID Document diff.

**Kind**: instance property of [<code>DiffMessage</code>](#DiffMessage)  

| Param | Type |
| --- | --- |
| message_id | <code>string</code> | 

<a name="DiffMessage+proof"></a>

### diffMessage.proof ⇒ <code>any</code>
Returns the `proof` object.

**Kind**: instance property of [<code>DiffMessage</code>](#DiffMessage)  
<a name="DiffMessage+id"></a>

### diffMessage.id() ⇒ [<code>DID</code>](#DID)
Returns the DID of the associated DID Document.

NOTE: clones the data.

**Kind**: instance method of [<code>DiffMessage</code>](#DiffMessage)  
<a name="DiffMessage+merge"></a>

### diffMessage.merge(document) ⇒ [<code>Document</code>](#Document)
Returns a new DID Document which is the result of merging `self`
with the given Document.

**Kind**: instance method of [<code>DiffMessage</code>](#DiffMessage)  

| Param | Type |
| --- | --- |
| document | [<code>Document</code>](#Document) | 

<a name="Document"></a>

## Document
**Kind**: global class  

* [Document](#Document)
    * [new Document(keypair, network, fragment)](#new_Document_new)
    * _instance_
        * [.id](#Document+id) ⇒ [<code>DID</code>](#DID)
        * [.metadata](#Document+metadata) ⇒ [<code>DocumentMetadata</code>](#DocumentMetadata)
        * [.metadataCreated](#Document+metadataCreated) ⇒ [<code>Timestamp</code>](#Timestamp)
        * [.metadataCreated](#Document+metadataCreated)
        * [.metadataUpdated](#Document+metadataUpdated) ⇒ [<code>Timestamp</code>](#Timestamp)
        * [.metadataUpdated](#Document+metadataUpdated)
        * [.metadataPreviousMessageId](#Document+metadataPreviousMessageId) ⇒ <code>string</code>
        * [.metadataPreviousMessageId](#Document+metadataPreviousMessageId)
        * [.metadataProof](#Document+metadataProof) ⇒ <code>any</code>
        * [.insertService(service)](#Document+insertService) ⇒ <code>boolean</code>
        * [.removeService(did)](#Document+removeService)
        * [.insertMethod(method, scope)](#Document+insertMethod)
        * [.removeMethod(did)](#Document+removeMethod)
        * [.defaultSigningMethod()](#Document+defaultSigningMethod) ⇒ [<code>VerificationMethod</code>](#VerificationMethod)
        * [.resolveMethod(query)](#Document+resolveMethod) ⇒ [<code>VerificationMethod</code>](#VerificationMethod)
        * [.revokeMerkleKey(query, index)](#Document+revokeMerkleKey) ⇒ <code>boolean</code>
        * [.signSelf(key_pair, method_query)](#Document+signSelf)
        * [.signCredential(data, args, options)](#Document+signCredential) ⇒ [<code>Credential</code>](#Credential)
        * [.signPresentation(data, args, options)](#Document+signPresentation) ⇒ [<code>Presentation</code>](#Presentation)
        * [.signData(data, args, options)](#Document+signData) ⇒ <code>any</code>
        * [.verifyData(data, options)](#Document+verifyData) ⇒ <code>boolean</code>
        * [.diff(other, message_id, key, method_query)](#Document+diff) ⇒ [<code>DiffMessage</code>](#DiffMessage)
        * [.verifyDiff(diff)](#Document+verifyDiff)
        * [.mergeDiff(diff)](#Document+mergeDiff)
        * [.integrationIndex()](#Document+integrationIndex) ⇒ <code>string</code>
        * [.toJSON()](#Document+toJSON) ⇒ <code>any</code>
    * _static_
        * [.fromVerificationMethod(method)](#Document.fromVerificationMethod) ⇒ [<code>Document</code>](#Document)
        * [.verifyDocument(signed, signer)](#Document.verifyDocument)
        * [.verifyRootDocument(document)](#Document.verifyRootDocument)
        * [.diffIndex(message_id)](#Document.diffIndex) ⇒ <code>string</code>
        * [.fromJSON(json)](#Document.fromJSON) ⇒ [<code>Document</code>](#Document)

<a name="new_Document_new"></a>

### new Document(keypair, network, fragment)
Creates a new DID Document from the given `KeyPair`, network, and verification method
fragment name.

The DID Document will be pre-populated with a single verification method
derived from the provided `KeyPair` embedded as a capability invocation
verification relationship. This method will have the DID URL fragment
`#sign-0` by default and can be easily retrieved with `Document::defaultSigningMethod`.

NOTE: the generated document is unsigned, see `Document::signSelf`.

Arguments:

* keypair: the initial verification method is derived from the public key with this keypair.
* network: Tangle network to use for the DID, default `Network::mainnet`.
* fragment: name of the initial verification method, default "sign-0".


| Param | Type |
| --- | --- |
| keypair | [<code>KeyPair</code>](#KeyPair) | 
| network | <code>string</code> \| <code>undefined</code> | 
| fragment | <code>string</code> \| <code>undefined</code> | 

<a name="Document+id"></a>

### document.id ⇒ [<code>DID</code>](#DID)
Returns the DID Document `id`.

**Kind**: instance property of [<code>Document</code>](#Document)  
<a name="Document+metadata"></a>

### document.metadata ⇒ [<code>DocumentMetadata</code>](#DocumentMetadata)
Returns the metadata associated with this document.

NOTE: clones the data. Use the `metadataCreated`, `metadataUpdated`,
`metadataPreviousMessageId`, `metadataProof` properties instead.

**Kind**: instance property of [<code>Document</code>](#Document)  
<a name="Document+metadataCreated"></a>

### document.metadataCreated ⇒ [<code>Timestamp</code>](#Timestamp)
Returns the timestamp of when the DID document was created.

**Kind**: instance property of [<code>Document</code>](#Document)  
<a name="Document+metadataCreated"></a>

### document.metadataCreated
Sets the timestamp of when the DID document was created.

**Kind**: instance property of [<code>Document</code>](#Document)  

| Param | Type |
| --- | --- |
| timestamp | [<code>Timestamp</code>](#Timestamp) | 

<a name="Document+metadataUpdated"></a>

### document.metadataUpdated ⇒ [<code>Timestamp</code>](#Timestamp)
Returns the timestamp of the last DID document update.

**Kind**: instance property of [<code>Document</code>](#Document)  
<a name="Document+metadataUpdated"></a>

### document.metadataUpdated
Sets the timestamp of the last DID document update.

**Kind**: instance property of [<code>Document</code>](#Document)  

| Param | Type |
| --- | --- |
| timestamp | [<code>Timestamp</code>](#Timestamp) | 

<a name="Document+metadataPreviousMessageId"></a>

### document.metadataPreviousMessageId ⇒ <code>string</code>
Returns the previous integration chain message id.

**Kind**: instance property of [<code>Document</code>](#Document)  
<a name="Document+metadataPreviousMessageId"></a>

### document.metadataPreviousMessageId
Sets the previous integration chain message id.

**Kind**: instance property of [<code>Document</code>](#Document)  

| Param | Type |
| --- | --- |
| value | <code>string</code> | 

<a name="Document+metadataProof"></a>

### document.metadataProof ⇒ <code>any</code>
Returns the `proof` object.

**Kind**: instance property of [<code>Document</code>](#Document)  
<a name="Document+insertService"></a>

### document.insertService(service) ⇒ <code>boolean</code>
Add a new `Service` to the document.

**Kind**: instance method of [<code>Document</code>](#Document)  

| Param | Type |
| --- | --- |
| service | [<code>Service</code>](#Service) | 

<a name="Document+removeService"></a>

### document.removeService(did)
Remove a `Service` identified by the given `DIDUrl` from the document.

**Kind**: instance method of [<code>Document</code>](#Document)  

| Param | Type |
| --- | --- |
| did | [<code>DIDUrl</code>](#DIDUrl) | 

<a name="Document+insertMethod"></a>

### document.insertMethod(method, scope)
Adds a new Verification Method to the DID Document.

**Kind**: instance method of [<code>Document</code>](#Document)  

| Param | Type |
| --- | --- |
| method | [<code>VerificationMethod</code>](#VerificationMethod) | 
| scope | [<code>MethodScope</code>](#MethodScope) | 

<a name="Document+removeMethod"></a>

### document.removeMethod(did)
Removes all references to the specified Verification Method.

**Kind**: instance method of [<code>Document</code>](#Document)  

| Param | Type |
| --- | --- |
| did | [<code>DIDUrl</code>](#DIDUrl) | 

<a name="Document+defaultSigningMethod"></a>

### document.defaultSigningMethod() ⇒ [<code>VerificationMethod</code>](#VerificationMethod)
Returns a copy of the first `VerificationMethod` with a capability invocation relationship
capable of signing this DID document.

Throws an error if no signing method is present.

**Kind**: instance method of [<code>Document</code>](#Document)  
<a name="Document+resolveMethod"></a>

### document.resolveMethod(query) ⇒ [<code>VerificationMethod</code>](#VerificationMethod)
Returns a copy of the first `VerificationMethod` with an `id` property
matching the provided `query`.

Throws an error if the method is not found.

**Kind**: instance method of [<code>Document</code>](#Document)  

| Param | Type |
| --- | --- |
| query | [<code>DIDUrl</code>](#DIDUrl) \| <code>string</code> | 

<a name="Document+revokeMerkleKey"></a>

### document.revokeMerkleKey(query, index) ⇒ <code>boolean</code>
**Kind**: instance method of [<code>Document</code>](#Document)  

| Param | Type |
| --- | --- |
| query | [<code>DIDUrl</code>](#DIDUrl) \| <code>string</code> | 
| index | <code>number</code> | 

<a name="Document+signSelf"></a>

### document.signSelf(key_pair, method_query)
Signs the DID document with the verification method specified by `method_query`.
The `method_query` may be the full `DIDUrl` of the method or just its fragment,
e.g. "#sign-0".

NOTE: does not validate whether the private key of the given `key_pair` corresponds to the
verification method. See `Document::verifySelfSigned`.

**Kind**: instance method of [<code>Document</code>](#Document)  

| Param | Type |
| --- | --- |
| key_pair | [<code>KeyPair</code>](#KeyPair) | 
| method_query | [<code>DIDUrl</code>](#DIDUrl) \| <code>string</code> | 

<a name="Document+signCredential"></a>

### document.signCredential(data, args, options) ⇒ [<code>Credential</code>](#Credential)
**Kind**: instance method of [<code>Document</code>](#Document)  

| Param | Type |
| --- | --- |
| data | <code>any</code> | 
| args | <code>any</code> | 
| options | [<code>SignatureOptions</code>](#SignatureOptions) | 

<a name="Document+signPresentation"></a>

### document.signPresentation(data, args, options) ⇒ [<code>Presentation</code>](#Presentation)
**Kind**: instance method of [<code>Document</code>](#Document)  

| Param | Type |
| --- | --- |
| data | <code>any</code> | 
| args | <code>any</code> | 
| options | [<code>SignatureOptions</code>](#SignatureOptions) | 

<a name="Document+signData"></a>

### document.signData(data, args, options) ⇒ <code>any</code>
Creates a signature for the given `data` with the specified DID Document
Verification Method.

An additional `proof` property is required if using a Merkle Key
Collection verification Method.

**Kind**: instance method of [<code>Document</code>](#Document)  

| Param | Type |
| --- | --- |
| data | <code>any</code> | 
| args | <code>any</code> | 
| options | [<code>SignatureOptions</code>](#SignatureOptions) | 

<a name="Document+verifyData"></a>

### document.verifyData(data, options) ⇒ <code>boolean</code>
Verifies the authenticity of `data` using the target verification method.

**Kind**: instance method of [<code>Document</code>](#Document)  

| Param | Type |
| --- | --- |
| data | <code>any</code> | 
| options | [<code>VerifierOptions</code>](#VerifierOptions) | 

<a name="Document+diff"></a>

### document.diff(other, message_id, key, method_query) ⇒ [<code>DiffMessage</code>](#DiffMessage)
Generate a `DiffMessage` between two DID Documents and sign it using the specified
`key` and `method`.

**Kind**: instance method of [<code>Document</code>](#Document)  

| Param | Type |
| --- | --- |
| other | [<code>Document</code>](#Document) | 
| message_id | <code>string</code> | 
| key | [<code>KeyPair</code>](#KeyPair) | 
| method_query | [<code>DIDUrl</code>](#DIDUrl) \| <code>string</code> | 

<a name="Document+verifyDiff"></a>

### document.verifyDiff(diff)
Verifies the signature of the `diff` was created using a capability invocation method
in this DID Document.

# Errors

Fails if an unsupported verification method is used or the verification operation fails.

**Kind**: instance method of [<code>Document</code>](#Document)  

| Param | Type |
| --- | --- |
| diff | [<code>DiffMessage</code>](#DiffMessage) | 

<a name="Document+mergeDiff"></a>

### document.mergeDiff(diff)
Verifies a `DiffMessage` signature and attempts to merge the changes into `self`.

**Kind**: instance method of [<code>Document</code>](#Document)  

| Param | Type |
| --- | --- |
| diff | [<code>DiffMessage</code>](#DiffMessage) | 

<a name="Document+integrationIndex"></a>

### document.integrationIndex() ⇒ <code>string</code>
Returns the Tangle index of the integration chain for this DID.

This is simply the tag segment of the `DID`.
E.g.
For a document with DID: did:iota:1234567890abcdefghijklmnopqrstuvxyzABCDEFGHI,
`doc.integration_index()` == "1234567890abcdefghijklmnopqrstuvxyzABCDEFGHI"

**Kind**: instance method of [<code>Document</code>](#Document)  
<a name="Document+toJSON"></a>

### document.toJSON() ⇒ <code>any</code>
Serializes a `Document` object as a JSON object.

**Kind**: instance method of [<code>Document</code>](#Document)  
<a name="Document.fromVerificationMethod"></a>

### Document.fromVerificationMethod(method) ⇒ [<code>Document</code>](#Document)
Creates a new DID Document from the given `VerificationMethod`.

NOTE: the generated document is unsigned, see `Document::signSelf`.

**Kind**: static method of [<code>Document</code>](#Document)  

| Param | Type |
| --- | --- |
| method | [<code>VerificationMethod</code>](#VerificationMethod) | 

<a name="Document.verifyDocument"></a>

### Document.verifyDocument(signed, signer)
Verifies that the signature on the DID document `signed` was generated by a valid method from
the `signer` DID document.

# Errors

Fails if:
- The signature proof section is missing in the `signed` document.
- The method is not found in the `signer` document.
- An unsupported verification method is used.
- The signature verification operation fails.

**Kind**: static method of [<code>Document</code>](#Document)  

| Param | Type |
| --- | --- |
| signed | [<code>Document</code>](#Document) | 
| signer | [<code>Document</code>](#Document) | 

<a name="Document.verifyRootDocument"></a>

### Document.verifyRootDocument(document)
Verifies whether `document` is a valid root DID document according to the IOTA DID method
specification.

It must be signed using a verification method with a public key whose BLAKE2b-256 hash matches
the DID tag.

**Kind**: static method of [<code>Document</code>](#Document)  

| Param | Type |
| --- | --- |
| document | [<code>Document</code>](#Document) | 

<a name="Document.diffIndex"></a>

### Document.diffIndex(message_id) ⇒ <code>string</code>
Returns the Tangle index of the DID diff chain. This should only be called on documents
published on the integration chain.

This is the Base58-btc encoded SHA-256 digest of the hex-encoded message id.

**Kind**: static method of [<code>Document</code>](#Document)  

| Param | Type |
| --- | --- |
| message_id | <code>string</code> | 

<a name="Document.fromJSON"></a>

### Document.fromJSON(json) ⇒ [<code>Document</code>](#Document)
Deserializes a `Document` object from a JSON object.

**Kind**: static method of [<code>Document</code>](#Document)  

| Param | Type |
| --- | --- |
| json | <code>any</code> | 

<a name="DocumentHistory"></a>

## DocumentHistory
A DID Document's history and current state.

**Kind**: global class  

* [DocumentHistory](#DocumentHistory)
    * _instance_
        * [.integrationChainData()](#DocumentHistory+integrationChainData) ⇒ [<code>Array.&lt;ResolvedDocument&gt;</code>](#ResolvedDocument)
        * [.integrationChainSpam()](#DocumentHistory+integrationChainSpam) ⇒ <code>Array.&lt;string&gt;</code>
        * [.diffChainData()](#DocumentHistory+diffChainData) ⇒ [<code>Array.&lt;DiffMessage&gt;</code>](#DiffMessage)
        * [.diffChainSpam()](#DocumentHistory+diffChainSpam) ⇒ <code>Array.&lt;string&gt;</code>
        * [.toJSON()](#DocumentHistory+toJSON) ⇒ <code>any</code>
    * _static_
        * [.fromJSON(json)](#DocumentHistory.fromJSON) ⇒ [<code>DocumentHistory</code>](#DocumentHistory)

<a name="DocumentHistory+integrationChainData"></a>

### documentHistory.integrationChainData() ⇒ [<code>Array.&lt;ResolvedDocument&gt;</code>](#ResolvedDocument)
Returns an `Array` of integration chain `Documents`.

NOTE: clones the data.

**Kind**: instance method of [<code>DocumentHistory</code>](#DocumentHistory)  
<a name="DocumentHistory+integrationChainSpam"></a>

### documentHistory.integrationChainSpam() ⇒ <code>Array.&lt;string&gt;</code>
Returns an `Array` of message id strings for "spam" messages on the same index
as the integration chain.

NOTE: clones the data.

**Kind**: instance method of [<code>DocumentHistory</code>](#DocumentHistory)  
<a name="DocumentHistory+diffChainData"></a>

### documentHistory.diffChainData() ⇒ [<code>Array.&lt;DiffMessage&gt;</code>](#DiffMessage)
Returns an `Array` of diff chain `DiffMessages`.

NOTE: clones the data.

**Kind**: instance method of [<code>DocumentHistory</code>](#DocumentHistory)  
<a name="DocumentHistory+diffChainSpam"></a>

### documentHistory.diffChainSpam() ⇒ <code>Array.&lt;string&gt;</code>
Returns an `Array` of message id strings for "spam" messages on the same index
as the diff chain.

NOTE: clones the data.

**Kind**: instance method of [<code>DocumentHistory</code>](#DocumentHistory)  
<a name="DocumentHistory+toJSON"></a>

### documentHistory.toJSON() ⇒ <code>any</code>
Serializes `DocumentHistory` as a JSON object.

**Kind**: instance method of [<code>DocumentHistory</code>](#DocumentHistory)  
<a name="DocumentHistory.fromJSON"></a>

### DocumentHistory.fromJSON(json) ⇒ [<code>DocumentHistory</code>](#DocumentHistory)
Deserializes `DocumentHistory` from a JSON object.

**Kind**: static method of [<code>DocumentHistory</code>](#DocumentHistory)  

| Param | Type |
| --- | --- |
| json | <code>any</code> | 

<a name="DocumentMetadata"></a>

## DocumentMetadata
Additional attributes related to an IOTA DID Document.

**Kind**: global class  

* [DocumentMetadata](#DocumentMetadata)
    * [.created](#DocumentMetadata+created) ⇒ [<code>Timestamp</code>](#Timestamp)
    * [.updated](#DocumentMetadata+updated) ⇒ [<code>Timestamp</code>](#Timestamp)
    * [.previousMessageId](#DocumentMetadata+previousMessageId) ⇒ <code>string</code>
    * [.proof](#DocumentMetadata+proof) ⇒ <code>any</code>

<a name="DocumentMetadata+created"></a>

### documentMetadata.created ⇒ [<code>Timestamp</code>](#Timestamp)
Returns the timestamp of when the DID document was created.

**Kind**: instance property of [<code>DocumentMetadata</code>](#DocumentMetadata)  
<a name="DocumentMetadata+updated"></a>

### documentMetadata.updated ⇒ [<code>Timestamp</code>](#Timestamp)
Returns the timestamp of the last DID document update.

**Kind**: instance property of [<code>DocumentMetadata</code>](#DocumentMetadata)  
<a name="DocumentMetadata+previousMessageId"></a>

### documentMetadata.previousMessageId ⇒ <code>string</code>
**Kind**: instance property of [<code>DocumentMetadata</code>](#DocumentMetadata)  
<a name="DocumentMetadata+proof"></a>

### documentMetadata.proof ⇒ <code>any</code>
Returns a reference to the `proof`.

**Kind**: instance property of [<code>DocumentMetadata</code>](#DocumentMetadata)  
<a name="Ed25519"></a>

## Ed25519
**Kind**: global class  
<a name="Ed25519.sign"></a>

### Ed25519.sign(message, key) ⇒ <code>Uint8Array</code>
**Kind**: static method of [<code>Ed25519</code>](#Ed25519)  

| Param | Type |
| --- | --- |
| message | <code>Uint8Array</code> | 
| key | <code>string</code> | 

<a name="EncryptionKey"></a>

## EncryptionKey
**Kind**: global class  
<a name="EncryptionKey.deriveEncryptionKey"></a>

### EncryptionKey.deriveEncryptionKey(password) ⇒ [<code>EncryptionKey</code>](#EncryptionKey)
**Kind**: static method of [<code>EncryptionKey</code>](#EncryptionKey)  

| Param | Type |
| --- | --- |
| password | <code>string</code> | 

<a name="ExplorerUrl"></a>

## ExplorerUrl
**Kind**: global class  

* [ExplorerUrl](#ExplorerUrl)
    * _instance_
        * [.messageUrl(message_id)](#ExplorerUrl+messageUrl) ⇒ <code>string</code>
        * [.resolverUrl(did)](#ExplorerUrl+resolverUrl) ⇒ <code>string</code>
        * [.toString()](#ExplorerUrl+toString) ⇒ <code>string</code>
    * _static_
        * [.parse(url)](#ExplorerUrl.parse) ⇒ [<code>ExplorerUrl</code>](#ExplorerUrl)
        * [.mainnet()](#ExplorerUrl.mainnet) ⇒ [<code>ExplorerUrl</code>](#ExplorerUrl)
        * [.devnet()](#ExplorerUrl.devnet) ⇒ [<code>ExplorerUrl</code>](#ExplorerUrl)

<a name="ExplorerUrl+messageUrl"></a>

### explorerUrl.messageUrl(message_id) ⇒ <code>string</code>
Returns the web explorer URL of the given `message_id`.

E.g. https://explorer.iota.org/mainnet/message/{message_id}

**Kind**: instance method of [<code>ExplorerUrl</code>](#ExplorerUrl)  

| Param | Type |
| --- | --- |
| message_id | <code>string</code> | 

<a name="ExplorerUrl+resolverUrl"></a>

### explorerUrl.resolverUrl(did) ⇒ <code>string</code>
Returns the web identity resolver URL for the given DID.

E.g. https://explorer.iota.org/mainnet/identity-resolver/{did}

**Kind**: instance method of [<code>ExplorerUrl</code>](#ExplorerUrl)  

| Param | Type |
| --- | --- |
| did | <code>string</code> | 

<a name="ExplorerUrl+toString"></a>

### explorerUrl.toString() ⇒ <code>string</code>
**Kind**: instance method of [<code>ExplorerUrl</code>](#ExplorerUrl)  
<a name="ExplorerUrl.parse"></a>

### ExplorerUrl.parse(url) ⇒ [<code>ExplorerUrl</code>](#ExplorerUrl)
Constructs a new Tangle explorer URL from a string.

Use `ExplorerUrl::mainnet` or `ExplorerUrl::devnet` unless using a private Tangle
or local explorer.

**Kind**: static method of [<code>ExplorerUrl</code>](#ExplorerUrl)  

| Param | Type |
| --- | --- |
| url | <code>string</code> | 

<a name="ExplorerUrl.mainnet"></a>

### ExplorerUrl.mainnet() ⇒ [<code>ExplorerUrl</code>](#ExplorerUrl)
Returns the Tangle explorer URL for the mainnet.

**Kind**: static method of [<code>ExplorerUrl</code>](#ExplorerUrl)  
<a name="ExplorerUrl.devnet"></a>

### ExplorerUrl.devnet() ⇒ [<code>ExplorerUrl</code>](#ExplorerUrl)
Returns the Tangle explorer URL for the devnet.

**Kind**: static method of [<code>ExplorerUrl</code>](#ExplorerUrl)  
<a name="Generation"></a>

## Generation
**Kind**: global class  

* [Generation](#Generation)
    * [new Generation()](#new_Generation_new)
    * _instance_
        * [.toUnsignedInteger()](#Generation+toUnsignedInteger) ⇒ <code>number</code>
        * [.tryIncrement()](#Generation+tryIncrement) ⇒ [<code>Generation</code>](#Generation)
        * [.tryDecrement()](#Generation+tryDecrement) ⇒ [<code>Generation</code>](#Generation)
        * [.asBytes()](#Generation+asBytes) ⇒ <code>Uint8Array</code>
    * _static_
        * [.fromUnsignedInteger(value)](#Generation.fromUnsignedInteger) ⇒ [<code>Generation</code>](#Generation)
        * [.min()](#Generation.min) ⇒ [<code>Generation</code>](#Generation)
        * [.max()](#Generation.max) ⇒ [<code>Generation</code>](#Generation)
        * [.fromBytes(bytes)](#Generation.fromBytes) ⇒ [<code>Generation</code>](#Generation)

<a name="new_Generation_new"></a>

### new Generation()
Creates a new `WasmGeneration`.

<a name="Generation+toUnsignedInteger"></a>

### generation.toUnsignedInteger() ⇒ <code>number</code>
Returns the `WasmGeneration` as a 32-bit integer.

**Kind**: instance method of [<code>Generation</code>](#Generation)  
<a name="Generation+tryIncrement"></a>

### generation.tryIncrement() ⇒ [<code>Generation</code>](#Generation)
Increments the `WasmGeneration`.

# Errors

Fails in case of overflows.

**Kind**: instance method of [<code>Generation</code>](#Generation)  
<a name="Generation+tryDecrement"></a>

### generation.tryDecrement() ⇒ [<code>Generation</code>](#Generation)
Decrements the `WasmGeneration`.

# Errors

Fails in case of underflow.

**Kind**: instance method of [<code>Generation</code>](#Generation)  
<a name="Generation+asBytes"></a>

### generation.asBytes() ⇒ <code>Uint8Array</code>
Serializes a `Generation` as `Uint8Array`.

**Kind**: instance method of [<code>Generation</code>](#Generation)  
<a name="Generation.fromUnsignedInteger"></a>

### Generation.fromUnsignedInteger(value) ⇒ [<code>Generation</code>](#Generation)
Creates a new `WasmGeneration` from a 32-bit integer.

**Kind**: static method of [<code>Generation</code>](#Generation)  

| Param | Type |
| --- | --- |
| value | <code>number</code> | 

<a name="Generation.min"></a>

### Generation.min() ⇒ [<code>Generation</code>](#Generation)
Returns a `WasmGeneration` of minimum value.

**Kind**: static method of [<code>Generation</code>](#Generation)  
<a name="Generation.max"></a>

### Generation.max() ⇒ [<code>Generation</code>](#Generation)
Returns a `WasmGeneration` of maximum value.

**Kind**: static method of [<code>Generation</code>](#Generation)  
<<<<<<< HEAD
<a name="Generation.fromBytes"></a>

### Generation.fromBytes(bytes) ⇒ [<code>Generation</code>](#Generation)
Deserializes a `Uint8Array` as `Generation`.

**Kind**: static method of [<code>Generation</code>](#Generation)  

| Param | Type |
| --- | --- |
| bytes | <code>Uint8Array</code> | 

=======
>>>>>>> 5e9cdd2c
<a name="IdentityState"></a>

## IdentityState
**Kind**: global class  
<<<<<<< HEAD

* [IdentityState](#IdentityState)
    * _instance_
        * [.asBytes()](#IdentityState+asBytes) ⇒ <code>Uint8Array</code>
    * _static_
        * [.fromBytes(bytes)](#IdentityState.fromBytes) ⇒ [<code>IdentityState</code>](#IdentityState)

<a name="IdentityState+asBytes"></a>

### identityState.asBytes() ⇒ <code>Uint8Array</code>
Serializes a `IdentityState` as `Uint8Array`.

**Kind**: instance method of [<code>IdentityState</code>](#IdentityState)  
<a name="IdentityState.fromBytes"></a>

### IdentityState.fromBytes(bytes) ⇒ [<code>IdentityState</code>](#IdentityState)
Deserializes a `Uint8Array` as `IdentityState`.

**Kind**: static method of [<code>IdentityState</code>](#IdentityState)  

| Param | Type |
| --- | --- |
| bytes | <code>Uint8Array</code> | 

=======
>>>>>>> 5e9cdd2c
<a name="IntegrationChainHistory"></a>

## IntegrationChainHistory
**Kind**: global class  

* [IntegrationChainHistory](#IntegrationChainHistory)
    * _instance_
        * [.chainData()](#IntegrationChainHistory+chainData) ⇒ [<code>Array.&lt;ResolvedDocument&gt;</code>](#ResolvedDocument)
        * [.spam()](#IntegrationChainHistory+spam) ⇒ <code>Array.&lt;string&gt;</code>
        * [.toJSON()](#IntegrationChainHistory+toJSON) ⇒ <code>any</code>
    * _static_
        * [.fromJSON(json)](#IntegrationChainHistory.fromJSON) ⇒ [<code>IntegrationChainHistory</code>](#IntegrationChainHistory)

<a name="IntegrationChainHistory+chainData"></a>

### integrationChainHistory.chainData() ⇒ [<code>Array.&lt;ResolvedDocument&gt;</code>](#ResolvedDocument)
Returns an `Array` of the integration chain `Documents`.

NOTE: this clones the field.

**Kind**: instance method of [<code>IntegrationChainHistory</code>](#IntegrationChainHistory)  
<a name="IntegrationChainHistory+spam"></a>

### integrationChainHistory.spam() ⇒ <code>Array.&lt;string&gt;</code>
Returns an `Array` of `MessageIds` as strings.

NOTE: this clones the field.

**Kind**: instance method of [<code>IntegrationChainHistory</code>](#IntegrationChainHistory)  
<a name="IntegrationChainHistory+toJSON"></a>

### integrationChainHistory.toJSON() ⇒ <code>any</code>
Serializes as a JSON object.

**Kind**: instance method of [<code>IntegrationChainHistory</code>](#IntegrationChainHistory)  
<a name="IntegrationChainHistory.fromJSON"></a>

### IntegrationChainHistory.fromJSON(json) ⇒ [<code>IntegrationChainHistory</code>](#IntegrationChainHistory)
Deserializes from a JSON object.

**Kind**: static method of [<code>IntegrationChainHistory</code>](#IntegrationChainHistory)  

| Param | Type |
| --- | --- |
| json | <code>any</code> | 

<a name="KeyCollection"></a>

## KeyCollection
**Kind**: global class  

* [KeyCollection](#KeyCollection)
    * [new KeyCollection(type_, count)](#new_KeyCollection_new)
    * _instance_
        * [.length](#KeyCollection+length) ⇒ <code>number</code>
        * [.isEmpty()](#KeyCollection+isEmpty) ⇒ <code>boolean</code>
        * [.keypair(index)](#KeyCollection+keypair) ⇒ [<code>KeyPair</code>](#KeyPair) \| <code>undefined</code>
        * [.public(index)](#KeyCollection+public) ⇒ <code>string</code> \| <code>undefined</code>
        * [.private(index)](#KeyCollection+private) ⇒ <code>string</code> \| <code>undefined</code>
        * [.merkleRoot(digest)](#KeyCollection+merkleRoot) ⇒ <code>string</code>
        * [.merkleProof(digest, index)](#KeyCollection+merkleProof) ⇒ <code>string</code> \| <code>undefined</code>
        * [.toJSON()](#KeyCollection+toJSON) ⇒ <code>any</code>
    * _static_
        * [.fromJSON(json)](#KeyCollection.fromJSON) ⇒ [<code>KeyCollection</code>](#KeyCollection)

<a name="new_KeyCollection_new"></a>

### new KeyCollection(type_, count)
Creates a new `KeyCollection` with the specified key type.


| Param | Type |
| --- | --- |
| type_ | <code>number</code> | 
| count | <code>number</code> | 

<a name="KeyCollection+length"></a>

### keyCollection.length ⇒ <code>number</code>
Returns the number of keys in the collection.

**Kind**: instance property of [<code>KeyCollection</code>](#KeyCollection)  
<a name="KeyCollection+isEmpty"></a>

### keyCollection.isEmpty() ⇒ <code>boolean</code>
Returns `true` if the collection contains no keys.

**Kind**: instance method of [<code>KeyCollection</code>](#KeyCollection)  
<a name="KeyCollection+keypair"></a>

### keyCollection.keypair(index) ⇒ [<code>KeyPair</code>](#KeyPair) \| <code>undefined</code>
Returns the keypair at the specified `index`.

**Kind**: instance method of [<code>KeyCollection</code>](#KeyCollection)  

| Param | Type |
| --- | --- |
| index | <code>number</code> | 

<a name="KeyCollection+public"></a>

### keyCollection.public(index) ⇒ <code>string</code> \| <code>undefined</code>
Returns the public key at the specified `index` as a base58-encoded string.

**Kind**: instance method of [<code>KeyCollection</code>](#KeyCollection)  

| Param | Type |
| --- | --- |
| index | <code>number</code> | 

<a name="KeyCollection+private"></a>

### keyCollection.private(index) ⇒ <code>string</code> \| <code>undefined</code>
Returns the private key at the specified `index` as a base58-encoded string.

**Kind**: instance method of [<code>KeyCollection</code>](#KeyCollection)  

| Param | Type |
| --- | --- |
| index | <code>number</code> | 

<a name="KeyCollection+merkleRoot"></a>

### keyCollection.merkleRoot(digest) ⇒ <code>string</code>
**Kind**: instance method of [<code>KeyCollection</code>](#KeyCollection)  

| Param | Type |
| --- | --- |
| digest | <code>number</code> | 

<a name="KeyCollection+merkleProof"></a>

### keyCollection.merkleProof(digest, index) ⇒ <code>string</code> \| <code>undefined</code>
**Kind**: instance method of [<code>KeyCollection</code>](#KeyCollection)  

| Param | Type |
| --- | --- |
| digest | <code>number</code> | 
| index | <code>number</code> | 

<a name="KeyCollection+toJSON"></a>

### keyCollection.toJSON() ⇒ <code>any</code>
Serializes a `KeyCollection` object as a JSON object.

**Kind**: instance method of [<code>KeyCollection</code>](#KeyCollection)  
<a name="KeyCollection.fromJSON"></a>

### KeyCollection.fromJSON(json) ⇒ [<code>KeyCollection</code>](#KeyCollection)
Deserializes a `KeyCollection` object from a JSON object.

**Kind**: static method of [<code>KeyCollection</code>](#KeyCollection)  

| Param | Type |
| --- | --- |
| json | <code>any</code> | 

<a name="KeyLocation"></a>

## KeyLocation
**Kind**: global class  

* [KeyLocation](#KeyLocation)
    * [new KeyLocation(method, fragment, generation)](#new_KeyLocation_new)
    * [.method](#KeyLocation+method) ⇒ [<code>MethodType</code>](#MethodType)
    * [.fragment](#KeyLocation+fragment) ⇒ <code>string</code>
    * [.fragmentName](#KeyLocation+fragmentName) ⇒ <code>string</code>
    * [.generation](#KeyLocation+generation) ⇒ [<code>Generation</code>](#Generation)
    * [.asBytes()](#KeyLocation+asBytes) ⇒ <code>Uint8Array</code>

<a name="new_KeyLocation_new"></a>

### new KeyLocation(method, fragment, generation)

| Param | Type |
| --- | --- |
| method | [<code>MethodType</code>](#MethodType) | 
| fragment | <code>string</code> | 
| generation | [<code>Generation</code>](#Generation) | 

<a name="KeyLocation+method"></a>

### keyLocation.method ⇒ [<code>MethodType</code>](#MethodType)
Returns the method type of the key location.

**Kind**: instance property of [<code>KeyLocation</code>](#KeyLocation)  
<a name="KeyLocation+fragment"></a>

### keyLocation.fragment ⇒ <code>string</code>
Returns the fragment name of the key location.

**Kind**: instance property of [<code>KeyLocation</code>](#KeyLocation)  
<a name="KeyLocation+fragmentName"></a>

### keyLocation.fragmentName ⇒ <code>string</code>
Returns the fragment name of the key location.

**Kind**: instance property of [<code>KeyLocation</code>](#KeyLocation)  
<a name="KeyLocation+generation"></a>

### keyLocation.generation ⇒ [<code>Generation</code>](#Generation)
Returns the integration generation when this key was created.

**Kind**: instance property of [<code>KeyLocation</code>](#KeyLocation)  
<a name="KeyLocation+asBytes"></a>

### keyLocation.asBytes() ⇒ <code>Uint8Array</code>
Serializes a `KeyLocation` as `Uint8Array`.

**Kind**: instance method of [<code>KeyLocation</code>](#KeyLocation)  
<a name="KeyPair"></a>

## KeyPair
**Kind**: global class  

* [KeyPair](#KeyPair)
    * [new KeyPair(type_)](#new_KeyPair_new)
    * _instance_
        * [.public](#KeyPair+public) ⇒ <code>string</code>
        * [.private](#KeyPair+private) ⇒ <code>string</code>
        * [.toJSON()](#KeyPair+toJSON) ⇒ <code>any</code>
    * _static_
        * [.fromBase58(type_, public_key, private_key)](#KeyPair.fromBase58) ⇒ [<code>KeyPair</code>](#KeyPair)
        * [.fromJSON(json)](#KeyPair.fromJSON) ⇒ [<code>KeyPair</code>](#KeyPair)

<a name="new_KeyPair_new"></a>

### new KeyPair(type_)
Generates a new `KeyPair` object.


| Param | Type |
| --- | --- |
| type_ | <code>number</code> | 

<a name="KeyPair+public"></a>

### keyPair.public ⇒ <code>string</code>
Returns the public key as a base58-encoded string.

**Kind**: instance property of [<code>KeyPair</code>](#KeyPair)  
<a name="KeyPair+private"></a>

### keyPair.private ⇒ <code>string</code>
Returns the private key as a base58-encoded string.

**Kind**: instance property of [<code>KeyPair</code>](#KeyPair)  
<a name="KeyPair+toJSON"></a>

### keyPair.toJSON() ⇒ <code>any</code>
Serializes a `KeyPair` object as a JSON object.

**Kind**: instance method of [<code>KeyPair</code>](#KeyPair)  
<a name="KeyPair.fromBase58"></a>

### KeyPair.fromBase58(type_, public_key, private_key) ⇒ [<code>KeyPair</code>](#KeyPair)
Parses a `KeyPair` object from base58-encoded public/private keys.

**Kind**: static method of [<code>KeyPair</code>](#KeyPair)  

| Param | Type |
| --- | --- |
| type_ | <code>number</code> | 
| public_key | <code>string</code> | 
| private_key | <code>string</code> | 

<a name="KeyPair.fromJSON"></a>

### KeyPair.fromJSON(json) ⇒ [<code>KeyPair</code>](#KeyPair)
Deserializes a `KeyPair` object from a JSON object.

**Kind**: static method of [<code>KeyPair</code>](#KeyPair)  

| Param | Type |
| --- | --- |
| json | <code>any</code> | 

<a name="MessageId"></a>

## MessageId
**Kind**: global class  

* [MessageId](#MessageId)
    * [new MessageId(bytes)](#new_MessageId_new)
    * [.null()](#MessageId.null) ⇒ [<code>MessageId</code>](#MessageId)

<a name="new_MessageId_new"></a>

### new MessageId(bytes)

| Param | Type |
| --- | --- |
| bytes | <code>string</code> | 

<a name="MessageId.null"></a>

### MessageId.null() ⇒ [<code>MessageId</code>](#MessageId)
Create a null `MessageId`.

**Kind**: static method of [<code>MessageId</code>](#MessageId)  
<a name="MethodScope"></a>

## MethodScope
Supported verification method types.

**Kind**: global class  

* [MethodScope](#MethodScope)
    * _instance_
        * [.toString()](#MethodScope+toString) ⇒ <code>string</code>
        * [.toJSON()](#MethodScope+toJSON) ⇒ <code>any</code>
    * _static_
        * [.VerificationMethod()](#MethodScope.VerificationMethod) ⇒ [<code>MethodScope</code>](#MethodScope)
        * [.Authentication()](#MethodScope.Authentication) ⇒ [<code>MethodScope</code>](#MethodScope)
        * [.AssertionMethod()](#MethodScope.AssertionMethod) ⇒ [<code>MethodScope</code>](#MethodScope)
        * [.KeyAgreement()](#MethodScope.KeyAgreement) ⇒ [<code>MethodScope</code>](#MethodScope)
        * [.CapabilityDelegation()](#MethodScope.CapabilityDelegation) ⇒ [<code>MethodScope</code>](#MethodScope)
        * [.CapabilityInvocation()](#MethodScope.CapabilityInvocation) ⇒ [<code>MethodScope</code>](#MethodScope)
        * [.fromJSON(json)](#MethodScope.fromJSON) ⇒ [<code>MethodScope</code>](#MethodScope)

<a name="MethodScope+toString"></a>

### methodScope.toString() ⇒ <code>string</code>
Returns the `MethodScope` as a string.

**Kind**: instance method of [<code>MethodScope</code>](#MethodScope)  
<a name="MethodScope+toJSON"></a>

### methodScope.toJSON() ⇒ <code>any</code>
Serializes a `MethodScope` object as a JSON object.

**Kind**: instance method of [<code>MethodScope</code>](#MethodScope)  
<a name="MethodScope.VerificationMethod"></a>

### MethodScope.VerificationMethod() ⇒ [<code>MethodScope</code>](#MethodScope)
**Kind**: static method of [<code>MethodScope</code>](#MethodScope)  
<a name="MethodScope.Authentication"></a>

### MethodScope.Authentication() ⇒ [<code>MethodScope</code>](#MethodScope)
**Kind**: static method of [<code>MethodScope</code>](#MethodScope)  
<a name="MethodScope.AssertionMethod"></a>

### MethodScope.AssertionMethod() ⇒ [<code>MethodScope</code>](#MethodScope)
**Kind**: static method of [<code>MethodScope</code>](#MethodScope)  
<a name="MethodScope.KeyAgreement"></a>

### MethodScope.KeyAgreement() ⇒ [<code>MethodScope</code>](#MethodScope)
**Kind**: static method of [<code>MethodScope</code>](#MethodScope)  
<a name="MethodScope.CapabilityDelegation"></a>

### MethodScope.CapabilityDelegation() ⇒ [<code>MethodScope</code>](#MethodScope)
**Kind**: static method of [<code>MethodScope</code>](#MethodScope)  
<a name="MethodScope.CapabilityInvocation"></a>

### MethodScope.CapabilityInvocation() ⇒ [<code>MethodScope</code>](#MethodScope)
**Kind**: static method of [<code>MethodScope</code>](#MethodScope)  
<a name="MethodScope.fromJSON"></a>

### MethodScope.fromJSON(json) ⇒ [<code>MethodScope</code>](#MethodScope)
Deserializes a `MethodScope` object from a JSON object.

**Kind**: static method of [<code>MethodScope</code>](#MethodScope)  

| Param | Type |
| --- | --- |
| json | <code>any</code> | 

<a name="MethodSecret"></a>

## MethodSecret
**Kind**: global class  

* [MethodSecret](#MethodSecret)
    * [.ed25519Base58(private_key)](#MethodSecret.ed25519Base58) ⇒ [<code>MethodSecret</code>](#MethodSecret)
    * [.merkleKeyCollection(collection)](#MethodSecret.merkleKeyCollection) ⇒ [<code>MethodSecret</code>](#MethodSecret)

<a name="MethodSecret.ed25519Base58"></a>

### MethodSecret.ed25519Base58(private_key) ⇒ [<code>MethodSecret</code>](#MethodSecret)
Creates a [MethodSecret](#MethodSecret) object from base58-encoded Ed25519 private key.

**Kind**: static method of [<code>MethodSecret</code>](#MethodSecret)  

| Param | Type |
| --- | --- |
| private_key | <code>string</code> | 

<a name="MethodSecret.merkleKeyCollection"></a>

### MethodSecret.merkleKeyCollection(collection) ⇒ [<code>MethodSecret</code>](#MethodSecret)
Creates a [MethodSecret](#MethodSecret) object from [KeyCollection](#KeyCollection).

**Kind**: static method of [<code>MethodSecret</code>](#MethodSecret)  

| Param | Type |
| --- | --- |
| collection | [<code>KeyCollection</code>](#KeyCollection) | 

<a name="MethodType"></a>

## MethodType
Supported verification method types.

**Kind**: global class  

* [MethodType](#MethodType)
    * _instance_
        * [.toJSON()](#MethodType+toJSON) ⇒ <code>any</code>
    * _static_
        * [.Ed25519VerificationKey2018()](#MethodType.Ed25519VerificationKey2018) ⇒ [<code>MethodType</code>](#MethodType)
        * [.MerkleKeyCollection2021()](#MethodType.MerkleKeyCollection2021) ⇒ [<code>MethodType</code>](#MethodType)
        * [.fromJSON(json)](#MethodType.fromJSON) ⇒ [<code>MethodType</code>](#MethodType)

<a name="MethodType+toJSON"></a>

### methodType.toJSON() ⇒ <code>any</code>
Serializes a `MethodType` object as a JSON object.

**Kind**: instance method of [<code>MethodType</code>](#MethodType)  
<a name="MethodType.Ed25519VerificationKey2018"></a>

### MethodType.Ed25519VerificationKey2018() ⇒ [<code>MethodType</code>](#MethodType)
**Kind**: static method of [<code>MethodType</code>](#MethodType)  
<a name="MethodType.MerkleKeyCollection2021"></a>

### MethodType.MerkleKeyCollection2021() ⇒ [<code>MethodType</code>](#MethodType)
**Kind**: static method of [<code>MethodType</code>](#MethodType)  
<a name="MethodType.fromJSON"></a>

### MethodType.fromJSON(json) ⇒ [<code>MethodType</code>](#MethodType)
Deserializes a `MethodType` object from a JSON object.

**Kind**: static method of [<code>MethodType</code>](#MethodType)  

| Param | Type |
| --- | --- |
| json | <code>any</code> | 

<a name="Network"></a>

## Network
**Kind**: global class  

* [Network](#Network)
    * _instance_
        * [.name](#Network+name) ⇒ <code>string</code>
        * [.defaultNodeURL](#Network+defaultNodeURL) ⇒ <code>string</code> \| <code>undefined</code>
        * [.toString()](#Network+toString) ⇒ <code>string</code>
    * _static_
        * [.try_from_name(name)](#Network.try_from_name) ⇒ [<code>Network</code>](#Network)
        * [.mainnet()](#Network.mainnet) ⇒ [<code>Network</code>](#Network)
        * [.devnet()](#Network.devnet) ⇒ [<code>Network</code>](#Network)

<a name="Network+name"></a>

### network.name ⇒ <code>string</code>
**Kind**: instance property of [<code>Network</code>](#Network)  
<a name="Network+defaultNodeURL"></a>

### network.defaultNodeURL ⇒ <code>string</code> \| <code>undefined</code>
Returns the node URL of the Tangle network.

**Kind**: instance property of [<code>Network</code>](#Network)  
<a name="Network+toString"></a>

### network.toString() ⇒ <code>string</code>
**Kind**: instance method of [<code>Network</code>](#Network)  
<a name="Network.try_from_name"></a>

### Network.try\_from\_name(name) ⇒ [<code>Network</code>](#Network)
Parses the provided string to a `Network`.

**Kind**: static method of [<code>Network</code>](#Network)  

| Param | Type |
| --- | --- |
| name | <code>string</code> | 

<a name="Network.mainnet"></a>

### Network.mainnet() ⇒ [<code>Network</code>](#Network)
**Kind**: static method of [<code>Network</code>](#Network)  
<a name="Network.devnet"></a>

### Network.devnet() ⇒ [<code>Network</code>](#Network)
**Kind**: static method of [<code>Network</code>](#Network)  
<a name="Presentation"></a>

## Presentation
**Kind**: global class  

* [Presentation](#Presentation)
    * [new Presentation(holder_doc, credential_data, presentation_type, presentation_id)](#new_Presentation_new)
    * _instance_
        * [.toJSON()](#Presentation+toJSON) ⇒ <code>any</code>
    * _static_
        * [.fromJSON(json)](#Presentation.fromJSON) ⇒ [<code>Presentation</code>](#Presentation)

<a name="new_Presentation_new"></a>

### new Presentation(holder_doc, credential_data, presentation_type, presentation_id)

| Param | Type |
| --- | --- |
| holder_doc | [<code>Document</code>](#Document) | 
| credential_data | <code>any</code> | 
| presentation_type | <code>string</code> \| <code>undefined</code> | 
| presentation_id | <code>string</code> \| <code>undefined</code> | 

<a name="Presentation+toJSON"></a>

### presentation.toJSON() ⇒ <code>any</code>
Serializes a `Presentation` object as a JSON object.

**Kind**: instance method of [<code>Presentation</code>](#Presentation)  
<a name="Presentation.fromJSON"></a>

### Presentation.fromJSON(json) ⇒ [<code>Presentation</code>](#Presentation)
Deserializes a `Presentation` object from a JSON object.

**Kind**: static method of [<code>Presentation</code>](#Presentation)  

| Param | Type |
| --- | --- |
| json | <code>any</code> | 

<a name="ProofPurpose"></a>

## ProofPurpose
Associates a purpose with a `Signature`.

See https://w3c-ccg.github.io/security-vocab/#proofPurpose

**Kind**: global class  

* [ProofPurpose](#ProofPurpose)
    * _instance_
        * [.toJSON()](#ProofPurpose+toJSON) ⇒ <code>any</code>
    * _static_
        * [.assertionMethod()](#ProofPurpose.assertionMethod) ⇒ [<code>ProofPurpose</code>](#ProofPurpose)
        * [.authentication()](#ProofPurpose.authentication) ⇒ [<code>ProofPurpose</code>](#ProofPurpose)
        * [.fromJSON(json)](#ProofPurpose.fromJSON) ⇒ [<code>ProofPurpose</code>](#ProofPurpose)

<a name="ProofPurpose+toJSON"></a>

### proofPurpose.toJSON() ⇒ <code>any</code>
Serializes a `ProofPurpose` object as a JSON object.

**Kind**: instance method of [<code>ProofPurpose</code>](#ProofPurpose)  
<a name="ProofPurpose.assertionMethod"></a>

### ProofPurpose.assertionMethod() ⇒ [<code>ProofPurpose</code>](#ProofPurpose)
Purpose is to assert a claim.
See https://www.w3.org/TR/did-core/#assertion

**Kind**: static method of [<code>ProofPurpose</code>](#ProofPurpose)  
<a name="ProofPurpose.authentication"></a>

### ProofPurpose.authentication() ⇒ [<code>ProofPurpose</code>](#ProofPurpose)
Purpose is to authenticate the signer.
See https://www.w3.org/TR/did-core/#authentication

**Kind**: static method of [<code>ProofPurpose</code>](#ProofPurpose)  
<a name="ProofPurpose.fromJSON"></a>

### ProofPurpose.fromJSON(json) ⇒ [<code>ProofPurpose</code>](#ProofPurpose)
Deserializes a `ProofPurpose` object from a JSON object.

**Kind**: static method of [<code>ProofPurpose</code>](#ProofPurpose)  

| Param | Type |
| --- | --- |
| json | <code>any</code> | 

<a name="Receipt"></a>

## Receipt
**Kind**: global class  

* [Receipt](#Receipt)
    * _instance_
        * [.network](#Receipt+network) ⇒ [<code>Network</code>](#Network)
        * [.messageId](#Receipt+messageId) ⇒ <code>string</code>
        * [.networkId](#Receipt+networkId) ⇒ <code>string</code>
        * [.nonce](#Receipt+nonce) ⇒ <code>string</code>
        * [.toJSON()](#Receipt+toJSON) ⇒ <code>any</code>
    * _static_
        * [.fromJSON(json)](#Receipt.fromJSON) ⇒ [<code>Receipt</code>](#Receipt)

<a name="Receipt+network"></a>

### receipt.network ⇒ [<code>Network</code>](#Network)
Returns the associated IOTA Tangle `Network`.

**Kind**: instance property of [<code>Receipt</code>](#Receipt)  
<a name="Receipt+messageId"></a>

### receipt.messageId ⇒ <code>string</code>
Returns the message `id`.

**Kind**: instance property of [<code>Receipt</code>](#Receipt)  
<a name="Receipt+networkId"></a>

### receipt.networkId ⇒ <code>string</code>
Returns the message `network_id`.

**Kind**: instance property of [<code>Receipt</code>](#Receipt)  
<a name="Receipt+nonce"></a>

### receipt.nonce ⇒ <code>string</code>
Returns the message `nonce`.

**Kind**: instance property of [<code>Receipt</code>](#Receipt)  
<a name="Receipt+toJSON"></a>

### receipt.toJSON() ⇒ <code>any</code>
Serializes a `Receipt` as a JSON object.

**Kind**: instance method of [<code>Receipt</code>](#Receipt)  
<a name="Receipt.fromJSON"></a>

### Receipt.fromJSON(json) ⇒ [<code>Receipt</code>](#Receipt)
Deserializes a `Receipt` from a JSON object.

**Kind**: static method of [<code>Receipt</code>](#Receipt)  

| Param | Type |
| --- | --- |
| json | <code>any</code> | 

<a name="ResolvedDocument"></a>

## ResolvedDocument
An IOTA DID document resolved from the Tangle. Represents an integration chain message possibly
merged with one or more `DiffMessages`.

**Kind**: global class  

* [ResolvedDocument](#ResolvedDocument)
    * _instance_
        * [.document](#ResolvedDocument+document) ⇒ [<code>Document</code>](#Document)
        * [.diffMessageId](#ResolvedDocument+diffMessageId) ⇒ <code>string</code>
        * [.diffMessageId](#ResolvedDocument+diffMessageId)
        * [.integrationMessageId](#ResolvedDocument+integrationMessageId) ⇒ <code>string</code>
        * [.integrationMessageId](#ResolvedDocument+integrationMessageId)
        * [.mergeDiffMessage(diff_message)](#ResolvedDocument+mergeDiffMessage)
        * [.intoDocument()](#ResolvedDocument+intoDocument) ⇒ [<code>Document</code>](#Document)
        * [.toJSON()](#ResolvedDocument+toJSON) ⇒ <code>any</code>
    * _static_
        * [.fromJSON(json)](#ResolvedDocument.fromJSON) ⇒ [<code>ResolvedDocument</code>](#ResolvedDocument)

<a name="ResolvedDocument+document"></a>

### resolvedDocument.document ⇒ [<code>Document</code>](#Document)
Returns the inner DID document.

NOTE: clones the data. Use `intoDocument()` for efficiency.

**Kind**: instance property of [<code>ResolvedDocument</code>](#ResolvedDocument)  
<a name="ResolvedDocument+diffMessageId"></a>

### resolvedDocument.diffMessageId ⇒ <code>string</code>
Returns the diff chain message id.

**Kind**: instance property of [<code>ResolvedDocument</code>](#ResolvedDocument)  
<a name="ResolvedDocument+diffMessageId"></a>

### resolvedDocument.diffMessageId
Sets the diff chain message id.

**Kind**: instance property of [<code>ResolvedDocument</code>](#ResolvedDocument)  

| Param | Type |
| --- | --- |
| value | <code>string</code> | 

<a name="ResolvedDocument+integrationMessageId"></a>

### resolvedDocument.integrationMessageId ⇒ <code>string</code>
Returns the integration chain message id.

**Kind**: instance property of [<code>ResolvedDocument</code>](#ResolvedDocument)  
<a name="ResolvedDocument+integrationMessageId"></a>

### resolvedDocument.integrationMessageId
Sets the integration chain message id.

**Kind**: instance property of [<code>ResolvedDocument</code>](#ResolvedDocument)  

| Param | Type |
| --- | --- |
| value | <code>string</code> | 

<a name="ResolvedDocument+mergeDiffMessage"></a>

### resolvedDocument.mergeDiffMessage(diff_message)
Attempts to merge changes from a `DiffMessage` into this document and
updates the `ResolvedDocument::diffMessageId`.

If merging fails the document remains unmodified, otherwise this represents
the merged document state.

See `Document::mergeDiff`.

# Errors

Fails if the merge operation or signature verification on the diff fails.

**Kind**: instance method of [<code>ResolvedDocument</code>](#ResolvedDocument)  

| Param | Type |
| --- | --- |
| diff_message | [<code>DiffMessage</code>](#DiffMessage) | 

<a name="ResolvedDocument+intoDocument"></a>

### resolvedDocument.intoDocument() ⇒ [<code>Document</code>](#Document)
Consumes this object and returns the inner DID document.

NOTE: trying to use the `ResolvedDocument` after calling this will throw an error.

**Kind**: instance method of [<code>ResolvedDocument</code>](#ResolvedDocument)  
<a name="ResolvedDocument+toJSON"></a>

### resolvedDocument.toJSON() ⇒ <code>any</code>
Serializes a `Document` object as a JSON object.

**Kind**: instance method of [<code>ResolvedDocument</code>](#ResolvedDocument)  
<a name="ResolvedDocument.fromJSON"></a>

### ResolvedDocument.fromJSON(json) ⇒ [<code>ResolvedDocument</code>](#ResolvedDocument)
Deserializes a `Document` object from a JSON object.

**Kind**: static method of [<code>ResolvedDocument</code>](#ResolvedDocument)  

| Param | Type |
| --- | --- |
| json | <code>any</code> | 

<a name="SecretKey"></a>

## SecretKey
**Kind**: global class  

* [SecretKey](#SecretKey)
    * _instance_
        * [.publicKey()](#SecretKey+publicKey) ⇒ <code>string</code>
    * _static_
        * [.fromPrivateKey(private_key)](#SecretKey.fromPrivateKey) ⇒ [<code>SecretKey</code>](#SecretKey)

<a name="SecretKey+publicKey"></a>

### secretKey.publicKey() ⇒ <code>string</code>
**Kind**: instance method of [<code>SecretKey</code>](#SecretKey)  
<a name="SecretKey.fromPrivateKey"></a>

### SecretKey.fromPrivateKey(private_key) ⇒ [<code>SecretKey</code>](#SecretKey)
**Kind**: static method of [<code>SecretKey</code>](#SecretKey)  

| Param | Type |
| --- | --- |
| private_key | <code>string</code> | 

<a name="Service"></a>

## Service
**Kind**: global class  

* [Service](#Service)
    * _instance_
        * [.toJSON()](#Service+toJSON) ⇒ <code>any</code>
    * _static_
        * [.fromJSON(value)](#Service.fromJSON) ⇒ [<code>Service</code>](#Service)

<a name="Service+toJSON"></a>

### service.toJSON() ⇒ <code>any</code>
Serializes a `Service` object as a JSON object.

**Kind**: instance method of [<code>Service</code>](#Service)  
<a name="Service.fromJSON"></a>

### Service.fromJSON(value) ⇒ [<code>Service</code>](#Service)
Deserializes a `Service` object from a JSON object.

**Kind**: static method of [<code>Service</code>](#Service)  

| Param | Type |
| --- | --- |
| value | <code>any</code> | 

<a name="Signature"></a>

## Signature
**Kind**: global class  

* [Signature](#Signature)
    * [new Signature(pkey, data)](#new_Signature_new)
<<<<<<< HEAD
    * _instance_
        * [.pkey](#Signature+pkey) ⇒ <code>string</code>
        * [.data](#Signature+data) ⇒ <code>Uint8Array</code>
    * _static_
        * [.fromBytes(bytes)](#Signature.fromBytes) ⇒ [<code>Signature</code>](#Signature)
=======
    * [.pkey](#Signature+pkey) ⇒ <code>string</code>
    * [.data](#Signature+data) ⇒ <code>Uint8Array</code>
>>>>>>> 5e9cdd2c

<a name="new_Signature_new"></a>

### new Signature(pkey, data)
Creates a new `Signature`.


| Param | Type |
| --- | --- |
| pkey | <code>string</code> | 
| data | <code>Uint8Array</code> | 

<a name="Signature+pkey"></a>

### signature.pkey ⇒ <code>string</code>
Returns the public key used to verify this signature.

**Kind**: instance property of [<code>Signature</code>](#Signature)  
<a name="Signature+data"></a>

### signature.data ⇒ <code>Uint8Array</code>
Returns the the signature data as a vec of bytes.

**Kind**: instance property of [<code>Signature</code>](#Signature)  
<<<<<<< HEAD
<a name="Signature.fromBytes"></a>

### Signature.fromBytes(bytes) ⇒ [<code>Signature</code>](#Signature)
Deserializes a `Uint8Array` as `Signature`.

**Kind**: static method of [<code>Signature</code>](#Signature)  

| Param | Type |
| --- | --- |
| bytes | <code>Uint8Array</code> | 

=======
>>>>>>> 5e9cdd2c
<a name="SignatureOptions"></a>

## SignatureOptions
Holds additional options for creating signatures.
See `ISignatureOptions`.

**Kind**: global class  

* [SignatureOptions](#SignatureOptions)
    * [new SignatureOptions(options)](#new_SignatureOptions_new)
    * [.default()](#SignatureOptions.default) ⇒ [<code>SignatureOptions</code>](#SignatureOptions)

<a name="new_SignatureOptions_new"></a>

### new SignatureOptions(options)
Creates a new `SignatureOptions` from the given fields.

Throws an error if any of the options are invalid.


| Param | Type |
| --- | --- |
| options | <code>ISignatureOptions</code> | 

<a name="SignatureOptions.default"></a>

### SignatureOptions.default() ⇒ [<code>SignatureOptions</code>](#SignatureOptions)
Creates a new `SignatureOptions` with default options.

**Kind**: static method of [<code>SignatureOptions</code>](#SignatureOptions)  
<a name="Timestamp"></a>

## Timestamp
**Kind**: global class  

* [Timestamp](#Timestamp)
    * _instance_
        * [.toRFC3339()](#Timestamp+toRFC3339) ⇒ <code>string</code>
    * _static_
        * [.parse(input)](#Timestamp.parse) ⇒ [<code>Timestamp</code>](#Timestamp)
        * [.nowUTC()](#Timestamp.nowUTC) ⇒ [<code>Timestamp</code>](#Timestamp)

<a name="Timestamp+toRFC3339"></a>

### timestamp.toRFC3339() ⇒ <code>string</code>
Returns the `Timestamp` as an RFC 3339 `String`.

**Kind**: instance method of [<code>Timestamp</code>](#Timestamp)  
<a name="Timestamp.parse"></a>

### Timestamp.parse(input) ⇒ [<code>Timestamp</code>](#Timestamp)
Parses a `Timestamp` from the provided input string.

**Kind**: static method of [<code>Timestamp</code>](#Timestamp)  

| Param | Type |
| --- | --- |
| input | <code>string</code> | 

<a name="Timestamp.nowUTC"></a>

### Timestamp.nowUTC() ⇒ [<code>Timestamp</code>](#Timestamp)
Creates a new `Timestamp` with the current date and time.

**Kind**: static method of [<code>Timestamp</code>](#Timestamp)  
<a name="VerificationMethod"></a>

## VerificationMethod
**Kind**: global class  

* [VerificationMethod](#VerificationMethod)
    * [new VerificationMethod(key, fragment)](#new_VerificationMethod_new)
    * _instance_
        * [.id](#VerificationMethod+id) ⇒ [<code>DIDUrl</code>](#DIDUrl)
        * [.controller](#VerificationMethod+controller) ⇒ [<code>DID</code>](#DID)
        * [.controller](#VerificationMethod+controller)
        * [.type](#VerificationMethod+type) ⇒ <code>string</code>
        * [.data](#VerificationMethod+data) ⇒ <code>any</code>
        * [.toJSON()](#VerificationMethod+toJSON) ⇒ <code>any</code>
    * _static_
        * [.fromDID(did, key, fragment)](#VerificationMethod.fromDID) ⇒ [<code>VerificationMethod</code>](#VerificationMethod)
        * [.createMerkleKey(digest, did, keys, fragment)](#VerificationMethod.createMerkleKey) ⇒ [<code>VerificationMethod</code>](#VerificationMethod)
        * [.fromJSON(value)](#VerificationMethod.fromJSON) ⇒ [<code>VerificationMethod</code>](#VerificationMethod)

<a name="new_VerificationMethod_new"></a>

### new VerificationMethod(key, fragment)
Creates a new `VerificationMethod` object from the given `key`.


| Param | Type |
| --- | --- |
| key | [<code>KeyPair</code>](#KeyPair) | 
| fragment | <code>string</code> | 

<a name="VerificationMethod+id"></a>

### verificationMethod.id ⇒ [<code>DIDUrl</code>](#DIDUrl)
Returns the `id` `DIDUrl` of the `VerificationMethod` object.

**Kind**: instance property of [<code>VerificationMethod</code>](#VerificationMethod)  
<a name="VerificationMethod+controller"></a>

### verificationMethod.controller ⇒ [<code>DID</code>](#DID)
Returns the `controller` `DID` of the `VerificationMethod` object.

**Kind**: instance property of [<code>VerificationMethod</code>](#VerificationMethod)  
<a name="VerificationMethod+controller"></a>

### verificationMethod.controller
Returns the `controller` `DID` of the `VerificationMethod` object.

**Kind**: instance property of [<code>VerificationMethod</code>](#VerificationMethod)  

| Param | Type |
| --- | --- |
| did | [<code>DID</code>](#DID) | 

<a name="VerificationMethod+type"></a>

### verificationMethod.type ⇒ <code>string</code>
Returns the `VerificationMethod` type.

**Kind**: instance property of [<code>VerificationMethod</code>](#VerificationMethod)  
<a name="VerificationMethod+data"></a>

### verificationMethod.data ⇒ <code>any</code>
Returns the `VerificationMethod` public key data.

**Kind**: instance property of [<code>VerificationMethod</code>](#VerificationMethod)  
<a name="VerificationMethod+toJSON"></a>

### verificationMethod.toJSON() ⇒ <code>any</code>
Serializes a `VerificationMethod` object as a JSON object.

**Kind**: instance method of [<code>VerificationMethod</code>](#VerificationMethod)  
<a name="VerificationMethod.fromDID"></a>

### VerificationMethod.fromDID(did, key, fragment) ⇒ [<code>VerificationMethod</code>](#VerificationMethod)
Creates a new `VerificationMethod` object from the given `did` and `key`.

**Kind**: static method of [<code>VerificationMethod</code>](#VerificationMethod)  

| Param | Type |
| --- | --- |
| did | [<code>DID</code>](#DID) | 
| key | [<code>KeyPair</code>](#KeyPair) | 
| fragment | <code>string</code> | 

<a name="VerificationMethod.createMerkleKey"></a>

### VerificationMethod.createMerkleKey(digest, did, keys, fragment) ⇒ [<code>VerificationMethod</code>](#VerificationMethod)
Creates a new Merkle Key Collection Method from the given key collection.

**Kind**: static method of [<code>VerificationMethod</code>](#VerificationMethod)  

| Param | Type |
| --- | --- |
| digest | <code>number</code> | 
| did | [<code>DID</code>](#DID) | 
| keys | [<code>KeyCollection</code>](#KeyCollection) | 
| fragment | <code>string</code> | 

<a name="VerificationMethod.fromJSON"></a>

### VerificationMethod.fromJSON(value) ⇒ [<code>VerificationMethod</code>](#VerificationMethod)
Deserializes a `VerificationMethod` object from a JSON object.

**Kind**: static method of [<code>VerificationMethod</code>](#VerificationMethod)  

| Param | Type |
| --- | --- |
| value | <code>any</code> | 

<a name="VerifierOptions"></a>

## VerifierOptions
Holds additional signature verification options.
See `IVerifierOptions`.

**Kind**: global class  

* [VerifierOptions](#VerifierOptions)
    * [new VerifierOptions(options)](#new_VerifierOptions_new)
    * [.default()](#VerifierOptions.default) ⇒ [<code>VerifierOptions</code>](#VerifierOptions)

<a name="new_VerifierOptions_new"></a>

### new VerifierOptions(options)
Creates a new `VerifierOptions` from the given fields.

Throws an error if any of the options are invalid.


| Param | Type |
| --- | --- |
| options | <code>IVerifierOptions</code> | 

<a name="VerifierOptions.default"></a>

### VerifierOptions.default() ⇒ [<code>VerifierOptions</code>](#VerifierOptions)
Creates a new `VerifierOptions` with default options.

**Kind**: static method of [<code>VerifierOptions</code>](#VerifierOptions)  
<a name="MethodRelationship"></a>

## MethodRelationship
**Kind**: global variable  
<a name="DIDMessageEncoding"></a>

## DIDMessageEncoding
**Kind**: global variable  
<a name="KeyType"></a>

## KeyType
**Kind**: global variable  
<<<<<<< HEAD
=======
<a name="MethodRelationship"></a>

## MethodRelationship
**Kind**: global variable  
>>>>>>> 5e9cdd2c
<a name="Digest"></a>

## Digest
**Kind**: global variable  
<a name="start"></a>

## start()
Initializes the console error panic hook for better error messages

**Kind**: global function  <|MERGE_RESOLUTION|>--- conflicted
+++ resolved
@@ -108,17 +108,12 @@
 ## Members
 
 <dl>
+<dt><a href="#DIDMessageEncoding">DIDMessageEncoding</a></dt>
+<dd></dd>
+<dt><a href="#KeyType">KeyType</a></dt>
+<dd></dd>
 <dt><a href="#MethodRelationship">MethodRelationship</a></dt>
 <dd></dd>
-<dt><a href="#DIDMessageEncoding">DIDMessageEncoding</a></dt>
-<dd></dd>
-<dt><a href="#KeyType">KeyType</a></dt>
-<dd></dd>
-<<<<<<< HEAD
-=======
-<dt><a href="#MethodRelationship">MethodRelationship</a></dt>
-<dd></dd>
->>>>>>> 5e9cdd2c
 <dt><a href="#Digest">Digest</a></dt>
 <dd></dd>
 </dl>
@@ -161,11 +156,6 @@
     * [.fetchState()](#Account+fetchState) ⇒ <code>Promise.&lt;any&gt;</code>
     * [.createMethod(options)](#Account+createMethod) ⇒ <code>Promise.&lt;any&gt;</code>
     * [.createService(options)](#Account+createService) ⇒ <code>Promise.&lt;any&gt;</code>
-<<<<<<< HEAD
-=======
-    * [.attachMethodRelationships(options)](#Account+attachMethodRelationships) ⇒ <code>Promise.&lt;any&gt;</code>
-    * [.detachMethodRelationships(options)](#Account+detachMethodRelationships) ⇒ <code>Promise.&lt;any&gt;</code>
->>>>>>> 5e9cdd2c
 
 <a name="Account+attachMethodRelationships"></a>
 
@@ -192,7 +182,6 @@
 | --- | --- |
 | options | <code>DetachMethodRelationshipOptions</code> | 
 
-<<<<<<< HEAD
 <a name="Account+deleteMethod"></a>
 
 ### account.deleteMethod(options) ⇒ <code>Promise.&lt;any&gt;</code>
@@ -215,8 +204,6 @@
 | --- | --- |
 | options | <code>DeleteServiceOptions</code> | 
 
-=======
->>>>>>> 5e9cdd2c
 <a name="Account+did"></a>
 
 ### account.did() ⇒ [<code>DID</code>](#DID)
@@ -345,34 +332,6 @@
 
 **Kind**: instance method of [<code>Account</code>](#Account)  
 <a name="Account+createMethod"></a>
-<<<<<<< HEAD
-=======
-
-### account.createMethod(options) ⇒ <code>Promise.&lt;any&gt;</code>
-Adds a new verification method to the DID document.
-
-**Kind**: instance method of [<code>Account</code>](#Account)  
-
-| Param | Type |
-| --- | --- |
-| options | <code>CreateMethodOptions</code> | 
-
-<a name="Account+createService"></a>
-
-### account.createService(options) ⇒ <code>Promise.&lt;any&gt;</code>
-Adds a new Service to the DID Document.
-
-**Kind**: instance method of [<code>Account</code>](#Account)  
-
-| Param | Type |
-| --- | --- |
-| options | <code>CreateServiceOptions</code> | 
-
-<a name="Account+attachMethodRelationships"></a>
-
-### account.attachMethodRelationships(options) ⇒ <code>Promise.&lt;any&gt;</code>
-Attach one or more verification relationships to a method.
->>>>>>> 5e9cdd2c
 
 ### account.createMethod(options) ⇒ <code>Promise.&lt;any&gt;</code>
 Adds a new verification method to the DID document.
@@ -545,7 +504,6 @@
 Returns whether the identity has been published before.
 
 **Kind**: instance method of [<code>ChainState</code>](#ChainState)  
-<<<<<<< HEAD
 <a name="ChainState+asBytes"></a>
 
 ### chainState.asBytes() ⇒ <code>Uint8Array</code>
@@ -563,8 +521,6 @@
 | --- | --- |
 | bytes | <code>Uint8Array</code> | 
 
-=======
->>>>>>> 5e9cdd2c
 <a name="Client"></a>
 
 ## Client
@@ -2058,7 +2014,6 @@
 Returns a `WasmGeneration` of maximum value.
 
 **Kind**: static method of [<code>Generation</code>](#Generation)  
-<<<<<<< HEAD
 <a name="Generation.fromBytes"></a>
 
 ### Generation.fromBytes(bytes) ⇒ [<code>Generation</code>](#Generation)
@@ -2070,13 +2025,10 @@
 | --- | --- |
 | bytes | <code>Uint8Array</code> | 
 
-=======
->>>>>>> 5e9cdd2c
 <a name="IdentityState"></a>
 
 ## IdentityState
 **Kind**: global class  
-<<<<<<< HEAD
 
 * [IdentityState](#IdentityState)
     * _instance_
@@ -2101,8 +2053,6 @@
 | --- | --- |
 | bytes | <code>Uint8Array</code> | 
 
-=======
->>>>>>> 5e9cdd2c
 <a name="IntegrationChainHistory"></a>
 
 ## IntegrationChainHistory
@@ -2901,16 +2851,11 @@
 
 * [Signature](#Signature)
     * [new Signature(pkey, data)](#new_Signature_new)
-<<<<<<< HEAD
     * _instance_
         * [.pkey](#Signature+pkey) ⇒ <code>string</code>
         * [.data](#Signature+data) ⇒ <code>Uint8Array</code>
     * _static_
         * [.fromBytes(bytes)](#Signature.fromBytes) ⇒ [<code>Signature</code>](#Signature)
-=======
-    * [.pkey](#Signature+pkey) ⇒ <code>string</code>
-    * [.data](#Signature+data) ⇒ <code>Uint8Array</code>
->>>>>>> 5e9cdd2c
 
 <a name="new_Signature_new"></a>
 
@@ -2935,7 +2880,6 @@
 Returns the the signature data as a vec of bytes.
 
 **Kind**: instance property of [<code>Signature</code>](#Signature)  
-<<<<<<< HEAD
 <a name="Signature.fromBytes"></a>
 
 ### Signature.fromBytes(bytes) ⇒ [<code>Signature</code>](#Signature)
@@ -2947,8 +2891,6 @@
 | --- | --- |
 | bytes | <code>Uint8Array</code> | 
 
-=======
->>>>>>> 5e9cdd2c
 <a name="SignatureOptions"></a>
 
 ## SignatureOptions
@@ -3153,10 +3095,6 @@
 Creates a new `VerifierOptions` with default options.
 
 **Kind**: static method of [<code>VerifierOptions</code>](#VerifierOptions)  
-<a name="MethodRelationship"></a>
-
-## MethodRelationship
-**Kind**: global variable  
 <a name="DIDMessageEncoding"></a>
 
 ## DIDMessageEncoding
@@ -3165,13 +3103,10 @@
 
 ## KeyType
 **Kind**: global variable  
-<<<<<<< HEAD
-=======
 <a name="MethodRelationship"></a>
 
 ## MethodRelationship
 **Kind**: global variable  
->>>>>>> 5e9cdd2c
 <a name="Digest"></a>
 
 ## Digest

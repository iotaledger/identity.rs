## Classes

<dl>
<dt><a href="#Client">Client</a></dt>
<dd></dd>
<dt><a href="#Config">Config</a></dt>
<dd><p>Options to configure a new <a href="#Client">Client</a>.</p>
</dd>
<dt><a href="#Credential">Credential</a></dt>
<dd></dd>
<dt><a href="#CredentialValidationOptions">CredentialValidationOptions</a></dt>
<dd><p>Options to declare validation criteria when validating credentials.</p>
</dd>
<dt><a href="#CredentialValidator">CredentialValidator</a></dt>
<dd></dd>
<dt><a href="#DID">DID</a></dt>
<dd></dd>
<dt><a href="#DIDUrl">DIDUrl</a></dt>
<dd></dd>
<dt><a href="#DiffChainHistory">DiffChainHistory</a></dt>
<dd></dd>
<dt><a href="#DiffMessage">DiffMessage</a></dt>
<dd><p>Defines the difference between two DID <code>Document</code>s&#39; JSON representations.</p>
</dd>
<dt><a href="#Document">Document</a></dt>
<dd></dd>
<dt><a href="#DocumentHistory">DocumentHistory</a></dt>
<dd><p>A DID Document&#39;s history and current state.</p>
</dd>
<dt><a href="#DocumentMetadata">DocumentMetadata</a></dt>
<dd><p>Additional attributes related to an IOTA DID Document.</p>
</dd>
<dt><a href="#Duration">Duration</a></dt>
<dd><p>A span of time.</p>
</dd>
<dt><a href="#ExplorerUrl">ExplorerUrl</a></dt>
<dd></dd>
<dt><a href="#IntegrationChainHistory">IntegrationChainHistory</a></dt>
<dd></dd>
<dt><a href="#KeyCollection">KeyCollection</a></dt>
<dd></dd>
<dt><a href="#KeyPair">KeyPair</a></dt>
<dd></dd>
<dt><a href="#MethodScope">MethodScope</a></dt>
<dd><p>Supported verification method types.</p>
</dd>
<dt><a href="#MethodType">MethodType</a></dt>
<dd><p>Supported verification method types.</p>
</dd>
<dt><a href="#Network">Network</a></dt>
<dd></dd>
<dt><a href="#Presentation">Presentation</a></dt>
<dd></dd>
<dt><a href="#PresentationValidationOptions">PresentationValidationOptions</a></dt>
<dd><p>Options to declare validation criteria when validating presentation.</p>
</dd>
<dt><a href="#PresentationValidator">PresentationValidator</a></dt>
<dd></dd>
<dt><a href="#ProofPurpose">ProofPurpose</a></dt>
<dd><p>Associates a purpose with a <code>Signature</code>.</p>
<p>See <a href="https://w3c-ccg.github.io/security-vocab/#proofPurpose">https://w3c-ccg.github.io/security-vocab/#proofPurpose</a></p>
</dd>
<dt><a href="#Receipt">Receipt</a></dt>
<dd></dd>
<dt><a href="#ResolvedDocument">ResolvedDocument</a></dt>
<dd><p>An IOTA DID document resolved from the Tangle. Represents an integration chain message possibly
merged with one or more <code>DiffMessages</code>.</p>
</dd>
<dt><a href="#Resolver">Resolver</a></dt>
<dd></dd>
<dt><a href="#ResolverBuilder">ResolverBuilder</a></dt>
<dd><p>Builder for configuring [<code>Clients</code>][Client] when constructing a [<code>Resolver</code>].</p>
</dd>
<dt><a href="#Service">Service</a></dt>
<dd><p>A DID Document Service used to enable trusted interactions associated
with a DID subject.</p>
<p>See: <a href="https://www.w3.org/TR/did-core/#services">https://www.w3.org/TR/did-core/#services</a></p>
</dd>
<dt><a href="#SignatureOptions">SignatureOptions</a></dt>
<dd><p>Holds additional options for creating signatures.
See <code>ISignatureOptions</code>.</p>
</dd>
<dt><a href="#Timestamp">Timestamp</a></dt>
<dd></dd>
<dt><a href="#Url">Url</a></dt>
<dd><p>A parsed URL.</p>
</dd>
<dt><a href="#VerificationMethod">VerificationMethod</a></dt>
<dd></dd>
<dt><a href="#VerifierOptions">VerifierOptions</a></dt>
<dd><p>Holds additional signature verification options.
See <code>IVerifierOptions</code>.</p>
</dd>
</dl>

## Members

<dl>
<dt><a href="#MethodRelationship">MethodRelationship</a></dt>
<dd></dd>
<dt><a href="#KeyType">KeyType</a></dt>
<dd></dd>
<dt><a href="#DIDMessageEncoding">DIDMessageEncoding</a></dt>
<dd></dd>
<dt><a href="#Digest">Digest</a></dt>
<dd></dd>
<dt><a href="#SubjectHolderRelationship">SubjectHolderRelationship</a></dt>
<dd><p>Declares how credential subjects must relate to the presentation holder during validation.
See <code>PresentationValidationOptions::subject_holder_relationship</code>.</p>
<p>See also the <a href="https://www.w3.org/TR/vc-data-model/#subject-holder-relationships">Subject-Holder Relationship</a> section of the specification.</p>
</dd>
<dt><a href="#AlwaysSubject">AlwaysSubject</a></dt>
<dd><p>The holder must always match the subject on all credentials, regardless of their <a href="https://www.w3.org/TR/vc-data-model/#nontransferable-property"><code>nonTransferable</code></a> property.
This variant is the default used if no other variant is specified when constructing a new
<code>PresentationValidationOptions</code>.</p>
</dd>
<dt><a href="#SubjectOnNonTransferable">SubjectOnNonTransferable</a></dt>
<dd><p>The holder must match the subject only for credentials where the <a href="https://www.w3.org/TR/vc-data-model/#nontransferable-property"><code>nonTransferable</code></a> property is <code>true</code>.</p>
</dd>
<dt><a href="#Any">Any</a></dt>
<dd><p>The holder is not required to have any kind of relationship to any credential subject.</p>
</dd>
<dt><a href="#FailFast">FailFast</a></dt>
<dd><p>Declares when validation should return if an error occurs.</p>
</dd>
<dt><a href="#AllErrors">AllErrors</a></dt>
<dd><p>Return all errors that occur during validation.</p>
</dd>
<dt><a href="#FirstError">FirstError</a></dt>
<dd><p>Return after the first error occurs.</p>
</dd>
</dl>

## Functions

<dl>
<dt><a href="#start">start()</a></dt>
<dd><p>Initializes the console error panic hook for better error messages</p>
</dd>
</dl>

<a name="Client"></a>

## Client
**Kind**: global class  

* [Client](#Client)
    * [new Client()](#new_Client_new)
    * _instance_
        * [.network()](#Client+network) ⇒ [<code>Network</code>](#Network)
        * [.publishDocument(document)](#Client+publishDocument) ⇒ [<code>Promise.&lt;Receipt&gt;</code>](#Receipt)
        * [.publishDiff(message_id, diff)](#Client+publishDiff) ⇒ [<code>Promise.&lt;Receipt&gt;</code>](#Receipt)
        * [.publishJSON(index, data)](#Client+publishJSON) ⇒ [<code>Promise.&lt;Receipt&gt;</code>](#Receipt)
        * [.publishJsonWithRetry(index, data, interval, max_attempts)](#Client+publishJsonWithRetry) ⇒ <code>Promise.&lt;any&gt;</code>
        * [.resolve(did)](#Client+resolve) ⇒ [<code>Promise.&lt;ResolvedDocument&gt;</code>](#ResolvedDocument)
        * [.resolveHistory(did)](#Client+resolveHistory) ⇒ [<code>Promise.&lt;DocumentHistory&gt;</code>](#DocumentHistory)
        * [.resolveDiffHistory(document)](#Client+resolveDiffHistory) ⇒ [<code>Promise.&lt;DiffChainHistory&gt;</code>](#DiffChainHistory)
    * _static_
        * [.fromConfig(config)](#Client.fromConfig) ⇒ [<code>Client</code>](#Client)
        * [.fromNetwork(network)](#Client.fromNetwork) ⇒ [<code>Client</code>](#Client)

<a name="new_Client_new"></a>

### new Client()
Creates a new `Client` with default settings.

<a name="Client+network"></a>

### client.network() ⇒ [<code>Network</code>](#Network)
Returns the `Client` Tangle network.

**Kind**: instance method of [<code>Client</code>](#Client)  
<a name="Client+publishDocument"></a>

### client.publishDocument(document) ⇒ [<code>Promise.&lt;Receipt&gt;</code>](#Receipt)
Publishes an `IotaDocument` to the Tangle.

**Kind**: instance method of [<code>Client</code>](#Client)  

| Param | Type |
| --- | --- |
| document | [<code>Document</code>](#Document) | 

<a name="Client+publishDiff"></a>

### client.publishDiff(message_id, diff) ⇒ [<code>Promise.&lt;Receipt&gt;</code>](#Receipt)
Publishes a `DiffMessage` to the Tangle.

**Kind**: instance method of [<code>Client</code>](#Client)  

| Param | Type |
| --- | --- |
| message_id | <code>string</code> | 
| diff | [<code>DiffMessage</code>](#DiffMessage) | 

<a name="Client+publishJSON"></a>

### client.publishJSON(index, data) ⇒ [<code>Promise.&lt;Receipt&gt;</code>](#Receipt)
Publishes arbitrary JSON data to the specified index on the Tangle.

**Kind**: instance method of [<code>Client</code>](#Client)  

| Param | Type |
| --- | --- |
| index | <code>string</code> | 
| data | <code>any</code> | 

<a name="Client+publishJsonWithRetry"></a>

### client.publishJsonWithRetry(index, data, interval, max_attempts) ⇒ <code>Promise.&lt;any&gt;</code>
Publishes arbitrary JSON data to the specified index on the Tangle.
Retries (promotes or reattaches) the message until it’s included (referenced by a milestone).
Default interval is 5 seconds and max attempts is 40.

**Kind**: instance method of [<code>Client</code>](#Client)  

| Param | Type |
| --- | --- |
| index | <code>string</code> | 
| data | <code>any</code> | 
| interval | <code>number</code> \| <code>undefined</code> | 
| max_attempts | <code>number</code> \| <code>undefined</code> | 

<a name="Client+resolve"></a>

### client.resolve(did) ⇒ [<code>Promise.&lt;ResolvedDocument&gt;</code>](#ResolvedDocument)
Fetch the DID document specified by the given `DID`.

**Kind**: instance method of [<code>Client</code>](#Client)  

| Param | Type |
| --- | --- |
| did | [<code>DID</code>](#DID) \| <code>string</code> | 

<a name="Client+resolveHistory"></a>

### client.resolveHistory(did) ⇒ [<code>Promise.&lt;DocumentHistory&gt;</code>](#DocumentHistory)
Returns the message history of the given DID.

**Kind**: instance method of [<code>Client</code>](#Client)  

| Param | Type |
| --- | --- |
| did | [<code>DID</code>](#DID) \| <code>string</code> | 

<a name="Client+resolveDiffHistory"></a>

### client.resolveDiffHistory(document) ⇒ [<code>Promise.&lt;DiffChainHistory&gt;</code>](#DiffChainHistory)
Returns the `DiffChainHistory` of a diff chain starting from a document on the
integration chain.

NOTE: the document must have been published to the tangle and have a valid message id and
capability invocation method.

**Kind**: instance method of [<code>Client</code>](#Client)  

| Param | Type |
| --- | --- |
| document | [<code>ResolvedDocument</code>](#ResolvedDocument) | 

<a name="Client.fromConfig"></a>

### Client.fromConfig(config) ⇒ [<code>Client</code>](#Client)
Creates a new `Client` with settings from the given `Config`.

**Kind**: static method of [<code>Client</code>](#Client)  

| Param | Type |
| --- | --- |
| config | [<code>Config</code>](#Config) | 

<a name="Client.fromNetwork"></a>

### Client.fromNetwork(network) ⇒ [<code>Client</code>](#Client)
Creates a new `Client` with default settings for the given `Network`.

**Kind**: static method of [<code>Client</code>](#Client)  

| Param | Type |
| --- | --- |
| network | [<code>Network</code>](#Network) | 

<a name="Config"></a>

## Config
Options to configure a new [Client](#Client).

**Kind**: global class  

* [Config](#Config)
    * [new Config()](#new_Config_new)
    * _instance_
        * [.setNetwork(network)](#Config+setNetwork)
        * [.setEncoding(encoding)](#Config+setEncoding)
        * [.setNode(url)](#Config+setNode)
        * [.setPrimaryNode(url, jwt, username, password)](#Config+setPrimaryNode)
        * [.setPrimaryPoWNode(url, jwt, username, password)](#Config+setPrimaryPoWNode)
        * [.setPermanode(url, jwt, username, password)](#Config+setPermanode)
        * [.setNodeAuth(url, jwt, username, password)](#Config+setNodeAuth)
        * [.setNodeSyncInterval(value)](#Config+setNodeSyncInterval)
        * [.setNodeSyncDisabled()](#Config+setNodeSyncDisabled)
        * [.setQuorum(value)](#Config+setQuorum)
        * [.setQuorumSize(value)](#Config+setQuorumSize)
        * [.setQuorumThreshold(value)](#Config+setQuorumThreshold)
        * [.setLocalPoW(value)](#Config+setLocalPoW)
        * [.setFallbackToLocalPoW(value)](#Config+setFallbackToLocalPoW)
        * [.setTipsInterval(value)](#Config+setTipsInterval)
        * [.setRequestTimeout(value)](#Config+setRequestTimeout)
    * _static_
        * [.fromNetwork(network)](#Config.fromNetwork) ⇒ [<code>Config</code>](#Config)

<a name="new_Config_new"></a>

### new Config()
Creates a new `Config`.

<a name="Config+setNetwork"></a>

### config.setNetwork(network)
Sets the IOTA Tangle network.

**Kind**: instance method of [<code>Config</code>](#Config)  

| Param | Type |
| --- | --- |
| network | [<code>Network</code>](#Network) | 

<a name="Config+setEncoding"></a>

### config.setEncoding(encoding)
Sets the DID message encoding used when publishing to the Tangle.

**Kind**: instance method of [<code>Config</code>](#Config)  

| Param | Type |
| --- | --- |
| encoding | <code>number</code> | 

<a name="Config+setNode"></a>

### config.setNode(url)
Adds an IOTA node by its URL.

**Kind**: instance method of [<code>Config</code>](#Config)  

| Param | Type |
| --- | --- |
| url | <code>string</code> | 

<a name="Config+setPrimaryNode"></a>

### config.setPrimaryNode(url, jwt, username, password)
Adds an IOTA node by its URL to be used as primary node.

**Kind**: instance method of [<code>Config</code>](#Config)  

| Param | Type |
| --- | --- |
| url | <code>string</code> | 
| jwt | <code>string</code> \| <code>undefined</code> | 
| username | <code>string</code> \| <code>undefined</code> | 
| password | <code>string</code> \| <code>undefined</code> | 

<a name="Config+setPrimaryPoWNode"></a>

### config.setPrimaryPoWNode(url, jwt, username, password)
Adds an IOTA node by its URL to be used as primary PoW node (for remote PoW).

**Kind**: instance method of [<code>Config</code>](#Config)  

| Param | Type |
| --- | --- |
| url | <code>string</code> | 
| jwt | <code>string</code> \| <code>undefined</code> | 
| username | <code>string</code> \| <code>undefined</code> | 
| password | <code>string</code> \| <code>undefined</code> | 

<a name="Config+setPermanode"></a>

### config.setPermanode(url, jwt, username, password)
Adds a permanode by its URL.

**Kind**: instance method of [<code>Config</code>](#Config)  

| Param | Type |
| --- | --- |
| url | <code>string</code> | 
| jwt | <code>string</code> \| <code>undefined</code> | 
| username | <code>string</code> \| <code>undefined</code> | 
| password | <code>string</code> \| <code>undefined</code> | 

<a name="Config+setNodeAuth"></a>

### config.setNodeAuth(url, jwt, username, password)
Adds an IOTA node by its URL.

**Kind**: instance method of [<code>Config</code>](#Config)  

| Param | Type |
| --- | --- |
| url | <code>string</code> | 
| jwt | <code>string</code> \| <code>undefined</code> | 
| username | <code>string</code> \| <code>undefined</code> | 
| password | <code>string</code> \| <code>undefined</code> | 

<a name="Config+setNodeSyncInterval"></a>

### config.setNodeSyncInterval(value)
Sets the node sync interval.

**Kind**: instance method of [<code>Config</code>](#Config)  

| Param | Type |
| --- | --- |
| value | <code>number</code> | 

<a name="Config+setNodeSyncDisabled"></a>

### config.setNodeSyncDisabled()
Disables the node sync process.

**Kind**: instance method of [<code>Config</code>](#Config)  
<a name="Config+setQuorum"></a>

### config.setQuorum(value)
Enables/disables quorum.

**Kind**: instance method of [<code>Config</code>](#Config)  

| Param | Type |
| --- | --- |
| value | <code>boolean</code> | 

<a name="Config+setQuorumSize"></a>

### config.setQuorumSize(value)
Sets the number of nodes used for quorum.

**Kind**: instance method of [<code>Config</code>](#Config)  

| Param | Type |
| --- | --- |
| value | <code>number</code> | 

<a name="Config+setQuorumThreshold"></a>

### config.setQuorumThreshold(value)
Sets the quorum threshold.

**Kind**: instance method of [<code>Config</code>](#Config)  

| Param | Type |
| --- | --- |
| value | <code>number</code> | 

<a name="Config+setLocalPoW"></a>

### config.setLocalPoW(value)
Sets whether proof-of-work (PoW) is performed locally or remotely.

Default: false.

**Kind**: instance method of [<code>Config</code>](#Config)  

| Param | Type |
| --- | --- |
| value | <code>boolean</code> | 

<a name="Config+setFallbackToLocalPoW"></a>

### config.setFallbackToLocalPoW(value)
Sets whether the PoW should be done locally in case a node doesn't support remote PoW.

Default: true.

**Kind**: instance method of [<code>Config</code>](#Config)  

| Param | Type |
| --- | --- |
| value | <code>boolean</code> | 

<a name="Config+setTipsInterval"></a>

### config.setTipsInterval(value)
Sets the number of seconds that new tips will be requested during PoW.

**Kind**: instance method of [<code>Config</code>](#Config)  

| Param | Type |
| --- | --- |
| value | <code>number</code> | 

<a name="Config+setRequestTimeout"></a>

### config.setRequestTimeout(value)
Sets the default request timeout.

**Kind**: instance method of [<code>Config</code>](#Config)  

| Param | Type |
| --- | --- |
| value | <code>number</code> | 

<a name="Config.fromNetwork"></a>

### Config.fromNetwork(network) ⇒ [<code>Config</code>](#Config)
Creates a new `Config` for the given IOTA Tangle network.

**Kind**: static method of [<code>Config</code>](#Config)  

| Param | Type |
| --- | --- |
| network | [<code>Network</code>](#Network) | 

<a name="Credential"></a>

## Credential
**Kind**: global class  

* [Credential](#Credential)
    * _instance_
        * [.toJSON()](#Credential+toJSON) ⇒ <code>any</code>
    * _static_
        * [.extend(value)](#Credential.extend) ⇒ [<code>Credential</code>](#Credential)
        * [.issue(issuer_doc, subject_data, credential_type, credential_id)](#Credential.issue) ⇒ [<code>Credential</code>](#Credential)
        * [.fromJSON(json)](#Credential.fromJSON) ⇒ [<code>Credential</code>](#Credential)

<a name="Credential+toJSON"></a>

### credential.toJSON() ⇒ <code>any</code>
Serializes a `Credential` object as a JSON object.

**Kind**: instance method of [<code>Credential</code>](#Credential)  
<a name="Credential.extend"></a>

### Credential.extend(value) ⇒ [<code>Credential</code>](#Credential)
**Kind**: static method of [<code>Credential</code>](#Credential)  

| Param | Type |
| --- | --- |
| value | <code>any</code> | 

<a name="Credential.issue"></a>

### Credential.issue(issuer_doc, subject_data, credential_type, credential_id) ⇒ [<code>Credential</code>](#Credential)
**Kind**: static method of [<code>Credential</code>](#Credential)  

| Param | Type |
| --- | --- |
| issuer_doc | [<code>Document</code>](#Document) | 
| subject_data | <code>any</code> | 
| credential_type | <code>string</code> \| <code>undefined</code> | 
| credential_id | <code>string</code> \| <code>undefined</code> | 

<a name="Credential.fromJSON"></a>

### Credential.fromJSON(json) ⇒ [<code>Credential</code>](#Credential)
Deserializes a `Credential` object from a JSON object.

**Kind**: static method of [<code>Credential</code>](#Credential)  

| Param | Type |
| --- | --- |
| json | <code>any</code> | 

<a name="CredentialValidationOptions"></a>

## CredentialValidationOptions
Options to declare validation criteria when validating credentials.

**Kind**: global class  

* [CredentialValidationOptions](#CredentialValidationOptions)
    * [new CredentialValidationOptions(options)](#new_CredentialValidationOptions_new)
    * _instance_
        * [.toJSON()](#CredentialValidationOptions+toJSON) ⇒ <code>any</code>
    * _static_
        * [.default()](#CredentialValidationOptions.default) ⇒ [<code>CredentialValidationOptions</code>](#CredentialValidationOptions)
        * [.fromJSON(json)](#CredentialValidationOptions.fromJSON) ⇒ [<code>CredentialValidationOptions</code>](#CredentialValidationOptions)

<a name="new_CredentialValidationOptions_new"></a>

### new CredentialValidationOptions(options)
Creates a new `CredentialValidationOptions` from the given fields.

Throws an error if any of the options are invalid.


| Param | Type |
| --- | --- |
| options | <code>ICredentialValidationOptions</code> | 

<a name="CredentialValidationOptions+toJSON"></a>

### credentialValidationOptions.toJSON() ⇒ <code>any</code>
Serializes a `CredentialValidationOptions` as a JSON object.

**Kind**: instance method of [<code>CredentialValidationOptions</code>](#CredentialValidationOptions)  
<a name="CredentialValidationOptions.default"></a>

### CredentialValidationOptions.default() ⇒ [<code>CredentialValidationOptions</code>](#CredentialValidationOptions)
Creates a new `CredentialValidationOptions` with defaults.

**Kind**: static method of [<code>CredentialValidationOptions</code>](#CredentialValidationOptions)  
<a name="CredentialValidationOptions.fromJSON"></a>

### CredentialValidationOptions.fromJSON(json) ⇒ [<code>CredentialValidationOptions</code>](#CredentialValidationOptions)
Deserializes a `CredentialValidationOptions` from a JSON object.

**Kind**: static method of [<code>CredentialValidationOptions</code>](#CredentialValidationOptions)  

| Param | Type |
| --- | --- |
| json | <code>any</code> | 

<a name="CredentialValidator"></a>

## CredentialValidator
**Kind**: global class  

* [CredentialValidator](#CredentialValidator)
    * [.validate(credential, issuer, options, fail_fast)](#CredentialValidator.validate)
    * [.checkStructure(credential)](#CredentialValidator.checkStructure)
    * [.checkExpiresOnOrAfter(credential, timestamp)](#CredentialValidator.checkExpiresOnOrAfter)
    * [.checkIssuedOnOrBefore(credential, timestamp)](#CredentialValidator.checkIssuedOnOrBefore)
    * [.verifySignature(credential, trusted_issuers, options)](#CredentialValidator.verifySignature)
    * [.check_subject_holder_relationship(credential, holder, relationship)](#CredentialValidator.check_subject_holder_relationship)

<a name="CredentialValidator.validate"></a>

### CredentialValidator.validate(credential, issuer, options, fail_fast)
Validates a `Credential`.

The following properties are validated according to `options`:
- The issuer's signature,
- The expiration date,
- The issuance date
- The semantic structure.

### Warning
The lack of an error returned from this method is in of itself not enough to conclude that the credential can be
trusted. This section contains more information on additional checks that should be carried out before and after
calling this method.

#### The state of the issuer's DID Document
The caller must ensure that `issuer` represents an up-to-date DID Document. The convenience method
`Resolver::resolveCredentialIssuer` can help extract the latest available state of the issuer's DID Document.

#### Properties that are not validated
 There are many properties defined in [The Verifiable Credentials Data Model](https://www.w3.org/TR/vc-data-model/) that are **not** validated, such as:
`credentialStatus`, `type`, `credentialSchema`, `refreshService`, **and more**.
These should be manually checked after validation, according to your requirements.

### Errors
An error is returned whenever a validated condition is not satisfied.

**Kind**: static method of [<code>CredentialValidator</code>](#CredentialValidator)  

| Param | Type |
| --- | --- |
| credential | [<code>Credential</code>](#Credential) | 
| issuer | [<code>Document</code>](#Document) \| [<code>ResolvedDocument</code>](#ResolvedDocument) | 
| options | [<code>CredentialValidationOptions</code>](#CredentialValidationOptions) | 
| fail_fast | <code>number</code> | 

<a name="CredentialValidator.checkStructure"></a>

### CredentialValidator.checkStructure(credential)
Validates the semantic structure of the `Credential`.

### Warning
This does not validate against the credential's schema nor the structure of the subject claims.

**Kind**: static method of [<code>CredentialValidator</code>](#CredentialValidator)  

| Param | Type |
| --- | --- |
| credential | [<code>Credential</code>](#Credential) | 

<a name="CredentialValidator.checkExpiresOnOrAfter"></a>

### CredentialValidator.checkExpiresOnOrAfter(credential, timestamp)
Validate that the credential expires on or after the specified timestamp.

**Kind**: static method of [<code>CredentialValidator</code>](#CredentialValidator)  

| Param | Type |
| --- | --- |
| credential | [<code>Credential</code>](#Credential) | 
| timestamp | [<code>Timestamp</code>](#Timestamp) | 

<a name="CredentialValidator.checkIssuedOnOrBefore"></a>

### CredentialValidator.checkIssuedOnOrBefore(credential, timestamp)
Validate that the credential is issued on or before the specified timestamp.

**Kind**: static method of [<code>CredentialValidator</code>](#CredentialValidator)  

| Param | Type |
| --- | --- |
| credential | [<code>Credential</code>](#Credential) | 
| timestamp | [<code>Timestamp</code>](#Timestamp) | 

<a name="CredentialValidator.verifySignature"></a>

### CredentialValidator.verifySignature(credential, trusted_issuers, options)
Verify the signature using the DID Document of a trusted issuer.

# Warning
The caller must ensure that the DID Documents of the trusted issuers are up-to-date.
### Errors
This method immediately returns an error if
the credential issuer' url cannot be parsed to a DID belonging to one of the trusted issuers. Otherwise an attempt
to verify the credential's signature will be made and an error is returned upon failure.

**Kind**: static method of [<code>CredentialValidator</code>](#CredentialValidator)  

| Param | Type |
| --- | --- |
| credential | [<code>Credential</code>](#Credential) | 
| trusted_issuers | [<code>Array.&lt;Document&gt;</code>](#Document) \| [<code>Array.&lt;ResolvedDocument&gt;</code>](#ResolvedDocument) | 
| options | [<code>VerifierOptions</code>](#VerifierOptions) | 

<a name="CredentialValidator.check_subject_holder_relationship"></a>

### CredentialValidator.check\_subject\_holder\_relationship(credential, holder, relationship)
Validate that the relationship between the `holder` and the credential subjects is in accordance with
`relationship`.

**Kind**: static method of [<code>CredentialValidator</code>](#CredentialValidator)  

| Param | Type |
| --- | --- |
| credential | [<code>Credential</code>](#Credential) | 
| holder | [<code>Url</code>](#Url) | 
| relationship | <code>number</code> | 

<a name="DID"></a>

## DID
**Kind**: global class  

* [DID](#DID)
    * [new DID(key, network)](#new_DID_new)
    * _instance_
        * [.networkName](#DID+networkName) ⇒ <code>string</code>
        * [.tag](#DID+tag) ⇒ <code>string</code>
        * [.network()](#DID+network) ⇒ [<code>Network</code>](#Network)
        * [.join(segment)](#DID+join) ⇒ [<code>DIDUrl</code>](#DIDUrl)
        * [.toUrl()](#DID+toUrl) ⇒ [<code>DIDUrl</code>](#DIDUrl)
        * [.intoUrl()](#DID+intoUrl) ⇒ [<code>DIDUrl</code>](#DIDUrl)
        * [.toString()](#DID+toString) ⇒ <code>string</code>
        * [.toJSON()](#DID+toJSON) ⇒ <code>any</code>
    * _static_
        * [.fromBase58(key, network)](#DID.fromBase58) ⇒ [<code>DID</code>](#DID)
        * [.parse(input)](#DID.parse) ⇒ [<code>DID</code>](#DID)

<a name="new_DID_new"></a>

### new DID(key, network)
Creates a new `DID` from a `KeyPair` object.


| Param | Type |
| --- | --- |
| key | [<code>KeyPair</code>](#KeyPair) | 
| network | <code>string</code> \| <code>undefined</code> | 

<a name="DID+networkName"></a>

### did.networkName ⇒ <code>string</code>
Returns the IOTA tangle network of the `DID`.

**Kind**: instance property of [<code>DID</code>](#DID)  
<a name="DID+tag"></a>

### did.tag ⇒ <code>string</code>
Returns the unique tag of the `DID`.

**Kind**: instance property of [<code>DID</code>](#DID)  
<a name="DID+network"></a>

### did.network() ⇒ [<code>Network</code>](#Network)
Returns the IOTA tangle network of the `DID`.

**Kind**: instance method of [<code>DID</code>](#DID)  
<a name="DID+join"></a>

### did.join(segment) ⇒ [<code>DIDUrl</code>](#DIDUrl)
Construct a new `DIDUrl` by joining with a relative DID Url string.

**Kind**: instance method of [<code>DID</code>](#DID)  

| Param | Type |
| --- | --- |
| segment | <code>string</code> | 

<a name="DID+toUrl"></a>

### did.toUrl() ⇒ [<code>DIDUrl</code>](#DIDUrl)
Clones the `DID` into a `DIDUrl`.

**Kind**: instance method of [<code>DID</code>](#DID)  
<a name="DID+intoUrl"></a>

### did.intoUrl() ⇒ [<code>DIDUrl</code>](#DIDUrl)
Converts the `DID` into a `DIDUrl`.

**Kind**: instance method of [<code>DID</code>](#DID)  
<a name="DID+toString"></a>

### did.toString() ⇒ <code>string</code>
Returns the `DID` as a string.

**Kind**: instance method of [<code>DID</code>](#DID)  
<a name="DID+toJSON"></a>

### did.toJSON() ⇒ <code>any</code>
Serializes a `DID` as a JSON object.

**Kind**: instance method of [<code>DID</code>](#DID)  
<a name="DID.fromBase58"></a>

### DID.fromBase58(key, network) ⇒ [<code>DID</code>](#DID)
Creates a new `DID` from a base58-encoded public key.

**Kind**: static method of [<code>DID</code>](#DID)  

| Param | Type |
| --- | --- |
| key | <code>string</code> | 
| network | <code>string</code> \| <code>undefined</code> | 

<a name="DID.parse"></a>

### DID.parse(input) ⇒ [<code>DID</code>](#DID)
Parses a `DID` from the input string.

**Kind**: static method of [<code>DID</code>](#DID)  

| Param | Type |
| --- | --- |
| input | <code>string</code> | 

<a name="DIDUrl"></a>

## DIDUrl
**Kind**: global class  

* [DIDUrl](#DIDUrl)
    * _instance_
        * [.did](#DIDUrl+did) ⇒ [<code>DID</code>](#DID)
        * [.url_str](#DIDUrl+url_str) ⇒ <code>string</code>
        * [.fragment](#DIDUrl+fragment) ⇒ <code>string</code> \| <code>undefined</code>
        * [.fragment](#DIDUrl+fragment)
        * [.path](#DIDUrl+path) ⇒ <code>string</code> \| <code>undefined</code>
        * [.path](#DIDUrl+path)
        * [.query](#DIDUrl+query) ⇒ <code>string</code> \| <code>undefined</code>
        * [.query](#DIDUrl+query)
        * [.join(segment)](#DIDUrl+join) ⇒ [<code>DIDUrl</code>](#DIDUrl)
        * [.toString()](#DIDUrl+toString) ⇒ <code>string</code>
        * [.toJSON()](#DIDUrl+toJSON) ⇒ <code>any</code>
    * _static_
        * [.parse(input)](#DIDUrl.parse) ⇒ [<code>DIDUrl</code>](#DIDUrl)

<a name="DIDUrl+did"></a>

### didUrl.did ⇒ [<code>DID</code>](#DID)
Return the `DID` section of the `DIDUrl`.

Note: clones the data

**Kind**: instance property of [<code>DIDUrl</code>](#DIDUrl)  
<a name="DIDUrl+url_str"></a>

### didUrl.url\_str ⇒ <code>string</code>
Return the relative DID Url as a string, including only the path, query, and fragment.

**Kind**: instance property of [<code>DIDUrl</code>](#DIDUrl)  
<a name="DIDUrl+fragment"></a>

### didUrl.fragment ⇒ <code>string</code> \| <code>undefined</code>
Returns the `DIDUrl` method fragment, if any. Excludes the leading '#'.

**Kind**: instance property of [<code>DIDUrl</code>](#DIDUrl)  
<a name="DIDUrl+fragment"></a>

### didUrl.fragment
Sets the `fragment` component of the `DIDUrl`.

**Kind**: instance property of [<code>DIDUrl</code>](#DIDUrl)  

| Param | Type |
| --- | --- |
| value | <code>string</code> \| <code>undefined</code> | 

<a name="DIDUrl+path"></a>

### didUrl.path ⇒ <code>string</code> \| <code>undefined</code>
Returns the `DIDUrl` path.

**Kind**: instance property of [<code>DIDUrl</code>](#DIDUrl)  
<a name="DIDUrl+path"></a>

### didUrl.path
Sets the `path` component of the `DIDUrl`.

**Kind**: instance property of [<code>DIDUrl</code>](#DIDUrl)  

| Param | Type |
| --- | --- |
| value | <code>string</code> \| <code>undefined</code> | 

<a name="DIDUrl+query"></a>

### didUrl.query ⇒ <code>string</code> \| <code>undefined</code>
Returns the `DIDUrl` method query, if any. Excludes the leading '?'.

**Kind**: instance property of [<code>DIDUrl</code>](#DIDUrl)  
<a name="DIDUrl+query"></a>

### didUrl.query
Sets the `query` component of the `DIDUrl`.

**Kind**: instance property of [<code>DIDUrl</code>](#DIDUrl)  

| Param | Type |
| --- | --- |
| value | <code>string</code> \| <code>undefined</code> | 

<a name="DIDUrl+join"></a>

### didUrl.join(segment) ⇒ [<code>DIDUrl</code>](#DIDUrl)
Append a string representing a path, query, and/or fragment to this `DIDUrl`.

Must begin with a valid delimiter character: '/', '?', '#'. Overwrites the existing URL
segment and any following segments in order of path, query, then fragment.

I.e.
- joining a path will clear the query and fragment.
- joining a query will clear the fragment.
- joining a fragment will only overwrite the fragment.

**Kind**: instance method of [<code>DIDUrl</code>](#DIDUrl)  

| Param | Type |
| --- | --- |
| segment | <code>string</code> | 

<a name="DIDUrl+toString"></a>

### didUrl.toString() ⇒ <code>string</code>
Returns the `DIDUrl` as a string.

**Kind**: instance method of [<code>DIDUrl</code>](#DIDUrl)  
<a name="DIDUrl+toJSON"></a>

### didUrl.toJSON() ⇒ <code>any</code>
Serializes a `DIDUrl` as a JSON object.

**Kind**: instance method of [<code>DIDUrl</code>](#DIDUrl)  
<a name="DIDUrl.parse"></a>

### DIDUrl.parse(input) ⇒ [<code>DIDUrl</code>](#DIDUrl)
Parses a `DIDUrl` from the input string.

**Kind**: static method of [<code>DIDUrl</code>](#DIDUrl)  

| Param | Type |
| --- | --- |
| input | <code>string</code> | 

<a name="DiffChainHistory"></a>

## DiffChainHistory
**Kind**: global class  

* [DiffChainHistory](#DiffChainHistory)
    * _instance_
        * [.chainData()](#DiffChainHistory+chainData) ⇒ [<code>Array.&lt;DiffMessage&gt;</code>](#DiffMessage)
        * [.spam()](#DiffChainHistory+spam) ⇒ <code>Array.&lt;string&gt;</code>
        * [.toJSON()](#DiffChainHistory+toJSON) ⇒ <code>any</code>
    * _static_
        * [.fromJSON(json)](#DiffChainHistory.fromJSON) ⇒ [<code>DiffChainHistory</code>](#DiffChainHistory)

<a name="DiffChainHistory+chainData"></a>

### diffChainHistory.chainData() ⇒ [<code>Array.&lt;DiffMessage&gt;</code>](#DiffMessage)
Returns an `Array` of the diff chain `DiffMessages`.

NOTE: this clones the field.

**Kind**: instance method of [<code>DiffChainHistory</code>](#DiffChainHistory)  
<a name="DiffChainHistory+spam"></a>

### diffChainHistory.spam() ⇒ <code>Array.&lt;string&gt;</code>
Returns an `Array` of `MessageIds` as strings.

NOTE: this clones the field.

**Kind**: instance method of [<code>DiffChainHistory</code>](#DiffChainHistory)  
<a name="DiffChainHistory+toJSON"></a>

### diffChainHistory.toJSON() ⇒ <code>any</code>
Serializes as a JSON object.

**Kind**: instance method of [<code>DiffChainHistory</code>](#DiffChainHistory)  
<a name="DiffChainHistory.fromJSON"></a>

### DiffChainHistory.fromJSON(json) ⇒ [<code>DiffChainHistory</code>](#DiffChainHistory)
Deserializes from a JSON object.

**Kind**: static method of [<code>DiffChainHistory</code>](#DiffChainHistory)  

| Param | Type |
| --- | --- |
| json | <code>any</code> | 

<a name="DiffMessage"></a>

## DiffMessage
Defines the difference between two DID `Document`s' JSON representations.

**Kind**: global class  

* [DiffMessage](#DiffMessage)
    * [.did](#DiffMessage+did) ⇒ [<code>DID</code>](#DID)
    * [.diff](#DiffMessage+diff) ⇒ <code>string</code>
    * [.messageId](#DiffMessage+messageId) ⇒ <code>string</code>
    * [.messageId](#DiffMessage+messageId)
    * [.previousMessageId](#DiffMessage+previousMessageId) ⇒ <code>string</code>
    * [.previousMessageId](#DiffMessage+previousMessageId)
    * [.proof](#DiffMessage+proof) ⇒ <code>any</code>
    * [.id()](#DiffMessage+id) ⇒ [<code>DID</code>](#DID)
    * [.merge(document)](#DiffMessage+merge) ⇒ [<code>Document</code>](#Document)

<a name="DiffMessage+did"></a>

### diffMessage.did ⇒ [<code>DID</code>](#DID)
Returns the DID of the associated DID Document.

**Kind**: instance property of [<code>DiffMessage</code>](#DiffMessage)  
<a name="DiffMessage+diff"></a>

### diffMessage.diff ⇒ <code>string</code>
Returns the raw contents of the DID Document diff as a JSON string.

NOTE: clones the data.

**Kind**: instance property of [<code>DiffMessage</code>](#DiffMessage)  
<a name="DiffMessage+messageId"></a>

### diffMessage.messageId ⇒ <code>string</code>
Returns the message_id of the DID Document diff.

**Kind**: instance property of [<code>DiffMessage</code>](#DiffMessage)  
<a name="DiffMessage+messageId"></a>

### diffMessage.messageId
Sets the message_id of the DID Document diff.

**Kind**: instance property of [<code>DiffMessage</code>](#DiffMessage)  

| Param | Type |
| --- | --- |
| message_id | <code>string</code> | 

<a name="DiffMessage+previousMessageId"></a>

### diffMessage.previousMessageId ⇒ <code>string</code>
Returns the Tangle message id of the previous DID Document diff.

**Kind**: instance property of [<code>DiffMessage</code>](#DiffMessage)  
<a name="DiffMessage+previousMessageId"></a>

### diffMessage.previousMessageId
Sets the Tangle message id of the previous DID Document diff.

**Kind**: instance property of [<code>DiffMessage</code>](#DiffMessage)  

| Param | Type |
| --- | --- |
| message_id | <code>string</code> | 

<a name="DiffMessage+proof"></a>

### diffMessage.proof ⇒ <code>any</code>
Returns the `proof` object.

**Kind**: instance property of [<code>DiffMessage</code>](#DiffMessage)  
<a name="DiffMessage+id"></a>

### diffMessage.id() ⇒ [<code>DID</code>](#DID)
Returns the DID of the associated DID Document.

NOTE: clones the data.

**Kind**: instance method of [<code>DiffMessage</code>](#DiffMessage)  
<a name="DiffMessage+merge"></a>

### diffMessage.merge(document) ⇒ [<code>Document</code>](#Document)
Returns a new DID Document which is the result of merging `self`
with the given Document.

**Kind**: instance method of [<code>DiffMessage</code>](#DiffMessage)  

| Param | Type |
| --- | --- |
| document | [<code>Document</code>](#Document) | 

<a name="Document"></a>

## Document
**Kind**: global class  

* [Document](#Document)
    * [new Document(keypair, network, fragment)](#new_Document_new)
    * _instance_
        * [.id](#Document+id) ⇒ [<code>DID</code>](#DID)
        * [.metadata](#Document+metadata) ⇒ [<code>DocumentMetadata</code>](#DocumentMetadata)
        * [.metadataCreated](#Document+metadataCreated) ⇒ [<code>Timestamp</code>](#Timestamp)
        * [.metadataCreated](#Document+metadataCreated)
        * [.metadataUpdated](#Document+metadataUpdated) ⇒ [<code>Timestamp</code>](#Timestamp)
        * [.metadataUpdated](#Document+metadataUpdated)
        * [.metadataPreviousMessageId](#Document+metadataPreviousMessageId) ⇒ <code>string</code>
        * [.metadataPreviousMessageId](#Document+metadataPreviousMessageId)
        * [.metadataProof](#Document+metadataProof) ⇒ <code>any</code>
        * [.setController(controllers)](#Document+setController)
        * [.controller()](#Document+controller) ⇒ [<code>Array.&lt;DID&gt;</code>](#DID)
        * [.setAlsoKnownAs(urls)](#Document+setAlsoKnownAs)
        * [.alsoKnownAs()](#Document+alsoKnownAs) ⇒ <code>Array.&lt;string&gt;</code>
        * [.setPropertyUnchecked(key, value)](#Document+setPropertyUnchecked)
        * [.properties()](#Document+properties) ⇒ <code>Map.&lt;string, any&gt;</code>
        * [.service()](#Document+service) ⇒ [<code>Array.&lt;Service&gt;</code>](#Service)
        * [.insertService(service)](#Document+insertService) ⇒ <code>boolean</code>
        * [.removeService(did)](#Document+removeService)
        * [.methods()](#Document+methods) ⇒ [<code>Array.&lt;VerificationMethod&gt;</code>](#VerificationMethod)
        * [.insertMethod(method, scope)](#Document+insertMethod)
        * [.removeMethod(did)](#Document+removeMethod)
        * [.defaultSigningMethod()](#Document+defaultSigningMethod) ⇒ [<code>VerificationMethod</code>](#VerificationMethod)
        * [.resolveMethod(query, scope)](#Document+resolveMethod) ⇒ [<code>VerificationMethod</code>](#VerificationMethod)
        * [.resolveSigningMethod(query)](#Document+resolveSigningMethod) ⇒ [<code>VerificationMethod</code>](#VerificationMethod)
        * [.revokeMerkleKey(query, index)](#Document+revokeMerkleKey) ⇒ <code>boolean</code>
        * [.attachMethodRelationship(did_url, relationship)](#Document+attachMethodRelationship) ⇒ <code>boolean</code>
        * [.detachMethodRelationship(did_url, relationship)](#Document+detachMethodRelationship) ⇒ <code>boolean</code>
        * [.signSelf(key_pair, method_query)](#Document+signSelf)
        * [.signDocument(document, key_pair, method_query)](#Document+signDocument)
        * [.signCredential(data, args, options)](#Document+signCredential) ⇒ [<code>Credential</code>](#Credential)
        * [.signPresentation(data, args, options)](#Document+signPresentation) ⇒ [<code>Presentation</code>](#Presentation)
        * [.signData(data, args, options)](#Document+signData) ⇒ <code>any</code>
        * [.verifyData(data, options)](#Document+verifyData) ⇒ <code>boolean</code>
        * [.verifyDocument(signed)](#Document+verifyDocument)
        * [.diff(other, message_id, key, method_query)](#Document+diff) ⇒ [<code>DiffMessage</code>](#DiffMessage)
        * [.verifyDiff(diff)](#Document+verifyDiff)
        * [.mergeDiff(diff)](#Document+mergeDiff)
        * [.integrationIndex()](#Document+integrationIndex) ⇒ <code>string</code>
        * [.toJSON()](#Document+toJSON) ⇒ <code>any</code>
    * _static_
        * [.fromVerificationMethod(method)](#Document.fromVerificationMethod) ⇒ [<code>Document</code>](#Document)
        * [.isSigningMethodType(method_type)](#Document.isSigningMethodType) ⇒ <code>boolean</code>
        * [.verifyRootDocument(document)](#Document.verifyRootDocument)
        * [.diffIndex(message_id)](#Document.diffIndex) ⇒ <code>string</code>
        * [.fromJSON(json)](#Document.fromJSON) ⇒ [<code>Document</code>](#Document)

<a name="new_Document_new"></a>

### new Document(keypair, network, fragment)
Creates a new DID Document from the given `KeyPair`, network, and verification method
fragment name.

The DID Document will be pre-populated with a single verification method
derived from the provided `KeyPair` embedded as a capability invocation
verification relationship. This method will have the DID URL fragment
`#sign-0` by default and can be easily retrieved with `Document::defaultSigningMethod`.

NOTE: the generated document is unsigned, see `Document::signSelf`.

Arguments:

* keypair: the initial verification method is derived from the public key with this keypair.
* network: Tangle network to use for the DID, default `Network::mainnet`.
* fragment: name of the initial verification method, default "sign-0".


| Param | Type |
| --- | --- |
| keypair | [<code>KeyPair</code>](#KeyPair) | 
| network | <code>string</code> \| <code>undefined</code> | 
| fragment | <code>string</code> \| <code>undefined</code> | 

<a name="Document+id"></a>

### document.id ⇒ [<code>DID</code>](#DID)
Returns the DID Document `id`.

**Kind**: instance property of [<code>Document</code>](#Document)  
<a name="Document+metadata"></a>

### document.metadata ⇒ [<code>DocumentMetadata</code>](#DocumentMetadata)
Returns the metadata associated with this document.

NOTE: clones the data. Use the `metadataCreated`, `metadataUpdated`,
`metadataPreviousMessageId`, `metadataProof` properties instead.

**Kind**: instance property of [<code>Document</code>](#Document)  
<a name="Document+metadataCreated"></a>

### document.metadataCreated ⇒ [<code>Timestamp</code>](#Timestamp)
Returns the timestamp of when the DID document was created.

**Kind**: instance property of [<code>Document</code>](#Document)  
<a name="Document+metadataCreated"></a>

### document.metadataCreated
Sets the timestamp of when the DID document was created.

**Kind**: instance property of [<code>Document</code>](#Document)  

| Param | Type |
| --- | --- |
| timestamp | [<code>Timestamp</code>](#Timestamp) | 

<a name="Document+metadataUpdated"></a>

### document.metadataUpdated ⇒ [<code>Timestamp</code>](#Timestamp)
Returns the timestamp of the last DID document update.

**Kind**: instance property of [<code>Document</code>](#Document)  
<a name="Document+metadataUpdated"></a>

### document.metadataUpdated
Sets the timestamp of the last DID document update.

**Kind**: instance property of [<code>Document</code>](#Document)  

| Param | Type |
| --- | --- |
| timestamp | [<code>Timestamp</code>](#Timestamp) | 

<a name="Document+metadataPreviousMessageId"></a>

### document.metadataPreviousMessageId ⇒ <code>string</code>
Returns the previous integration chain message id.

**Kind**: instance property of [<code>Document</code>](#Document)  
<a name="Document+metadataPreviousMessageId"></a>

### document.metadataPreviousMessageId
Sets the previous integration chain message id.

**Kind**: instance property of [<code>Document</code>](#Document)  

| Param | Type |
| --- | --- |
| value | <code>string</code> | 

<a name="Document+metadataProof"></a>

### document.metadataProof ⇒ <code>any</code>
Returns the `proof` object.

**Kind**: instance property of [<code>Document</code>](#Document)  
<a name="Document+setController"></a>

### document.setController(controllers)
Sets the controllers of the DID Document.

Note: Duplicates will be ignored.
Use `null` to remove all controllers.

**Kind**: instance method of [<code>Document</code>](#Document)  

| Param | Type |
| --- | --- |
| controllers | [<code>DID</code>](#DID) \| [<code>Array.&lt;DID&gt;</code>](#DID) \| <code>null</code> | 

<a name="Document+controller"></a>

### document.controller() ⇒ [<code>Array.&lt;DID&gt;</code>](#DID)
Returns a list of document controllers.

**Kind**: instance method of [<code>Document</code>](#Document)  
<a name="Document+setAlsoKnownAs"></a>

### document.setAlsoKnownAs(urls)
Sets the `alsoKnownAs` property in the DID document.

**Kind**: instance method of [<code>Document</code>](#Document)  

| Param | Type |
| --- | --- |
| urls | <code>string</code> \| <code>Array.&lt;string&gt;</code> \| <code>null</code> | 

<a name="Document+alsoKnownAs"></a>

### document.alsoKnownAs() ⇒ <code>Array.&lt;string&gt;</code>
Returns a set of the document's `alsoKnownAs`.

**Kind**: instance method of [<code>Document</code>](#Document)  
<a name="Document+setPropertyUnchecked"></a>

### document.setPropertyUnchecked(key, value)
Adds a custom property to the DID Document.
If the value is set to `null`, the custom property will be removed.

### WARNING
This method can overwrite existing properties like `id` and result in an invalid document.

**Kind**: instance method of [<code>Document</code>](#Document)  

| Param | Type |
| --- | --- |
| key | <code>string</code> | 
| value | <code>any</code> | 

<a name="Document+properties"></a>

### document.properties() ⇒ <code>Map.&lt;string, any&gt;</code>
Returns a copy of the custom DID Document properties.

**Kind**: instance method of [<code>Document</code>](#Document)  
<a name="Document+service"></a>

### document.service() ⇒ [<code>Array.&lt;Service&gt;</code>](#Service)
Return a set of all [Services](#Service) in the document.

**Kind**: instance method of [<code>Document</code>](#Document)  
<a name="Document+insertService"></a>

### document.insertService(service) ⇒ <code>boolean</code>
Add a new [Service](#Service) to the document.

**Kind**: instance method of [<code>Document</code>](#Document)  

| Param | Type |
| --- | --- |
| service | [<code>Service</code>](#Service) | 

<a name="Document+removeService"></a>

### document.removeService(did)
Remove a [Service](#Service) identified by the given [DIDUrl](#DIDUrl) from the document.

**Kind**: instance method of [<code>Document</code>](#Document)  

| Param | Type |
| --- | --- |
| did | [<code>DIDUrl</code>](#DIDUrl) | 

<a name="Document+methods"></a>

### document.methods() ⇒ [<code>Array.&lt;VerificationMethod&gt;</code>](#VerificationMethod)
Returns a list of all [VerificationMethod](#VerificationMethod) in the DID Document.

**Kind**: instance method of [<code>Document</code>](#Document)  
<a name="Document+insertMethod"></a>

### document.insertMethod(method, scope)
Adds a new Verification Method to the DID Document.

**Kind**: instance method of [<code>Document</code>](#Document)  

| Param | Type |
| --- | --- |
| method | [<code>VerificationMethod</code>](#VerificationMethod) | 
| scope | [<code>MethodScope</code>](#MethodScope) | 

<a name="Document+removeMethod"></a>

### document.removeMethod(did)
Removes all references to the specified Verification Method.

**Kind**: instance method of [<code>Document</code>](#Document)  

| Param | Type |
| --- | --- |
| did | [<code>DIDUrl</code>](#DIDUrl) | 

<a name="Document+defaultSigningMethod"></a>

### document.defaultSigningMethod() ⇒ [<code>VerificationMethod</code>](#VerificationMethod)
Returns a copy of the first `VerificationMethod` with a capability invocation relationship
capable of signing this DID document.

Throws an error if no signing method is present.

**Kind**: instance method of [<code>Document</code>](#Document)  
<a name="Document+resolveMethod"></a>

### document.resolveMethod(query, scope) ⇒ [<code>VerificationMethod</code>](#VerificationMethod)
Returns a copy of the first `VerificationMethod` with an `id` property
matching the provided `query`.

Throws an error if the method is not found.

**Kind**: instance method of [<code>Document</code>](#Document)  

| Param | Type |
| --- | --- |
| query | [<code>DIDUrl</code>](#DIDUrl) \| <code>string</code> | 
| scope | [<code>MethodScope</code>](#MethodScope) \| <code>undefined</code> | 

<a name="Document+resolveSigningMethod"></a>

### document.resolveSigningMethod(query) ⇒ [<code>VerificationMethod</code>](#VerificationMethod)
Attempts to resolve the given method query into a method capable of signing a document update.

**Kind**: instance method of [<code>Document</code>](#Document)  

| Param | Type |
| --- | --- |
| query | [<code>DIDUrl</code>](#DIDUrl) \| <code>string</code> | 

<a name="Document+revokeMerkleKey"></a>

### document.revokeMerkleKey(query, index) ⇒ <code>boolean</code>
**Kind**: instance method of [<code>Document</code>](#Document)  

| Param | Type |
| --- | --- |
| query | [<code>DIDUrl</code>](#DIDUrl) \| <code>string</code> | 
| index | <code>number</code> | 

<a name="Document+attachMethodRelationship"></a>

### document.attachMethodRelationship(did_url, relationship) ⇒ <code>boolean</code>
Attaches the relationship to the given method, if the method exists.

Note: The method needs to be in the set of verification methods,
so it cannot be an embedded one.

**Kind**: instance method of [<code>Document</code>](#Document)  

| Param | Type |
| --- | --- |
| did_url | [<code>DIDUrl</code>](#DIDUrl) | 
| relationship | <code>number</code> | 

<a name="Document+detachMethodRelationship"></a>

### document.detachMethodRelationship(did_url, relationship) ⇒ <code>boolean</code>
Detaches the given relationship from the given method, if the method exists.

**Kind**: instance method of [<code>Document</code>](#Document)  

| Param | Type |
| --- | --- |
| did_url | [<code>DIDUrl</code>](#DIDUrl) | 
| relationship | <code>number</code> | 

<a name="Document+signSelf"></a>

### document.signSelf(key_pair, method_query)
Signs the DID document with the verification method specified by `method_query`.
The `method_query` may be the full `DIDUrl` of the method or just its fragment,
e.g. "#sign-0".

NOTE: does not validate whether the private key of the given `key_pair` corresponds to the
verification method. See `Document::verifySelfSigned`.

**Kind**: instance method of [<code>Document</code>](#Document)  

| Param | Type |
| --- | --- |
| key_pair | [<code>KeyPair</code>](#KeyPair) | 
| method_query | [<code>DIDUrl</code>](#DIDUrl) \| <code>string</code> | 

<a name="Document+signDocument"></a>

### document.signDocument(document, key_pair, method_query)
Signs another DID document using the verification method specified by `method_query`.
The `method_query` may be the full `DIDUrl` of the method or just its fragment,
e.g. "#sign-0".

`Document.signSelf` should be used in general, this throws an error if trying to operate
on the same document. This is intended for signing updates to a document where a sole
capability invocation method is rotated or replaced entirely.

NOTE: does not validate whether the private key of the given `key_pair` corresponds to the
verification method. See [Document.verifyDocument](Document.verifyDocument).

**Kind**: instance method of [<code>Document</code>](#Document)  

| Param | Type |
| --- | --- |
| document | [<code>Document</code>](#Document) | 
| key_pair | [<code>KeyPair</code>](#KeyPair) | 
| method_query | [<code>DIDUrl</code>](#DIDUrl) \| <code>string</code> | 

<a name="Document+signCredential"></a>

### document.signCredential(data, args, options) ⇒ [<code>Credential</code>](#Credential)
**Kind**: instance method of [<code>Document</code>](#Document)  

| Param | Type |
| --- | --- |
| data | <code>any</code> | 
| args | <code>any</code> | 
| options | [<code>SignatureOptions</code>](#SignatureOptions) | 

<a name="Document+signPresentation"></a>

### document.signPresentation(data, args, options) ⇒ [<code>Presentation</code>](#Presentation)
**Kind**: instance method of [<code>Document</code>](#Document)  

| Param | Type |
| --- | --- |
| data | <code>any</code> | 
| args | <code>any</code> | 
| options | [<code>SignatureOptions</code>](#SignatureOptions) | 

<a name="Document+signData"></a>

### document.signData(data, args, options) ⇒ <code>any</code>
Creates a signature for the given `data` with the specified DID Document
Verification Method.

An additional `proof` property is required if using a Merkle Key
Collection verification Method.

NOTE: use `signSelf` or `signDocument` for DID Documents.

**Kind**: instance method of [<code>Document</code>](#Document)  

| Param | Type |
| --- | --- |
| data | <code>any</code> | 
| args | <code>any</code> | 
| options | [<code>SignatureOptions</code>](#SignatureOptions) | 

<a name="Document+verifyData"></a>

### document.verifyData(data, options) ⇒ <code>boolean</code>
Verifies the authenticity of `data` using the target verification method.

**Kind**: instance method of [<code>Document</code>](#Document)  

| Param | Type |
| --- | --- |
| data | <code>any</code> | 
| options | [<code>VerifierOptions</code>](#VerifierOptions) | 

<a name="Document+verifyDocument"></a>

### document.verifyDocument(signed)
Verifies that the signature on the DID document `signed` was generated by a valid method from
this DID document.

# Errors

Fails if:
- The signature proof section is missing in the `signed` document.
- The method is not found in this document.
- An unsupported verification method is used.
- The signature verification operation fails.

**Kind**: instance method of [<code>Document</code>](#Document)  

| Param | Type |
| --- | --- |
| signed | [<code>Document</code>](#Document) | 

<a name="Document+diff"></a>

### document.diff(other, message_id, key, method_query) ⇒ [<code>DiffMessage</code>](#DiffMessage)
Generate a `DiffMessage` between two DID Documents and sign it using the specified
`key` and `method`.

**Kind**: instance method of [<code>Document</code>](#Document)  

| Param | Type |
| --- | --- |
| other | [<code>Document</code>](#Document) | 
| message_id | <code>string</code> | 
| key | [<code>KeyPair</code>](#KeyPair) | 
| method_query | [<code>DIDUrl</code>](#DIDUrl) \| <code>string</code> | 

<a name="Document+verifyDiff"></a>

### document.verifyDiff(diff)
Verifies the signature of the `diff` was created using a capability invocation method
in this DID Document.

# Errors

Fails if an unsupported verification method is used or the verification operation fails.

**Kind**: instance method of [<code>Document</code>](#Document)  

| Param | Type |
| --- | --- |
| diff | [<code>DiffMessage</code>](#DiffMessage) | 

<a name="Document+mergeDiff"></a>

### document.mergeDiff(diff)
Verifies a `DiffMessage` signature and attempts to merge the changes into `self`.

**Kind**: instance method of [<code>Document</code>](#Document)  

| Param | Type |
| --- | --- |
| diff | [<code>DiffMessage</code>](#DiffMessage) | 

<a name="Document+integrationIndex"></a>

### document.integrationIndex() ⇒ <code>string</code>
Returns the Tangle index of the integration chain for this DID.

This is simply the tag segment of the `DID`.
E.g.
For a document with DID: did:iota:1234567890abcdefghijklmnopqrstuvxyzABCDEFGHI,
`doc.integration_index()` == "1234567890abcdefghijklmnopqrstuvxyzABCDEFGHI"

**Kind**: instance method of [<code>Document</code>](#Document)  
<a name="Document+toJSON"></a>

### document.toJSON() ⇒ <code>any</code>
Serializes a `Document` object as a JSON object.

**Kind**: instance method of [<code>Document</code>](#Document)  
<a name="Document.fromVerificationMethod"></a>

### Document.fromVerificationMethod(method) ⇒ [<code>Document</code>](#Document)
Creates a new DID Document from the given `VerificationMethod`.

NOTE: the generated document is unsigned, see `Document::signSelf`.

**Kind**: static method of [<code>Document</code>](#Document)  

| Param | Type |
| --- | --- |
| method | [<code>VerificationMethod</code>](#VerificationMethod) | 

<a name="Document.isSigningMethodType"></a>

### Document.isSigningMethodType(method_type) ⇒ <code>boolean</code>
Returns whether the given [MethodType](#MethodType) can be used to sign document updates.

**Kind**: static method of [<code>Document</code>](#Document)  

| Param | Type |
| --- | --- |
| method_type | [<code>MethodType</code>](#MethodType) | 

<a name="Document.verifyRootDocument"></a>

### Document.verifyRootDocument(document)
Verifies whether `document` is a valid root DID document according to the IOTA DID method
specification.

It must be signed using a verification method with a public key whose BLAKE2b-256 hash matches
the DID tag.

**Kind**: static method of [<code>Document</code>](#Document)  

| Param | Type |
| --- | --- |
| document | [<code>Document</code>](#Document) | 

<a name="Document.diffIndex"></a>

### Document.diffIndex(message_id) ⇒ <code>string</code>
Returns the Tangle index of the DID diff chain. This should only be called on documents
published on the integration chain.

This is the Base58-btc encoded SHA-256 digest of the hex-encoded message id.

**Kind**: static method of [<code>Document</code>](#Document)  

| Param | Type |
| --- | --- |
| message_id | <code>string</code> | 

<a name="Document.fromJSON"></a>

### Document.fromJSON(json) ⇒ [<code>Document</code>](#Document)
Deserializes a `Document` object from a JSON object.

**Kind**: static method of [<code>Document</code>](#Document)  

| Param | Type |
| --- | --- |
| json | <code>any</code> | 

<a name="DocumentHistory"></a>

## DocumentHistory
A DID Document's history and current state.

**Kind**: global class  

* [DocumentHistory](#DocumentHistory)
    * _instance_
        * [.integrationChainData()](#DocumentHistory+integrationChainData) ⇒ [<code>Array.&lt;ResolvedDocument&gt;</code>](#ResolvedDocument)
        * [.integrationChainSpam()](#DocumentHistory+integrationChainSpam) ⇒ <code>Array.&lt;string&gt;</code>
        * [.diffChainData()](#DocumentHistory+diffChainData) ⇒ [<code>Array.&lt;DiffMessage&gt;</code>](#DiffMessage)
        * [.diffChainSpam()](#DocumentHistory+diffChainSpam) ⇒ <code>Array.&lt;string&gt;</code>
        * [.toJSON()](#DocumentHistory+toJSON) ⇒ <code>any</code>
    * _static_
        * [.fromJSON(json)](#DocumentHistory.fromJSON) ⇒ [<code>DocumentHistory</code>](#DocumentHistory)

<a name="DocumentHistory+integrationChainData"></a>

### documentHistory.integrationChainData() ⇒ [<code>Array.&lt;ResolvedDocument&gt;</code>](#ResolvedDocument)
Returns an `Array` of integration chain `Documents`.

NOTE: clones the data.

**Kind**: instance method of [<code>DocumentHistory</code>](#DocumentHistory)  
<a name="DocumentHistory+integrationChainSpam"></a>

### documentHistory.integrationChainSpam() ⇒ <code>Array.&lt;string&gt;</code>
Returns an `Array` of message id strings for "spam" messages on the same index
as the integration chain.

NOTE: clones the data.

**Kind**: instance method of [<code>DocumentHistory</code>](#DocumentHistory)  
<a name="DocumentHistory+diffChainData"></a>

### documentHistory.diffChainData() ⇒ [<code>Array.&lt;DiffMessage&gt;</code>](#DiffMessage)
Returns an `Array` of diff chain `DiffMessages`.

NOTE: clones the data.

**Kind**: instance method of [<code>DocumentHistory</code>](#DocumentHistory)  
<a name="DocumentHistory+diffChainSpam"></a>

### documentHistory.diffChainSpam() ⇒ <code>Array.&lt;string&gt;</code>
Returns an `Array` of message id strings for "spam" messages on the same index
as the diff chain.

NOTE: clones the data.

**Kind**: instance method of [<code>DocumentHistory</code>](#DocumentHistory)  
<a name="DocumentHistory+toJSON"></a>

### documentHistory.toJSON() ⇒ <code>any</code>
Serializes `DocumentHistory` as a JSON object.

**Kind**: instance method of [<code>DocumentHistory</code>](#DocumentHistory)  
<a name="DocumentHistory.fromJSON"></a>

### DocumentHistory.fromJSON(json) ⇒ [<code>DocumentHistory</code>](#DocumentHistory)
Deserializes `DocumentHistory` from a JSON object.

**Kind**: static method of [<code>DocumentHistory</code>](#DocumentHistory)  

| Param | Type |
| --- | --- |
| json | <code>any</code> | 

<a name="DocumentMetadata"></a>

## DocumentMetadata
Additional attributes related to an IOTA DID Document.

**Kind**: global class  

* [DocumentMetadata](#DocumentMetadata)
    * [.created](#DocumentMetadata+created) ⇒ [<code>Timestamp</code>](#Timestamp)
    * [.updated](#DocumentMetadata+updated) ⇒ [<code>Timestamp</code>](#Timestamp)
    * [.previousMessageId](#DocumentMetadata+previousMessageId) ⇒ <code>string</code>
    * [.proof](#DocumentMetadata+proof) ⇒ <code>any</code>

<a name="DocumentMetadata+created"></a>

### documentMetadata.created ⇒ [<code>Timestamp</code>](#Timestamp)
Returns the timestamp of when the DID document was created.

**Kind**: instance property of [<code>DocumentMetadata</code>](#DocumentMetadata)  
<a name="DocumentMetadata+updated"></a>

### documentMetadata.updated ⇒ [<code>Timestamp</code>](#Timestamp)
Returns the timestamp of the last DID document update.

**Kind**: instance property of [<code>DocumentMetadata</code>](#DocumentMetadata)  
<a name="DocumentMetadata+previousMessageId"></a>

### documentMetadata.previousMessageId ⇒ <code>string</code>
**Kind**: instance property of [<code>DocumentMetadata</code>](#DocumentMetadata)  
<a name="DocumentMetadata+proof"></a>

### documentMetadata.proof ⇒ <code>any</code>
Returns a reference to the `proof`.

**Kind**: instance property of [<code>DocumentMetadata</code>](#DocumentMetadata)  
<a name="Duration"></a>

## Duration
A span of time.

**Kind**: global class  

* [Duration](#Duration)
    * [.seconds(seconds)](#Duration.seconds) ⇒ [<code>Duration</code>](#Duration)
    * [.minutes(minutes)](#Duration.minutes) ⇒ [<code>Duration</code>](#Duration)
    * [.hours(hours)](#Duration.hours) ⇒ [<code>Duration</code>](#Duration)
    * [.days(days)](#Duration.days) ⇒ [<code>Duration</code>](#Duration)
    * [.weeks(weeks)](#Duration.weeks) ⇒ [<code>Duration</code>](#Duration)

<a name="Duration.seconds"></a>

### Duration.seconds(seconds) ⇒ [<code>Duration</code>](#Duration)
Create a new `Duration` with the given number of seconds.

**Kind**: static method of [<code>Duration</code>](#Duration)  

| Param | Type |
| --- | --- |
| seconds | <code>number</code> | 

<a name="Duration.minutes"></a>

### Duration.minutes(minutes) ⇒ [<code>Duration</code>](#Duration)
Create a new `Duration` with the given number of minutes.

**Kind**: static method of [<code>Duration</code>](#Duration)  

| Param | Type |
| --- | --- |
| minutes | <code>number</code> | 

<a name="Duration.hours"></a>

### Duration.hours(hours) ⇒ [<code>Duration</code>](#Duration)
Create a new `Duration` with the given number of hours.

**Kind**: static method of [<code>Duration</code>](#Duration)  

| Param | Type |
| --- | --- |
| hours | <code>number</code> | 

<a name="Duration.days"></a>

### Duration.days(days) ⇒ [<code>Duration</code>](#Duration)
Create a new `Duration` with the given number of days.

**Kind**: static method of [<code>Duration</code>](#Duration)  

| Param | Type |
| --- | --- |
| days | <code>number</code> | 

<a name="Duration.weeks"></a>

### Duration.weeks(weeks) ⇒ [<code>Duration</code>](#Duration)
Create a new `Duration` with the given number of weeks.

**Kind**: static method of [<code>Duration</code>](#Duration)  

| Param | Type |
| --- | --- |
| weeks | <code>number</code> | 

<a name="ExplorerUrl"></a>

## ExplorerUrl
**Kind**: global class  

* [ExplorerUrl](#ExplorerUrl)
    * _instance_
        * [.messageUrl(message_id)](#ExplorerUrl+messageUrl) ⇒ <code>string</code>
        * [.resolverUrl(did)](#ExplorerUrl+resolverUrl) ⇒ <code>string</code>
        * [.toString()](#ExplorerUrl+toString) ⇒ <code>string</code>
    * _static_
        * [.parse(url)](#ExplorerUrl.parse) ⇒ [<code>ExplorerUrl</code>](#ExplorerUrl)
        * [.mainnet()](#ExplorerUrl.mainnet) ⇒ [<code>ExplorerUrl</code>](#ExplorerUrl)
        * [.devnet()](#ExplorerUrl.devnet) ⇒ [<code>ExplorerUrl</code>](#ExplorerUrl)

<a name="ExplorerUrl+messageUrl"></a>

### explorerUrl.messageUrl(message_id) ⇒ <code>string</code>
Returns the web explorer URL of the given `message_id`.

E.g. https://explorer.iota.org/mainnet/message/{message_id}

**Kind**: instance method of [<code>ExplorerUrl</code>](#ExplorerUrl)  

| Param | Type |
| --- | --- |
| message_id | <code>string</code> | 

<a name="ExplorerUrl+resolverUrl"></a>

### explorerUrl.resolverUrl(did) ⇒ <code>string</code>
Returns the web identity resolver URL for the given DID.

E.g. https://explorer.iota.org/mainnet/identity-resolver/{did}

**Kind**: instance method of [<code>ExplorerUrl</code>](#ExplorerUrl)  

| Param | Type |
| --- | --- |
| did | [<code>DID</code>](#DID) \| <code>string</code> | 

<a name="ExplorerUrl+toString"></a>

### explorerUrl.toString() ⇒ <code>string</code>
**Kind**: instance method of [<code>ExplorerUrl</code>](#ExplorerUrl)  
<a name="ExplorerUrl.parse"></a>

### ExplorerUrl.parse(url) ⇒ [<code>ExplorerUrl</code>](#ExplorerUrl)
Constructs a new Tangle explorer URL from a string.

Use `ExplorerUrl::mainnet` or `ExplorerUrl::devnet` unless using a private Tangle
or local explorer.

**Kind**: static method of [<code>ExplorerUrl</code>](#ExplorerUrl)  

| Param | Type |
| --- | --- |
| url | <code>string</code> | 

<a name="ExplorerUrl.mainnet"></a>

### ExplorerUrl.mainnet() ⇒ [<code>ExplorerUrl</code>](#ExplorerUrl)
Returns the Tangle explorer URL for the mainnet.

**Kind**: static method of [<code>ExplorerUrl</code>](#ExplorerUrl)  
<a name="ExplorerUrl.devnet"></a>

### ExplorerUrl.devnet() ⇒ [<code>ExplorerUrl</code>](#ExplorerUrl)
Returns the Tangle explorer URL for the devnet.

**Kind**: static method of [<code>ExplorerUrl</code>](#ExplorerUrl)  
<a name="IntegrationChainHistory"></a>

## IntegrationChainHistory
**Kind**: global class  

* [IntegrationChainHistory](#IntegrationChainHistory)
    * _instance_
        * [.chainData()](#IntegrationChainHistory+chainData) ⇒ [<code>Array.&lt;ResolvedDocument&gt;</code>](#ResolvedDocument)
        * [.spam()](#IntegrationChainHistory+spam) ⇒ <code>Array.&lt;string&gt;</code>
        * [.toJSON()](#IntegrationChainHistory+toJSON) ⇒ <code>any</code>
    * _static_
        * [.fromJSON(json)](#IntegrationChainHistory.fromJSON) ⇒ [<code>IntegrationChainHistory</code>](#IntegrationChainHistory)

<a name="IntegrationChainHistory+chainData"></a>

### integrationChainHistory.chainData() ⇒ [<code>Array.&lt;ResolvedDocument&gt;</code>](#ResolvedDocument)
Returns an `Array` of the integration chain `Documents`.

NOTE: this clones the field.

**Kind**: instance method of [<code>IntegrationChainHistory</code>](#IntegrationChainHistory)  
<a name="IntegrationChainHistory+spam"></a>

### integrationChainHistory.spam() ⇒ <code>Array.&lt;string&gt;</code>
Returns an `Array` of `MessageIds` as strings.

NOTE: this clones the field.

**Kind**: instance method of [<code>IntegrationChainHistory</code>](#IntegrationChainHistory)  
<a name="IntegrationChainHistory+toJSON"></a>

### integrationChainHistory.toJSON() ⇒ <code>any</code>
Serializes as a JSON object.

**Kind**: instance method of [<code>IntegrationChainHistory</code>](#IntegrationChainHistory)  
<a name="IntegrationChainHistory.fromJSON"></a>

### IntegrationChainHistory.fromJSON(json) ⇒ [<code>IntegrationChainHistory</code>](#IntegrationChainHistory)
Deserializes from a JSON object.

**Kind**: static method of [<code>IntegrationChainHistory</code>](#IntegrationChainHistory)  

| Param | Type |
| --- | --- |
| json | <code>any</code> | 

<a name="KeyCollection"></a>

## KeyCollection
**Kind**: global class  

* [KeyCollection](#KeyCollection)
    * [new KeyCollection(type_, count)](#new_KeyCollection_new)
    * _instance_
        * [.length](#KeyCollection+length) ⇒ <code>number</code>
        * [.isEmpty()](#KeyCollection+isEmpty) ⇒ <code>boolean</code>
        * [.keypair(index)](#KeyCollection+keypair) ⇒ [<code>KeyPair</code>](#KeyPair) \| <code>undefined</code>
        * [.public(index)](#KeyCollection+public) ⇒ <code>string</code> \| <code>undefined</code>
        * [.private(index)](#KeyCollection+private) ⇒ <code>string</code> \| <code>undefined</code>
        * [.merkleRoot(digest)](#KeyCollection+merkleRoot) ⇒ <code>string</code>
        * [.merkleProof(digest, index)](#KeyCollection+merkleProof) ⇒ <code>string</code> \| <code>undefined</code>
        * [.toJSON()](#KeyCollection+toJSON) ⇒ <code>any</code>
    * _static_
        * [.fromJSON(json)](#KeyCollection.fromJSON) ⇒ [<code>KeyCollection</code>](#KeyCollection)

<a name="new_KeyCollection_new"></a>

### new KeyCollection(type_, count)
Creates a new `KeyCollection` with the specified key type.


| Param | Type |
| --- | --- |
| type_ | <code>number</code> | 
| count | <code>number</code> | 

<a name="KeyCollection+length"></a>

### keyCollection.length ⇒ <code>number</code>
Returns the number of keys in the collection.

**Kind**: instance property of [<code>KeyCollection</code>](#KeyCollection)  
<a name="KeyCollection+isEmpty"></a>

### keyCollection.isEmpty() ⇒ <code>boolean</code>
Returns `true` if the collection contains no keys.

**Kind**: instance method of [<code>KeyCollection</code>](#KeyCollection)  
<a name="KeyCollection+keypair"></a>

### keyCollection.keypair(index) ⇒ [<code>KeyPair</code>](#KeyPair) \| <code>undefined</code>
Returns the keypair at the specified `index`.

**Kind**: instance method of [<code>KeyCollection</code>](#KeyCollection)  

| Param | Type |
| --- | --- |
| index | <code>number</code> | 

<a name="KeyCollection+public"></a>

### keyCollection.public(index) ⇒ <code>string</code> \| <code>undefined</code>
Returns the public key at the specified `index` as a base58-encoded string.

**Kind**: instance method of [<code>KeyCollection</code>](#KeyCollection)  

| Param | Type |
| --- | --- |
| index | <code>number</code> | 

<a name="KeyCollection+private"></a>

### keyCollection.private(index) ⇒ <code>string</code> \| <code>undefined</code>
Returns the private key at the specified `index` as a base58-encoded string.

**Kind**: instance method of [<code>KeyCollection</code>](#KeyCollection)  

| Param | Type |
| --- | --- |
| index | <code>number</code> | 

<a name="KeyCollection+merkleRoot"></a>

### keyCollection.merkleRoot(digest) ⇒ <code>string</code>
**Kind**: instance method of [<code>KeyCollection</code>](#KeyCollection)  

| Param | Type |
| --- | --- |
| digest | <code>number</code> | 

<a name="KeyCollection+merkleProof"></a>

### keyCollection.merkleProof(digest, index) ⇒ <code>string</code> \| <code>undefined</code>
**Kind**: instance method of [<code>KeyCollection</code>](#KeyCollection)  

| Param | Type |
| --- | --- |
| digest | <code>number</code> | 
| index | <code>number</code> | 

<a name="KeyCollection+toJSON"></a>

### keyCollection.toJSON() ⇒ <code>any</code>
Serializes a `KeyCollection` object as a JSON object.

**Kind**: instance method of [<code>KeyCollection</code>](#KeyCollection)  
<a name="KeyCollection.fromJSON"></a>

### KeyCollection.fromJSON(json) ⇒ [<code>KeyCollection</code>](#KeyCollection)
Deserializes a `KeyCollection` object from a JSON object.

**Kind**: static method of [<code>KeyCollection</code>](#KeyCollection)  

| Param | Type |
| --- | --- |
| json | <code>any</code> | 

<a name="KeyPair"></a>

## KeyPair
**Kind**: global class  

* [KeyPair](#KeyPair)
    * [new KeyPair(type_)](#new_KeyPair_new)
    * _instance_
        * [.type](#KeyPair+type) ⇒ <code>number</code>
        * [.public](#KeyPair+public) ⇒ <code>string</code>
        * [.private](#KeyPair+private) ⇒ <code>string</code>
        * [.toJSON()](#KeyPair+toJSON) ⇒ <code>any</code>
    * _static_
        * [.fromBase58(type_, public_key, private_key)](#KeyPair.fromBase58) ⇒ [<code>KeyPair</code>](#KeyPair)
        * [.fromJSON(json)](#KeyPair.fromJSON) ⇒ [<code>KeyPair</code>](#KeyPair)

<a name="new_KeyPair_new"></a>

### new KeyPair(type_)
Generates a new `KeyPair` object.


| Param | Type |
| --- | --- |
| type_ | <code>number</code> | 

<a name="KeyPair+type"></a>

### keyPair.type ⇒ <code>number</code>
Returns the private key as a base58-encoded string.

**Kind**: instance property of [<code>KeyPair</code>](#KeyPair)  
<a name="KeyPair+public"></a>

### keyPair.public ⇒ <code>string</code>
Returns the public key as a base58-encoded string.

**Kind**: instance property of [<code>KeyPair</code>](#KeyPair)  
<a name="KeyPair+private"></a>

### keyPair.private ⇒ <code>string</code>
Returns the private key as a base58-encoded string.

**Kind**: instance property of [<code>KeyPair</code>](#KeyPair)  
<a name="KeyPair+toJSON"></a>

### keyPair.toJSON() ⇒ <code>any</code>
Serializes a `KeyPair` object as a JSON object.

**Kind**: instance method of [<code>KeyPair</code>](#KeyPair)  
<a name="KeyPair.fromBase58"></a>

### KeyPair.fromBase58(type_, public_key, private_key) ⇒ [<code>KeyPair</code>](#KeyPair)
Parses a `KeyPair` object from base58-encoded public/private keys.

**Kind**: static method of [<code>KeyPair</code>](#KeyPair)  

| Param | Type |
| --- | --- |
| type_ | <code>number</code> | 
| public_key | <code>string</code> | 
| private_key | <code>string</code> | 

<a name="KeyPair.fromJSON"></a>

### KeyPair.fromJSON(json) ⇒ [<code>KeyPair</code>](#KeyPair)
Deserializes a `KeyPair` object from a JSON object.

**Kind**: static method of [<code>KeyPair</code>](#KeyPair)  

| Param | Type |
| --- | --- |
| json | <code>any</code> | 

<a name="MethodScope"></a>

## MethodScope
Supported verification method types.

**Kind**: global class  

* [MethodScope](#MethodScope)
    * _instance_
        * [.toString()](#MethodScope+toString) ⇒ <code>string</code>
        * [.toJSON()](#MethodScope+toJSON) ⇒ <code>any</code>
    * _static_
        * [.VerificationMethod()](#MethodScope.VerificationMethod) ⇒ [<code>MethodScope</code>](#MethodScope)
        * [.Authentication()](#MethodScope.Authentication) ⇒ [<code>MethodScope</code>](#MethodScope)
        * [.AssertionMethod()](#MethodScope.AssertionMethod) ⇒ [<code>MethodScope</code>](#MethodScope)
        * [.KeyAgreement()](#MethodScope.KeyAgreement) ⇒ [<code>MethodScope</code>](#MethodScope)
        * [.CapabilityDelegation()](#MethodScope.CapabilityDelegation) ⇒ [<code>MethodScope</code>](#MethodScope)
        * [.CapabilityInvocation()](#MethodScope.CapabilityInvocation) ⇒ [<code>MethodScope</code>](#MethodScope)
        * [.fromJSON(json)](#MethodScope.fromJSON) ⇒ [<code>MethodScope</code>](#MethodScope)

<a name="MethodScope+toString"></a>

### methodScope.toString() ⇒ <code>string</code>
Returns the `MethodScope` as a string.

**Kind**: instance method of [<code>MethodScope</code>](#MethodScope)  
<a name="MethodScope+toJSON"></a>

### methodScope.toJSON() ⇒ <code>any</code>
Serializes a `MethodScope` object as a JSON object.

**Kind**: instance method of [<code>MethodScope</code>](#MethodScope)  
<a name="MethodScope.VerificationMethod"></a>

### MethodScope.VerificationMethod() ⇒ [<code>MethodScope</code>](#MethodScope)
**Kind**: static method of [<code>MethodScope</code>](#MethodScope)  
<a name="MethodScope.Authentication"></a>

### MethodScope.Authentication() ⇒ [<code>MethodScope</code>](#MethodScope)
**Kind**: static method of [<code>MethodScope</code>](#MethodScope)  
<a name="MethodScope.AssertionMethod"></a>

### MethodScope.AssertionMethod() ⇒ [<code>MethodScope</code>](#MethodScope)
**Kind**: static method of [<code>MethodScope</code>](#MethodScope)  
<a name="MethodScope.KeyAgreement"></a>

### MethodScope.KeyAgreement() ⇒ [<code>MethodScope</code>](#MethodScope)
**Kind**: static method of [<code>MethodScope</code>](#MethodScope)  
<a name="MethodScope.CapabilityDelegation"></a>

### MethodScope.CapabilityDelegation() ⇒ [<code>MethodScope</code>](#MethodScope)
**Kind**: static method of [<code>MethodScope</code>](#MethodScope)  
<a name="MethodScope.CapabilityInvocation"></a>

### MethodScope.CapabilityInvocation() ⇒ [<code>MethodScope</code>](#MethodScope)
**Kind**: static method of [<code>MethodScope</code>](#MethodScope)  
<a name="MethodScope.fromJSON"></a>

### MethodScope.fromJSON(json) ⇒ [<code>MethodScope</code>](#MethodScope)
Deserializes a `MethodScope` object from a JSON object.

**Kind**: static method of [<code>MethodScope</code>](#MethodScope)  

| Param | Type |
| --- | --- |
| json | <code>any</code> | 

<a name="MethodType"></a>

## MethodType
Supported verification method types.

**Kind**: global class  

* [MethodType](#MethodType)
    * _instance_
        * [.toJSON()](#MethodType+toJSON) ⇒ <code>any</code>
    * _static_
        * [.Ed25519VerificationKey2018()](#MethodType.Ed25519VerificationKey2018) ⇒ [<code>MethodType</code>](#MethodType)
        * [.MerkleKeyCollection2021()](#MethodType.MerkleKeyCollection2021) ⇒ [<code>MethodType</code>](#MethodType)
        * [.fromJSON(json)](#MethodType.fromJSON) ⇒ [<code>MethodType</code>](#MethodType)

<a name="MethodType+toJSON"></a>

### methodType.toJSON() ⇒ <code>any</code>
Serializes a `MethodType` object as a JSON object.

**Kind**: instance method of [<code>MethodType</code>](#MethodType)  
<a name="MethodType.Ed25519VerificationKey2018"></a>

### MethodType.Ed25519VerificationKey2018() ⇒ [<code>MethodType</code>](#MethodType)
**Kind**: static method of [<code>MethodType</code>](#MethodType)  
<a name="MethodType.MerkleKeyCollection2021"></a>

### MethodType.MerkleKeyCollection2021() ⇒ [<code>MethodType</code>](#MethodType)
**Kind**: static method of [<code>MethodType</code>](#MethodType)  
<a name="MethodType.fromJSON"></a>

### MethodType.fromJSON(json) ⇒ [<code>MethodType</code>](#MethodType)
Deserializes a `MethodType` object from a JSON object.

**Kind**: static method of [<code>MethodType</code>](#MethodType)  

| Param | Type |
| --- | --- |
| json | <code>any</code> | 

<a name="Network"></a>

## Network
**Kind**: global class  

* [Network](#Network)
    * _instance_
        * [.name](#Network+name) ⇒ <code>string</code>
        * [.defaultNodeURL](#Network+defaultNodeURL) ⇒ <code>string</code> \| <code>undefined</code>
        * [.toString()](#Network+toString) ⇒ <code>string</code>
    * _static_
        * [.try_from_name(name)](#Network.try_from_name) ⇒ [<code>Network</code>](#Network)
        * [.mainnet()](#Network.mainnet) ⇒ [<code>Network</code>](#Network)
        * [.devnet()](#Network.devnet) ⇒ [<code>Network</code>](#Network)

<a name="Network+name"></a>

### network.name ⇒ <code>string</code>
**Kind**: instance property of [<code>Network</code>](#Network)  
<a name="Network+defaultNodeURL"></a>

### network.defaultNodeURL ⇒ <code>string</code> \| <code>undefined</code>
Returns the node URL of the Tangle network.

**Kind**: instance property of [<code>Network</code>](#Network)  
<a name="Network+toString"></a>

### network.toString() ⇒ <code>string</code>
**Kind**: instance method of [<code>Network</code>](#Network)  
<a name="Network.try_from_name"></a>

### Network.try\_from\_name(name) ⇒ [<code>Network</code>](#Network)
Parses the provided string to a `Network`.

**Kind**: static method of [<code>Network</code>](#Network)  

| Param | Type |
| --- | --- |
| name | <code>string</code> | 

<a name="Network.mainnet"></a>

### Network.mainnet() ⇒ [<code>Network</code>](#Network)
**Kind**: static method of [<code>Network</code>](#Network)  
<a name="Network.devnet"></a>

### Network.devnet() ⇒ [<code>Network</code>](#Network)
**Kind**: static method of [<code>Network</code>](#Network)  
<a name="Presentation"></a>

## Presentation
**Kind**: global class  

* [Presentation](#Presentation)
    * [new Presentation(holder_doc, credential_data, presentation_type, presentation_id)](#new_Presentation_new)
    * _instance_
        * [.toJSON()](#Presentation+toJSON) ⇒ <code>any</code>
        * [.verifiableCredential()](#Presentation+verifiableCredential) ⇒ [<code>Array.&lt;Credential&gt;</code>](#Credential)
    * _static_
        * [.fromJSON(json)](#Presentation.fromJSON) ⇒ [<code>Presentation</code>](#Presentation)

<a name="new_Presentation_new"></a>

### new Presentation(holder_doc, credential_data, presentation_type, presentation_id)

| Param | Type |
| --- | --- |
| holder_doc | [<code>Document</code>](#Document) | 
| credential_data | <code>any</code> | 
| presentation_type | <code>string</code> \| <code>undefined</code> | 
| presentation_id | <code>string</code> \| <code>undefined</code> | 

<a name="Presentation+toJSON"></a>

### presentation.toJSON() ⇒ <code>any</code>
Serializes a `Presentation` object as a JSON object.

**Kind**: instance method of [<code>Presentation</code>](#Presentation)  
<a name="Presentation+verifiableCredential"></a>

### presentation.verifiableCredential() ⇒ [<code>Array.&lt;Credential&gt;</code>](#Credential)
Returns a copy of the credentials contained in the presentation.

**Kind**: instance method of [<code>Presentation</code>](#Presentation)  
<a name="Presentation.fromJSON"></a>

### Presentation.fromJSON(json) ⇒ [<code>Presentation</code>](#Presentation)
Deserializes a `Presentation` object from a JSON object.

**Kind**: static method of [<code>Presentation</code>](#Presentation)  

| Param | Type |
| --- | --- |
| json | <code>any</code> | 

<a name="PresentationValidationOptions"></a>

## PresentationValidationOptions
Options to declare validation criteria when validating presentation.

**Kind**: global class  

* [PresentationValidationOptions](#PresentationValidationOptions)
    * [new PresentationValidationOptions(options)](#new_PresentationValidationOptions_new)
    * _instance_
        * [.toJSON()](#PresentationValidationOptions+toJSON) ⇒ <code>any</code>
    * _static_
        * [.default()](#PresentationValidationOptions.default) ⇒ [<code>PresentationValidationOptions</code>](#PresentationValidationOptions)
        * [.fromJSON(json)](#PresentationValidationOptions.fromJSON) ⇒ [<code>PresentationValidationOptions</code>](#PresentationValidationOptions)

<a name="new_PresentationValidationOptions_new"></a>

### new PresentationValidationOptions(options)
Creates a new `PresentationValidationOptions` from the given fields.

Throws an error if any of the options are invalid.


| Param | Type |
| --- | --- |
| options | <code>IPresentationValidationOptions</code> | 

<a name="PresentationValidationOptions+toJSON"></a>

### presentationValidationOptions.toJSON() ⇒ <code>any</code>
Serializes a `PresentationValidationOptions` as a JSON object.

**Kind**: instance method of [<code>PresentationValidationOptions</code>](#PresentationValidationOptions)  
<a name="PresentationValidationOptions.default"></a>

### PresentationValidationOptions.default() ⇒ [<code>PresentationValidationOptions</code>](#PresentationValidationOptions)
Creates a new `PresentationValidationOptions` with defaults.

**Kind**: static method of [<code>PresentationValidationOptions</code>](#PresentationValidationOptions)  
<a name="PresentationValidationOptions.fromJSON"></a>

### PresentationValidationOptions.fromJSON(json) ⇒ [<code>PresentationValidationOptions</code>](#PresentationValidationOptions)
Deserializes a `PresentationValidationOptions` from a JSON object.

**Kind**: static method of [<code>PresentationValidationOptions</code>](#PresentationValidationOptions)  

| Param | Type |
| --- | --- |
| json | <code>any</code> | 

<a name="PresentationValidator"></a>

## PresentationValidator
**Kind**: global class  

* [PresentationValidator](#PresentationValidator)
    * [.validate(presentation, holder, issuers, options, fail_fast)](#PresentationValidator.validate)
    * [.verifyPresentationSignature(presentation, holder, options)](#PresentationValidator.verifyPresentationSignature)
    * [.checkStructure(presentation)](#PresentationValidator.checkStructure)

<a name="PresentationValidator.validate"></a>

### PresentationValidator.validate(presentation, holder, issuers, options, fail_fast)
Validate a `Presentation`.

The following properties are validated according to `options`:
- the semantic structure of the presentation,
- the holder's signature,
- the relationship between the holder and the credential subjects,
- the signatures and some properties of the constituent credentials (see
`CredentialValidator::validate`).

### Warning
The lack of an error returned from this method is in of itself not enough to conclude that the presentation can be
trusted. This section contains more information on additional checks that should be carried out before and after
calling this method.

#### The state of the supplied DID Documents.
The caller must ensure that the DID Documents in `holder` and `issuers` are up-to-date. The convenience methods
`Resolver::resolve_presentation_holder` and `Resolver::resolve_presentation_issuers`
can help extract the latest available states of these DID Documents.

#### Properties that are not validated
 There are many properties defined in [The Verifiable Credentials Data Model](https://www.w3.org/TR/vc-data-model/) that are **not** validated, such as:
`credentialStatus`, `type`, `credentialSchema`, `refreshService`, **and more**.
These should be manually checked after validation, according to your requirements.

### Errors
An error is returned whenever a validated condition is not satisfied.

**Kind**: static method of [<code>PresentationValidator</code>](#PresentationValidator)  

| Param | Type |
| --- | --- |
| presentation | [<code>Presentation</code>](#Presentation) | 
| holder | [<code>Document</code>](#Document) \| [<code>ResolvedDocument</code>](#ResolvedDocument) | 
| issuers | [<code>Array.&lt;Document&gt;</code>](#Document) \| [<code>Array.&lt;ResolvedDocument&gt;</code>](#ResolvedDocument) | 
| options | [<code>PresentationValidationOptions</code>](#PresentationValidationOptions) | 
| fail_fast | <code>number</code> | 

<a name="PresentationValidator.verifyPresentationSignature"></a>

### PresentationValidator.verifyPresentationSignature(presentation, holder, options)
Verify the presentation's signature using the resolved document of the holder.

### Warning
The caller must ensure that the DID Document of the holder is up-to-date.

### Errors
Fails if the `holder` does not match the `presentation`'s holder property.
Fails if signature verification against the holder document fails.

**Kind**: static method of [<code>PresentationValidator</code>](#PresentationValidator)  

| Param | Type |
| --- | --- |
| presentation | [<code>Presentation</code>](#Presentation) | 
| holder | [<code>Document</code>](#Document) \| [<code>ResolvedDocument</code>](#ResolvedDocument) | 
| options | [<code>VerifierOptions</code>](#VerifierOptions) | 

<a name="PresentationValidator.checkStructure"></a>

### PresentationValidator.checkStructure(presentation)
Validates the semantic structure of the `Presentation`.

**Kind**: static method of [<code>PresentationValidator</code>](#PresentationValidator)  

| Param | Type |
| --- | --- |
| presentation | [<code>Presentation</code>](#Presentation) | 

<a name="ProofPurpose"></a>

## ProofPurpose
Associates a purpose with a `Signature`.

See https://w3c-ccg.github.io/security-vocab/#proofPurpose

**Kind**: global class  

* [ProofPurpose](#ProofPurpose)
    * _instance_
        * [.toJSON()](#ProofPurpose+toJSON) ⇒ <code>any</code>
    * _static_
        * [.assertionMethod()](#ProofPurpose.assertionMethod) ⇒ [<code>ProofPurpose</code>](#ProofPurpose)
        * [.authentication()](#ProofPurpose.authentication) ⇒ [<code>ProofPurpose</code>](#ProofPurpose)
        * [.fromJSON(json)](#ProofPurpose.fromJSON) ⇒ [<code>ProofPurpose</code>](#ProofPurpose)

<a name="ProofPurpose+toJSON"></a>

### proofPurpose.toJSON() ⇒ <code>any</code>
Serializes a `ProofPurpose` object as a JSON object.

**Kind**: instance method of [<code>ProofPurpose</code>](#ProofPurpose)  
<a name="ProofPurpose.assertionMethod"></a>

### ProofPurpose.assertionMethod() ⇒ [<code>ProofPurpose</code>](#ProofPurpose)
Purpose is to assert a claim.
See https://www.w3.org/TR/did-core/#assertion

**Kind**: static method of [<code>ProofPurpose</code>](#ProofPurpose)  
<a name="ProofPurpose.authentication"></a>

### ProofPurpose.authentication() ⇒ [<code>ProofPurpose</code>](#ProofPurpose)
Purpose is to authenticate the signer.
See https://www.w3.org/TR/did-core/#authentication

**Kind**: static method of [<code>ProofPurpose</code>](#ProofPurpose)  
<a name="ProofPurpose.fromJSON"></a>

### ProofPurpose.fromJSON(json) ⇒ [<code>ProofPurpose</code>](#ProofPurpose)
Deserializes a `ProofPurpose` object from a JSON object.

**Kind**: static method of [<code>ProofPurpose</code>](#ProofPurpose)  

| Param | Type |
| --- | --- |
| json | <code>any</code> | 

<a name="Receipt"></a>

## Receipt
**Kind**: global class  

* [Receipt](#Receipt)
    * _instance_
        * [.network](#Receipt+network) ⇒ [<code>Network</code>](#Network)
        * [.messageId](#Receipt+messageId) ⇒ <code>string</code>
        * [.networkId](#Receipt+networkId) ⇒ <code>string</code>
        * [.nonce](#Receipt+nonce) ⇒ <code>string</code>
        * [.toJSON()](#Receipt+toJSON) ⇒ <code>any</code>
    * _static_
        * [.fromJSON(json)](#Receipt.fromJSON) ⇒ [<code>Receipt</code>](#Receipt)

<a name="Receipt+network"></a>

### receipt.network ⇒ [<code>Network</code>](#Network)
Returns the associated IOTA Tangle `Network`.

**Kind**: instance property of [<code>Receipt</code>](#Receipt)  
<a name="Receipt+messageId"></a>

### receipt.messageId ⇒ <code>string</code>
Returns the message `id`.

**Kind**: instance property of [<code>Receipt</code>](#Receipt)  
<a name="Receipt+networkId"></a>

### receipt.networkId ⇒ <code>string</code>
Returns the message `network_id`.

**Kind**: instance property of [<code>Receipt</code>](#Receipt)  
<a name="Receipt+nonce"></a>

### receipt.nonce ⇒ <code>string</code>
Returns the message `nonce`.

**Kind**: instance property of [<code>Receipt</code>](#Receipt)  
<a name="Receipt+toJSON"></a>

### receipt.toJSON() ⇒ <code>any</code>
Serializes a `Receipt` as a JSON object.

**Kind**: instance method of [<code>Receipt</code>](#Receipt)  
<a name="Receipt.fromJSON"></a>

### Receipt.fromJSON(json) ⇒ [<code>Receipt</code>](#Receipt)
Deserializes a `Receipt` from a JSON object.

**Kind**: static method of [<code>Receipt</code>](#Receipt)  

| Param | Type |
| --- | --- |
| json | <code>any</code> | 

<a name="ResolvedDocument"></a>

## ResolvedDocument
An IOTA DID document resolved from the Tangle. Represents an integration chain message possibly
merged with one or more `DiffMessages`.

**Kind**: global class  

* [ResolvedDocument](#ResolvedDocument)
    * _instance_
        * [.document](#ResolvedDocument+document) ⇒ [<code>Document</code>](#Document)
        * [.diffMessageId](#ResolvedDocument+diffMessageId) ⇒ <code>string</code>
        * [.diffMessageId](#ResolvedDocument+diffMessageId)
        * [.integrationMessageId](#ResolvedDocument+integrationMessageId) ⇒ <code>string</code>
        * [.integrationMessageId](#ResolvedDocument+integrationMessageId)
        * [.mergeDiffMessage(diff_message)](#ResolvedDocument+mergeDiffMessage)
        * [.intoDocument()](#ResolvedDocument+intoDocument) ⇒ [<code>Document</code>](#Document)
        * [.toJSON()](#ResolvedDocument+toJSON) ⇒ <code>any</code>
    * _static_
        * [.fromJSON(json)](#ResolvedDocument.fromJSON) ⇒ [<code>ResolvedDocument</code>](#ResolvedDocument)

<a name="ResolvedDocument+document"></a>

### resolvedDocument.document ⇒ [<code>Document</code>](#Document)
Returns the inner DID document.

NOTE: clones the data. Use `intoDocument()` for efficiency.

**Kind**: instance property of [<code>ResolvedDocument</code>](#ResolvedDocument)  
<a name="ResolvedDocument+diffMessageId"></a>

### resolvedDocument.diffMessageId ⇒ <code>string</code>
Returns the diff chain message id.

**Kind**: instance property of [<code>ResolvedDocument</code>](#ResolvedDocument)  
<a name="ResolvedDocument+diffMessageId"></a>

### resolvedDocument.diffMessageId
Sets the diff chain message id.

**Kind**: instance property of [<code>ResolvedDocument</code>](#ResolvedDocument)  

| Param | Type |
| --- | --- |
| value | <code>string</code> | 

<a name="ResolvedDocument+integrationMessageId"></a>

### resolvedDocument.integrationMessageId ⇒ <code>string</code>
Returns the integration chain message id.

**Kind**: instance property of [<code>ResolvedDocument</code>](#ResolvedDocument)  
<a name="ResolvedDocument+integrationMessageId"></a>

### resolvedDocument.integrationMessageId
Sets the integration chain message id.

**Kind**: instance property of [<code>ResolvedDocument</code>](#ResolvedDocument)  

| Param | Type |
| --- | --- |
| value | <code>string</code> | 

<a name="ResolvedDocument+mergeDiffMessage"></a>

### resolvedDocument.mergeDiffMessage(diff_message)
Attempts to merge changes from a `DiffMessage` into this document and
updates the `ResolvedDocument::diffMessageId`.

If merging fails the document remains unmodified, otherwise this represents
the merged document state.

See `Document::mergeDiff`.

# Errors

Fails if the merge operation or signature verification on the diff fails.

**Kind**: instance method of [<code>ResolvedDocument</code>](#ResolvedDocument)  

| Param | Type |
| --- | --- |
| diff_message | [<code>DiffMessage</code>](#DiffMessage) | 

<a name="ResolvedDocument+intoDocument"></a>

### resolvedDocument.intoDocument() ⇒ [<code>Document</code>](#Document)
Consumes this object and returns the inner DID document.

NOTE: trying to use the `ResolvedDocument` after calling this will throw an error.

**Kind**: instance method of [<code>ResolvedDocument</code>](#ResolvedDocument)  
<a name="ResolvedDocument+toJSON"></a>

### resolvedDocument.toJSON() ⇒ <code>any</code>
Serializes a `Document` object as a JSON object.

**Kind**: instance method of [<code>ResolvedDocument</code>](#ResolvedDocument)  
<a name="ResolvedDocument.fromJSON"></a>

### ResolvedDocument.fromJSON(json) ⇒ [<code>ResolvedDocument</code>](#ResolvedDocument)
Deserializes a `Document` object from a JSON object.

**Kind**: static method of [<code>ResolvedDocument</code>](#ResolvedDocument)  

| Param | Type |
| --- | --- |
| json | <code>any</code> | 

<a name="Resolver"></a>

## Resolver
**Kind**: global class  

* [Resolver](#Resolver)
    * [new Resolver()](#new_Resolver_new)
    * [.getClient(network_name)](#Resolver+getClient) ⇒ [<code>Client</code>](#Client) \| <code>undefined</code>
    * [.resolve(did)](#Resolver+resolve) ⇒ [<code>Promise.&lt;ResolvedDocument&gt;</code>](#ResolvedDocument)
    * [.resolveHistory(did)](#Resolver+resolveHistory) ⇒ [<code>Promise.&lt;DocumentHistory&gt;</code>](#DocumentHistory)
    * [.resolveDiffHistory(document)](#Resolver+resolveDiffHistory) ⇒ [<code>Promise.&lt;DiffChainHistory&gt;</code>](#DiffChainHistory)
    * [.resolveCredentialIssuer(credential)](#Resolver+resolveCredentialIssuer) ⇒ [<code>Promise.&lt;ResolvedDocument&gt;</code>](#ResolvedDocument)
    * [.resolvePresentationIssuers(presentation)](#Resolver+resolvePresentationIssuers) ⇒ <code>Promise.&lt;Array.&lt;ResolvedDocument&gt;&gt;</code>
    * [.resolvePresentationHolder(presentation)](#Resolver+resolvePresentationHolder) ⇒ [<code>Promise.&lt;ResolvedDocument&gt;</code>](#ResolvedDocument)
    * [.verifyPresentation(presentation, options, fail_fast, holder, issuers)](#Resolver+verifyPresentation) ⇒ <code>Promise.&lt;void&gt;</code>

<a name="new_Resolver_new"></a>

### new Resolver()
Constructs a new `Resolver` with a default `Client` for
the `Mainnet`.

<a name="Resolver+getClient"></a>

### resolver.getClient(network_name) ⇒ [<code>Client</code>](#Client) \| <code>undefined</code>
Returns the `Client` corresponding to the given network name if one exists.

**Kind**: instance method of [<code>Resolver</code>](#Resolver)  

| Param | Type |
| --- | --- |
| network_name | <code>string</code> | 

<a name="Resolver+resolve"></a>

### resolver.resolve(did) ⇒ [<code>Promise.&lt;ResolvedDocument&gt;</code>](#ResolvedDocument)
Fetches the `Document` of the given `DID`.

**Kind**: instance method of [<code>Resolver</code>](#Resolver)  

| Param | Type |
| --- | --- |
| did | [<code>DID</code>](#DID) \| <code>string</code> | 

<a name="Resolver+resolveHistory"></a>

### resolver.resolveHistory(did) ⇒ [<code>Promise.&lt;DocumentHistory&gt;</code>](#DocumentHistory)
Fetches the `DocumentHistory` of the given `DID`.

**Kind**: instance method of [<code>Resolver</code>](#Resolver)  

| Param | Type |
| --- | --- |
| did | [<code>DID</code>](#DID) \| <code>string</code> | 

<a name="Resolver+resolveDiffHistory"></a>

### resolver.resolveDiffHistory(document) ⇒ [<code>Promise.&lt;DiffChainHistory&gt;</code>](#DiffChainHistory)
Returns the `DiffChainHistory` of a diff chain starting from a `Document` on the
integration chain.

NOTE: the document must have been published to the Tangle and have a valid message id.

**Kind**: instance method of [<code>Resolver</code>](#Resolver)  

| Param | Type |
| --- | --- |
| document | [<code>ResolvedDocument</code>](#ResolvedDocument) | 

<a name="Resolver+resolveCredentialIssuer"></a>

### resolver.resolveCredentialIssuer(credential) ⇒ [<code>Promise.&lt;ResolvedDocument&gt;</code>](#ResolvedDocument)
Fetches the DID Document of the issuer on a `Credential`.

### Errors

Errors if the issuer URL is not a valid `DID` or document resolution fails.

**Kind**: instance method of [<code>Resolver</code>](#Resolver)  

| Param | Type |
| --- | --- |
| credential | [<code>Credential</code>](#Credential) | 

<a name="Resolver+resolvePresentationIssuers"></a>

### resolver.resolvePresentationIssuers(presentation) ⇒ <code>Promise.&lt;Array.&lt;ResolvedDocument&gt;&gt;</code>
Fetches all DID Documents of `Credential` issuers contained in a `Presentation`.
Issuer documents are returned in arbitrary order.

### Errors

Errors if any issuer URL is not a valid `DID` or document resolution fails.

**Kind**: instance method of [<code>Resolver</code>](#Resolver)  

| Param | Type |
| --- | --- |
| presentation | [<code>Presentation</code>](#Presentation) | 

<a name="Resolver+resolvePresentationHolder"></a>

### resolver.resolvePresentationHolder(presentation) ⇒ [<code>Promise.&lt;ResolvedDocument&gt;</code>](#ResolvedDocument)
Fetches the DID Document of the holder of a `Presentation`.

### Errors

Errors if the holder URL is missing, is not a valid `DID`, or document resolution fails.

**Kind**: instance method of [<code>Resolver</code>](#Resolver)  

| Param | Type |
| --- | --- |
| presentation | [<code>Presentation</code>](#Presentation) | 

<a name="Resolver+verifyPresentation"></a>

### resolver.verifyPresentation(presentation, options, fail_fast, holder, issuers) ⇒ <code>Promise.&lt;void&gt;</code>
Verifies a `Presentation`.

### Important
See `PresentationValidator::validate` for information about which properties get
validated and what is expected of the optional arguments `holder` and `issuer`.

### Resolution
The DID Documents for the `holder` and `issuers` are optionally resolved if not given.
If you already have up-to-date versions of these DID Documents, you may want
to use `PresentationValidator::validate`.
See also `Resolver::resolvePresentationIssuers` and `Resolver::resolvePresentationHolder`.

### Errors
Errors from resolving the holder and issuer DID Documents, if not provided, will be returned immediately.
Otherwise, errors from validating the presentation and its credentials will be returned
according to the `fail_fast` parameter.

**Kind**: instance method of [<code>Resolver</code>](#Resolver)  

| Param | Type |
| --- | --- |
| presentation | [<code>Presentation</code>](#Presentation) | 
| options | [<code>PresentationValidationOptions</code>](#PresentationValidationOptions) | 
| fail_fast | <code>number</code> | 
| holder | [<code>ResolvedDocument</code>](#ResolvedDocument) \| <code>null</code> | 
| issuers | [<code>Array.&lt;ResolvedDocument&gt;</code>](#ResolvedDocument) \| <code>null</code> | 

<a name="ResolverBuilder"></a>

## ResolverBuilder
Builder for configuring [`Clients`][Client] when constructing a [`Resolver`].

**Kind**: global class  

* [ResolverBuilder](#ResolverBuilder)
    * [new ResolverBuilder()](#new_ResolverBuilder_new)
    * [.client(client)](#ResolverBuilder+client) ⇒ [<code>ResolverBuilder</code>](#ResolverBuilder)
    * [.clientConfig(config)](#ResolverBuilder+clientConfig) ⇒ [<code>ResolverBuilder</code>](#ResolverBuilder)
    * [.build()](#ResolverBuilder+build) ⇒ [<code>Promise.&lt;Resolver&gt;</code>](#Resolver)

<a name="new_ResolverBuilder_new"></a>

### new ResolverBuilder()
Constructs a new `ResolverBuilder` with no `Clients` configured.

<a name="ResolverBuilder+client"></a>

### resolverBuilder.client(client) ⇒ [<code>ResolverBuilder</code>](#ResolverBuilder)
Inserts a `Client`.

NOTE: replaces any previous `Client` or `Config` with the same network name.

**Kind**: instance method of [<code>ResolverBuilder</code>](#ResolverBuilder)  

| Param | Type |
| --- | --- |
| client | [<code>Client</code>](#Client) | 

<a name="ResolverBuilder+clientConfig"></a>

### resolverBuilder.clientConfig(config) ⇒ [<code>ResolverBuilder</code>](#ResolverBuilder)
Inserts a `Config` used to create a `Client`.

NOTE: replaces any previous `Client` or `Config` with the same network name.

**Kind**: instance method of [<code>ResolverBuilder</code>](#ResolverBuilder)  

| Param | Type |
| --- | --- |
| config | [<code>Config</code>](#Config) | 

<a name="ResolverBuilder+build"></a>

### resolverBuilder.build() ⇒ [<code>Promise.&lt;Resolver&gt;</code>](#Resolver)
Constructs a new [`Resolver`] based on the builder configuration.

**Kind**: instance method of [<code>ResolverBuilder</code>](#ResolverBuilder)  
<a name="Service"></a>

## Service
A DID Document Service used to enable trusted interactions associated
with a DID subject.

See: https://www.w3.org/TR/did-core/#services

**Kind**: global class  

* [Service](#Service)
    * [new Service(service)](#new_Service_new)
    * _instance_
        * [.id](#Service+id) ⇒ [<code>DIDUrl</code>](#DIDUrl)
        * [.type](#Service+type) ⇒ <code>string</code>
        * [.serviceEndpoint](#Service+serviceEndpoint) ⇒ <code>string</code> \| <code>Array.&lt;string&gt;</code> \| <code>Map.&lt;string, Array.&lt;string&gt;&gt;</code>
        * [.properties()](#Service+properties) ⇒ <code>Map.&lt;string, any&gt;</code>
        * [.toJSON()](#Service+toJSON) ⇒ <code>any</code>
    * _static_
        * [.fromJSON(value)](#Service.fromJSON) ⇒ [<code>Service</code>](#Service)

<a name="new_Service_new"></a>

### new Service(service)

| Param | Type |
| --- | --- |
| service | <code>IService</code> | 

<a name="Service+id"></a>

### service.id ⇒ [<code>DIDUrl</code>](#DIDUrl)
Returns a copy of the `Service` id.

**Kind**: instance property of [<code>Service</code>](#Service)  
<a name="Service+type"></a>

### service.type ⇒ <code>string</code>
Returns a copy of the `Service` type.

**Kind**: instance property of [<code>Service</code>](#Service)  
<a name="Service+serviceEndpoint"></a>

### service.serviceEndpoint ⇒ <code>string</code> \| <code>Array.&lt;string&gt;</code> \| <code>Map.&lt;string, Array.&lt;string&gt;&gt;</code>
Returns a copy of the `Service` endpoint.

**Kind**: instance property of [<code>Service</code>](#Service)  
<a name="Service+properties"></a>

### service.properties() ⇒ <code>Map.&lt;string, any&gt;</code>
Returns a copy of the custom properties on the `Service`.

**Kind**: instance method of [<code>Service</code>](#Service)  
<a name="Service+toJSON"></a>

### service.toJSON() ⇒ <code>any</code>
Serializes a `Service` object as a JSON object.

**Kind**: instance method of [<code>Service</code>](#Service)  
<a name="Service.fromJSON"></a>

### Service.fromJSON(value) ⇒ [<code>Service</code>](#Service)
Deserializes a `Service` object from a JSON object.

**Kind**: static method of [<code>Service</code>](#Service)  

| Param | Type |
| --- | --- |
| value | <code>any</code> | 

<a name="SignatureOptions"></a>

## SignatureOptions
Holds additional options for creating signatures.
See `ISignatureOptions`.

**Kind**: global class  

* [SignatureOptions](#SignatureOptions)
    * [new SignatureOptions(options)](#new_SignatureOptions_new)
    * [.default()](#SignatureOptions.default) ⇒ [<code>SignatureOptions</code>](#SignatureOptions)

<a name="new_SignatureOptions_new"></a>

### new SignatureOptions(options)
Creates a new `SignatureOptions` from the given fields.

Throws an error if any of the options are invalid.


| Param | Type |
| --- | --- |
| options | <code>ISignatureOptions</code> | 

<a name="SignatureOptions.default"></a>

### SignatureOptions.default() ⇒ [<code>SignatureOptions</code>](#SignatureOptions)
Creates a new `SignatureOptions` with default options.

**Kind**: static method of [<code>SignatureOptions</code>](#SignatureOptions)  
<a name="Timestamp"></a>

## Timestamp
**Kind**: global class  

* [Timestamp](#Timestamp)
    * _instance_
        * [.toRFC3339()](#Timestamp+toRFC3339) ⇒ <code>string</code>
        * [.checkedAdd(duration)](#Timestamp+checkedAdd) ⇒ [<code>Timestamp</code>](#Timestamp) \| <code>undefined</code>
        * [.checkedSub(duration)](#Timestamp+checkedSub) ⇒ [<code>Timestamp</code>](#Timestamp) \| <code>undefined</code>
        * [.toJSON()](#Timestamp+toJSON) ⇒ <code>any</code>
    * _static_
        * [.parse(input)](#Timestamp.parse) ⇒ [<code>Timestamp</code>](#Timestamp)
        * [.nowUTC()](#Timestamp.nowUTC) ⇒ [<code>Timestamp</code>](#Timestamp)
        * [.fromJSON(json)](#Timestamp.fromJSON) ⇒ [<code>Timestamp</code>](#Timestamp)

<a name="Timestamp+toRFC3339"></a>

### timestamp.toRFC3339() ⇒ <code>string</code>
Returns the `Timestamp` as an RFC 3339 `String`.

**Kind**: instance method of [<code>Timestamp</code>](#Timestamp)  
<a name="Timestamp+checkedAdd"></a>

### timestamp.checkedAdd(duration) ⇒ [<code>Timestamp</code>](#Timestamp) \| <code>undefined</code>
Computes `self + duration`

Returns `null` if the operation leads to a timestamp not in the valid range for [RFC 3339](https://tools.ietf.org/html/rfc3339).

**Kind**: instance method of [<code>Timestamp</code>](#Timestamp)  

| Param | Type |
| --- | --- |
| duration | [<code>Duration</code>](#Duration) | 

<a name="Timestamp+checkedSub"></a>

### timestamp.checkedSub(duration) ⇒ [<code>Timestamp</code>](#Timestamp) \| <code>undefined</code>
Computes `self - duration`

Returns `null` if the operation leads to a timestamp not in the valid range for [RFC 3339](https://tools.ietf.org/html/rfc3339).

**Kind**: instance method of [<code>Timestamp</code>](#Timestamp)  

| Param | Type |
| --- | --- |
| duration | [<code>Duration</code>](#Duration) | 

<a name="Timestamp+toJSON"></a>

### timestamp.toJSON() ⇒ <code>any</code>
Serializes a `Timestamp` as a JSON object.

**Kind**: instance method of [<code>Timestamp</code>](#Timestamp)  
<a name="Timestamp.parse"></a>

### Timestamp.parse(input) ⇒ [<code>Timestamp</code>](#Timestamp)
Parses a `Timestamp` from the provided input string.

**Kind**: static method of [<code>Timestamp</code>](#Timestamp)  

| Param | Type |
| --- | --- |
| input | <code>string</code> | 

<a name="Timestamp.nowUTC"></a>

### Timestamp.nowUTC() ⇒ [<code>Timestamp</code>](#Timestamp)
Creates a new `Timestamp` with the current date and time.

**Kind**: static method of [<code>Timestamp</code>](#Timestamp)  
<a name="Timestamp.fromJSON"></a>

### Timestamp.fromJSON(json) ⇒ [<code>Timestamp</code>](#Timestamp)
Deserializes a `Timestamp` from a JSON object.

**Kind**: static method of [<code>Timestamp</code>](#Timestamp)  

| Param | Type |
| --- | --- |
| json | <code>any</code> | 

<a name="Url"></a>

## Url
A parsed URL.

**Kind**: global class  

* [Url](#Url)
    * _instance_
        * [.join(input)](#Url+join) ⇒ [<code>Url</code>](#Url)
        * [.toJSON()](#Url+toJSON) ⇒ <code>any</code>
    * _static_
        * [.parse(input)](#Url.parse) ⇒ [<code>Url</code>](#Url)
        * [.fromJSON(json)](#Url.fromJSON) ⇒ [<code>Url</code>](#Url)

<a name="Url+join"></a>

### url.join(input) ⇒ [<code>Url</code>](#Url)
Parses the given input string as a `Url`, with `self` as the base Url.

**Kind**: instance method of [<code>Url</code>](#Url)  

| Param | Type |
| --- | --- |
| input | <code>string</code> | 

<a name="Url+toJSON"></a>

### url.toJSON() ⇒ <code>any</code>
Serializes a `Url` as a JSON object.

**Kind**: instance method of [<code>Url</code>](#Url)  
<a name="Url.parse"></a>

### Url.parse(input) ⇒ [<code>Url</code>](#Url)
Parses an absolute `Url` from the given input string.

**Kind**: static method of [<code>Url</code>](#Url)  

| Param | Type |
| --- | --- |
| input | <code>string</code> | 

<a name="Url.fromJSON"></a>

### Url.fromJSON(json) ⇒ [<code>Url</code>](#Url)
Deserializes a `Url` from a JSON object.

**Kind**: static method of [<code>Url</code>](#Url)  

| Param | Type |
| --- | --- |
| json | <code>any</code> | 

<a name="VerificationMethod"></a>

## VerificationMethod
**Kind**: global class  

* [VerificationMethod](#VerificationMethod)
    * [new VerificationMethod(did, key_type, public_key, fragment)](#new_VerificationMethod_new)
    * _instance_
        * [.id](#VerificationMethod+id) ⇒ [<code>DIDUrl</code>](#DIDUrl)
        * [.controller](#VerificationMethod+controller) ⇒ [<code>DID</code>](#DID)
        * [.controller](#VerificationMethod+controller)
        * [.type](#VerificationMethod+type) ⇒ <code>string</code>
        * [.data](#VerificationMethod+data) ⇒ <code>any</code>
        * [.toJSON()](#VerificationMethod+toJSON) ⇒ <code>any</code>
    * _static_
        * [.newMerkleKey(digest, did, keys, fragment)](#VerificationMethod.newMerkleKey) ⇒ [<code>VerificationMethod</code>](#VerificationMethod)
        * [.fromJSON(value)](#VerificationMethod.fromJSON) ⇒ [<code>VerificationMethod</code>](#VerificationMethod)

<a name="new_VerificationMethod_new"></a>

### new VerificationMethod(did, key_type, public_key, fragment)
Creates a new `VerificationMethod` object from the given `did` and
Base58-BTC encoded public key.


| Param | Type |
| --- | --- |
| did | [<code>DID</code>](#DID) | 
| key_type | <code>number</code> | 
| public_key | <code>string</code> | 
| fragment | <code>string</code> | 

<a name="VerificationMethod+id"></a>

### verificationMethod.id ⇒ [<code>DIDUrl</code>](#DIDUrl)
Returns the `id` `DIDUrl` of the `VerificationMethod` object.

**Kind**: instance property of [<code>VerificationMethod</code>](#VerificationMethod)  
<a name="VerificationMethod+controller"></a>

### verificationMethod.controller ⇒ [<code>DID</code>](#DID)
Returns the `controller` `DID` of the `VerificationMethod` object.

**Kind**: instance property of [<code>VerificationMethod</code>](#VerificationMethod)  
<a name="VerificationMethod+controller"></a>

### verificationMethod.controller
Returns the `controller` `DID` of the `VerificationMethod` object.

**Kind**: instance property of [<code>VerificationMethod</code>](#VerificationMethod)  

| Param | Type |
| --- | --- |
| did | [<code>DID</code>](#DID) | 

<a name="VerificationMethod+type"></a>

### verificationMethod.type ⇒ <code>string</code>
Returns the `VerificationMethod` type.

**Kind**: instance property of [<code>VerificationMethod</code>](#VerificationMethod)  
<a name="VerificationMethod+data"></a>

### verificationMethod.data ⇒ <code>any</code>
Returns the `VerificationMethod` public key data.

**Kind**: instance property of [<code>VerificationMethod</code>](#VerificationMethod)  
<a name="VerificationMethod+toJSON"></a>

### verificationMethod.toJSON() ⇒ <code>any</code>
Serializes a `VerificationMethod` object as a JSON object.

**Kind**: instance method of [<code>VerificationMethod</code>](#VerificationMethod)  
<a name="VerificationMethod.newMerkleKey"></a>

### VerificationMethod.newMerkleKey(digest, did, keys, fragment) ⇒ [<code>VerificationMethod</code>](#VerificationMethod)
Creates a new `MerkleKeyCollection2021` method from the given key collection.

**Kind**: static method of [<code>VerificationMethod</code>](#VerificationMethod)  

| Param | Type |
| --- | --- |
| digest | <code>number</code> | 
| did | [<code>DID</code>](#DID) | 
| keys | [<code>KeyCollection</code>](#KeyCollection) | 
| fragment | <code>string</code> | 

<a name="VerificationMethod.fromJSON"></a>

### VerificationMethod.fromJSON(value) ⇒ [<code>VerificationMethod</code>](#VerificationMethod)
Deserializes a `VerificationMethod` object from a JSON object.

**Kind**: static method of [<code>VerificationMethod</code>](#VerificationMethod)  

| Param | Type |
| --- | --- |
| value | <code>any</code> | 

<a name="VerifierOptions"></a>

## VerifierOptions
Holds additional signature verification options.
See `IVerifierOptions`.

**Kind**: global class  

* [VerifierOptions](#VerifierOptions)
    * [new VerifierOptions(options)](#new_VerifierOptions_new)
    * _instance_
        * [.toJSON()](#VerifierOptions+toJSON) ⇒ <code>any</code>
    * _static_
        * [.default()](#VerifierOptions.default) ⇒ [<code>VerifierOptions</code>](#VerifierOptions)
        * [.fromJSON(json)](#VerifierOptions.fromJSON) ⇒ [<code>VerifierOptions</code>](#VerifierOptions)

<a name="new_VerifierOptions_new"></a>

### new VerifierOptions(options)
Creates a new `VerifierOptions` from the given fields.

Throws an error if any of the options are invalid.


| Param | Type |
| --- | --- |
| options | <code>IVerifierOptions</code> | 

<a name="VerifierOptions+toJSON"></a>

### verifierOptions.toJSON() ⇒ <code>any</code>
Serializes a `VerifierOptions` as a JSON object.

**Kind**: instance method of [<code>VerifierOptions</code>](#VerifierOptions)  
<a name="VerifierOptions.default"></a>

### VerifierOptions.default() ⇒ [<code>VerifierOptions</code>](#VerifierOptions)
Creates a new `VerifierOptions` with default options.

**Kind**: static method of [<code>VerifierOptions</code>](#VerifierOptions)  
<<<<<<< HEAD
<a name="VerifierOptions.fromJSON"></a>

### VerifierOptions.fromJSON(json) ⇒ [<code>VerifierOptions</code>](#VerifierOptions)
Deserializes a `VerifierOptions` from a JSON object.

**Kind**: static method of [<code>VerifierOptions</code>](#VerifierOptions)  

| Param | Type |
| --- | --- |
| json | <code>any</code> | 

=======
<a name="MethodRelationship"></a>

## MethodRelationship
**Kind**: global variable  
>>>>>>> 37a48af6
<a name="KeyType"></a>

## KeyType
**Kind**: global variable  
<a name="DIDMessageEncoding"></a>

## DIDMessageEncoding
**Kind**: global variable  
<a name="Digest"></a>

## Digest
**Kind**: global variable  
<a name="SubjectHolderRelationship"></a>

## SubjectHolderRelationship
Declares how credential subjects must relate to the presentation holder during validation.
See `PresentationValidationOptions::subject_holder_relationship`.

See also the [Subject-Holder Relationship](https://www.w3.org/TR/vc-data-model/#subject-holder-relationships) section of the specification.

**Kind**: global variable  
<a name="AlwaysSubject"></a>

## AlwaysSubject
The holder must always match the subject on all credentials, regardless of their [`nonTransferable`](https://www.w3.org/TR/vc-data-model/#nontransferable-property) property.
This variant is the default used if no other variant is specified when constructing a new
`PresentationValidationOptions`.

**Kind**: global variable  
<a name="SubjectOnNonTransferable"></a>

## SubjectOnNonTransferable
The holder must match the subject only for credentials where the [`nonTransferable`](https://www.w3.org/TR/vc-data-model/#nontransferable-property) property is `true`.

**Kind**: global variable  
<a name="Any"></a>

## Any
The holder is not required to have any kind of relationship to any credential subject.

**Kind**: global variable  
<a name="FailFast"></a>

## FailFast
Declares when validation should return if an error occurs.

**Kind**: global variable  
<a name="AllErrors"></a>

## AllErrors
Return all errors that occur during validation.

**Kind**: global variable  
<a name="FirstError"></a>

## FirstError
Return after the first error occurs.

**Kind**: global variable  
<a name="start"></a>

## start()
Initializes the console error panic hook for better error messages

**Kind**: global function  <|MERGE_RESOLUTION|>--- conflicted
+++ resolved
@@ -3272,7 +3272,6 @@
 Creates a new `VerifierOptions` with default options.
 
 **Kind**: static method of [<code>VerifierOptions</code>](#VerifierOptions)  
-<<<<<<< HEAD
 <a name="VerifierOptions.fromJSON"></a>
 
 ### VerifierOptions.fromJSON(json) ⇒ [<code>VerifierOptions</code>](#VerifierOptions)
@@ -3284,12 +3283,10 @@
 | --- | --- |
 | json | <code>any</code> | 
 
-=======
 <a name="MethodRelationship"></a>
 
 ## MethodRelationship
 **Kind**: global variable  
->>>>>>> 37a48af6
 <a name="KeyType"></a>
 
 ## KeyType

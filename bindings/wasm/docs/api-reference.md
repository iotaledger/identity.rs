## Classes

<dl>
<dt><a href="#Account">Account</a></dt>
<dd><p>An account manages one identity.</p>
<p>It handles private keys, writing to storage and
publishing to the Tangle.</p>
</dd>
<dt><a href="#AccountBuilder">AccountBuilder</a></dt>
<dd><p>An [<code>Account</code>] builder for easy account configuration.</p>
<p>To reduce memory usage, accounts created from the same builder share the same <code>Storage</code>
used to store identities, and the same <a href="#Client">Client</a> used to publish identities to the Tangle.</p>
<p>The configuration on the other hand is cloned, and therefore unique for each built account.
This means a builder can be reconfigured in-between account creations, without affecting
the configuration of previously built accounts.</p>
</dd>
<dt><a href="#AgreementInfo">AgreementInfo</a></dt>
<dd><p>Agreement information used as the input for the concat KDF.</p>
</dd>
<dt><a href="#AutoSave">AutoSave</a></dt>
<dd></dd>
<dt><a href="#CekAlgorithm">CekAlgorithm</a></dt>
<dd><p>Supported algorithms used to determine and potentially encrypt the content encryption key (CEK).</p>
</dd>
<dt><a href="#ChainState">ChainState</a></dt>
<dd></dd>
<dt><a href="#Client">Client</a></dt>
<dd></dd>
<dt><a href="#CoreDID">CoreDID</a></dt>
<dd><p>A Decentralized Identifier (DID).</p>
</dd>
<dt><a href="#Credential">Credential</a></dt>
<dd></dd>
<dt><a href="#CredentialValidationOptions">CredentialValidationOptions</a></dt>
<dd><p>Options to declare validation criteria when validating credentials.</p>
</dd>
<dt><a href="#CredentialValidator">CredentialValidator</a></dt>
<dd></dd>
<<<<<<< HEAD
=======
<dt><a href="#DID">DID</a></dt>
<dd><p>A DID conforming to the IOTA DID method specification.</p>
</dd>
>>>>>>> ba4d4e2f
<dt><a href="#DIDUrl">DIDUrl</a></dt>
<dd><p>A DID URL conforming to the IOTA DID method specification.</p>
</dd>
<dt><del><a href="#DiffChainHistory">DiffChainHistory</a></del></dt>
<dd></dd>
<dt><del><a href="#DiffMessage">DiffMessage</a></del></dt>
<dd><p>Defines the difference between two DID <code>Document</code>s&#39; JSON representations.</p>
</dd>
<dt><a href="#Document">Document</a></dt>
<dd></dd>
<dt><a href="#DocumentHistory">DocumentHistory</a></dt>
<dd><p>A DID Document&#39;s history and current state.</p>
</dd>
<dt><a href="#DocumentMetadata">DocumentMetadata</a></dt>
<dd><p>Additional attributes related to an IOTA DID Document.</p>
</dd>
<dt><a href="#Duration">Duration</a></dt>
<dd><p>A span of time.</p>
</dd>
<dt><a href="#Ed25519">Ed25519</a></dt>
<dd></dd>
<dt><a href="#EncryptedData">EncryptedData</a></dt>
<dd><p>The structure returned after encrypting data</p>
</dd>
<dt><a href="#EncryptionAlgorithm">EncryptionAlgorithm</a></dt>
<dd><p>Supported content encryption algorithms.</p>
</dd>
<dt><a href="#ExplorerUrl">ExplorerUrl</a></dt>
<dd></dd>
<dt><a href="#IntegrationChainHistory">IntegrationChainHistory</a></dt>
<dd></dd>
<dt><a href="#IotaDID">IotaDID</a></dt>
<dd><p>A DID URL conforming to the IOTA DID method specification.</p>
</dd>
<dt><a href="#KeyLocation">KeyLocation</a></dt>
<dd><p>The storage location of a verification method key.</p>
<p>A key is uniquely identified by the fragment and a hash of its public key.
Importantly, the fragment alone is insufficient to represent the storage location.
For example, when rotating a key, there will be two keys in storage for the
same identity with the same fragment. The <code>key_hash</code> disambiguates the keys in
situations like these.</p>
<p>The string representation of that location can be obtained via <code>canonicalRepr</code>.</p>
</dd>
<dt><a href="#KeyPair">KeyPair</a></dt>
<dd></dd>
<dt><a href="#MethodContent">MethodContent</a></dt>
<dd></dd>
<dt><a href="#MethodData">MethodData</a></dt>
<dd><p>Supported verification method data formats.</p>
</dd>
<dt><a href="#MethodScope">MethodScope</a></dt>
<dd><p>Supported verification method types.</p>
</dd>
<dt><a href="#MethodType">MethodType</a></dt>
<dd><p>Supported verification method types.</p>
</dd>
<dt><a href="#Network">Network</a></dt>
<dd></dd>
<dt><a href="#Presentation">Presentation</a></dt>
<dd></dd>
<dt><a href="#PresentationValidationOptions">PresentationValidationOptions</a></dt>
<dd><p>Options to declare validation criteria when validating presentation.</p>
</dd>
<dt><a href="#PresentationValidator">PresentationValidator</a></dt>
<dd></dd>
<dt><a href="#Proof">Proof</a></dt>
<dd><p>A digital signature.</p>
<p>For field definitions see: <a href="https://w3c-ccg.github.io/security-vocab/">https://w3c-ccg.github.io/security-vocab/</a></p>
</dd>
<dt><a href="#ProofOptions">ProofOptions</a></dt>
<dd><p>Holds additional options for creating signatures.
See <code>IProofOptions</code>.</p>
</dd>
<dt><a href="#ProofPurpose">ProofPurpose</a></dt>
<dd><p>Associates a purpose with a <a href="#Proof">Proof</a>.</p>
<p>See <a href="https://w3c-ccg.github.io/security-vocab/#proofPurpose">https://w3c-ccg.github.io/security-vocab/#proofPurpose</a></p>
</dd>
<dt><a href="#Receipt">Receipt</a></dt>
<dd></dd>
<dt><a href="#ResolvedDocument">ResolvedDocument</a></dt>
<dd><p>An IOTA DID document resolved from the Tangle. Represents an integration chain message possibly
merged with one or more <code>DiffMessages</code>.</p>
</dd>
<dt><a href="#Resolver">Resolver</a></dt>
<dd></dd>
<dt><a href="#ResolverBuilder">ResolverBuilder</a></dt>
<dd><p>Builder for configuring [<code>Clients</code>][Client] when constructing a [<code>Resolver</code>].</p>
</dd>
<dt><a href="#RevocationBitmap">RevocationBitmap</a></dt>
<dd><p>A compressed bitmap for managing credential revocation.</p>
</dd>
<dt><a href="#Service">Service</a></dt>
<dd><p>A DID Document Service used to enable trusted interactions associated
with a DID subject.</p>
<p>See: <a href="https://www.w3.org/TR/did-core/#services">https://www.w3.org/TR/did-core/#services</a></p>
</dd>
<dt><a href="#Signature">Signature</a></dt>
<dd><p>A digital signature.</p>
</dd>
<dt><a href="#StardustDID">StardustDID</a></dt>
<dd><p>A DID conforming to the IOTA UTXO DID method specification.</p>
</dd>
<dt><a href="#StardustDIDUrl">StardustDIDUrl</a></dt>
<dd><p>A DID URL conforming to the IOTA Stardust UTXO DID method specification.</p>
</dd>
<dt><a href="#StardustDocument">StardustDocument</a></dt>
<dd></dd>
<dt><a href="#StardustDocumentMetadata">StardustDocumentMetadata</a></dt>
<dd><p>Additional attributes related to an IOTA DID Document.</p>
</dd>
<dt><a href="#StardustService">StardustService</a></dt>
<dd><p>A <code>Service</code> adhering to the IOTA UTXO DID method specification.</p>
</dd>
<dt><a href="#StardustVerificationMethod">StardustVerificationMethod</a></dt>
<dd></dd>
<dt><a href="#StorageTestSuite">StorageTestSuite</a></dt>
<dd><p>A test suite for the <code>Storage</code> interface.</p>
<p>This module contains a set of tests that a correct storage implementation
should pass. Note that not every edge case is tested.</p>
<p>Tests usually rely on multiple interface methods being implemented, so they should only
be run on a fully implemented version. That&#39;s why there is not a single test case for every
interface method.</p>
</dd>
<dt><a href="#Timestamp">Timestamp</a></dt>
<dd></dd>
<dt><a href="#VerificationMethod">VerificationMethod</a></dt>
<dd></dd>
<dt><a href="#VerifierOptions">VerifierOptions</a></dt>
<dd><p>Holds additional proof verification options.
See <code>IVerifierOptions</code>.</p>
</dd>
<dt><a href="#X25519">X25519</a></dt>
<dd><p>An implementation of <code>X25519</code> Elliptic-curve Diffie-Hellman (ECDH) cryptographic key exchange.</p>
</dd>
</dl>

## Members

<dl>
<dt><a href="#DIDMessageEncoding">DIDMessageEncoding</a></dt>
<dd></dd>
<dt><a href="#StateMetadataEncoding">StateMetadataEncoding</a></dt>
<dd></dd>
<dt><a href="#StatusCheck">StatusCheck</a></dt>
<dd><p>Controls validation behaviour when checking whether or not a credential has been revoked by its
<a href="https://www.w3.org/TR/vc-data-model/#status"><code>credentialStatus</code></a>.</p>
</dd>
<dt><a href="#Strict">Strict</a></dt>
<dd><p>Validate the status if supported, reject any unsupported
<a href="https://www.w3.org/TR/vc-data-model/#status"><code>credentialStatus</code></a> types.</p>
<p>Only <code>RevocationBitmap2022</code> is currently supported.</p>
<p>This is the default.</p>
</dd>
<dt><a href="#SkipUnsupported">SkipUnsupported</a></dt>
<dd><p>Validate the status if supported, skip any unsupported
<a href="https://www.w3.org/TR/vc-data-model/#status"><code>credentialStatus</code></a> types.</p>
</dd>
<dt><a href="#SkipAll">SkipAll</a></dt>
<dd><p>Skip all status checks.</p>
</dd>
<dt><a href="#SubjectHolderRelationship">SubjectHolderRelationship</a></dt>
<dd><p>Declares how credential subjects must relate to the presentation holder during validation.
See <code>PresentationValidationOptions::subject_holder_relationship</code>.</p>
<p>See also the <a href="https://www.w3.org/TR/vc-data-model/#subject-holder-relationships">Subject-Holder Relationship</a> section of the specification.</p>
</dd>
<dt><a href="#AlwaysSubject">AlwaysSubject</a></dt>
<dd><p>The holder must always match the subject on all credentials, regardless of their <a href="https://www.w3.org/TR/vc-data-model/#nontransferable-property"><code>nonTransferable</code></a> property.
This variant is the default used if no other variant is specified when constructing a new
<code>PresentationValidationOptions</code>.</p>
</dd>
<dt><a href="#SubjectOnNonTransferable">SubjectOnNonTransferable</a></dt>
<dd><p>The holder must match the subject only for credentials where the <a href="https://www.w3.org/TR/vc-data-model/#nontransferable-property"><code>nonTransferable</code></a> property is <code>true</code>.</p>
</dd>
<dt><a href="#Any">Any</a></dt>
<dd><p>The holder is not required to have any kind of relationship to any credential subject.</p>
</dd>
<dt><a href="#FailFast">FailFast</a></dt>
<dd><p>Declares when validation should return if an error occurs.</p>
</dd>
<dt><a href="#AllErrors">AllErrors</a></dt>
<dd><p>Return all errors that occur during validation.</p>
</dd>
<dt><a href="#FirstError">FirstError</a></dt>
<dd><p>Return after the first error occurs.</p>
</dd>
<dt><a href="#KeyType">KeyType</a></dt>
<dd></dd>
<dt><a href="#MethodRelationship">MethodRelationship</a></dt>
<dd></dd>
</dl>

## Functions

<dl>
<dt><a href="#start">start()</a></dt>
<dd><p>Initializes the console error panic hook for better error messages</p>
</dd>
</dl>

<a name="Account"></a>

## Account
An account manages one identity.

It handles private keys, writing to storage and
publishing to the Tangle.

**Kind**: global class  

* [Account](#Account)
    * [.createService(options)](#Account+createService) ⇒ <code>Promise.&lt;void&gt;</code>
    * [.createMethod(options)](#Account+createMethod) ⇒ <code>Promise.&lt;void&gt;</code>
    * [.attachMethodRelationships(options)](#Account+attachMethodRelationships) ⇒ <code>Promise.&lt;void&gt;</code>
    * [.detachMethodRelationships(options)](#Account+detachMethodRelationships) ⇒ <code>Promise.&lt;void&gt;</code>
    * [.did()](#Account+did) ⇒ [<code>IotaDID</code>](#IotaDID)
    * [.autopublish()](#Account+autopublish) ⇒ <code>boolean</code>
    * [.autosave()](#Account+autosave) ⇒ [<code>AutoSave</code>](#AutoSave)
    * [.document()](#Account+document) ⇒ [<code>Document</code>](#Document)
    * [.resolveIdentity()](#Account+resolveIdentity) ⇒ [<code>Promise.&lt;ResolvedDocument&gt;</code>](#ResolvedDocument)
    * [.deleteIdentity()](#Account+deleteIdentity) ⇒ <code>Promise.&lt;void&gt;</code>
    * [.publish(publish_options)](#Account+publish) ⇒ <code>Promise.&lt;void&gt;</code>
    * [.createSignedCredential(fragment, credential, options)](#Account+createSignedCredential) ⇒ [<code>Promise.&lt;Credential&gt;</code>](#Credential)
    * [.createSignedDocument(fragment, document, options)](#Account+createSignedDocument) ⇒ [<code>Promise.&lt;Document&gt;</code>](#Document)
    * [.createSignedPresentation(fragment, presentation, options)](#Account+createSignedPresentation) ⇒ [<code>Promise.&lt;Presentation&gt;</code>](#Presentation)
    * [.createSignedData(fragment, data, options)](#Account+createSignedData) ⇒ <code>Promise.&lt;any&gt;</code>
    * [.updateDocumentUnchecked(document)](#Account+updateDocumentUnchecked) ⇒ <code>Promise.&lt;void&gt;</code>
    * [.fetchDocument()](#Account+fetchDocument) ⇒ <code>Promise.&lt;void&gt;</code>
    * [.revokeCredentials(fragment, indices)](#Account+revokeCredentials) ⇒ <code>Promise.&lt;void&gt;</code>
    * [.unrevokeCredentials(fragment, indices)](#Account+unrevokeCredentials) ⇒ <code>Promise.&lt;void&gt;</code>
    * [.encryptData(plaintext, associated_data, encryption_algorithm, cek_algorithm, public_key)](#Account+encryptData) ⇒ [<code>Promise.&lt;EncryptedData&gt;</code>](#EncryptedData)
    * [.decryptData(data, encryption_algorithm, cek_algorithm, fragment)](#Account+decryptData) ⇒ <code>Promise.&lt;Uint8Array&gt;</code>
    * [.setAlsoKnownAs(options)](#Account+setAlsoKnownAs) ⇒ <code>Promise.&lt;void&gt;</code>
    * [.deleteMethod(options)](#Account+deleteMethod) ⇒ <code>Promise.&lt;void&gt;</code>
    * [.deleteService(options)](#Account+deleteService) ⇒ <code>Promise.&lt;void&gt;</code>
    * [.setController(options)](#Account+setController) ⇒ <code>Promise.&lt;void&gt;</code>

<a name="Account+createService"></a>

### account.createService(options) ⇒ <code>Promise.&lt;void&gt;</code>
Adds a new Service to the DID Document.

**Kind**: instance method of [<code>Account</code>](#Account)  

| Param | Type |
| --- | --- |
| options | <code>CreateServiceOptions</code> | 

<a name="Account+createMethod"></a>

### account.createMethod(options) ⇒ <code>Promise.&lt;void&gt;</code>
Adds a new verification method to the DID document.

**Kind**: instance method of [<code>Account</code>](#Account)  

| Param | Type |
| --- | --- |
| options | <code>CreateMethodOptions</code> | 

<a name="Account+attachMethodRelationships"></a>

### account.attachMethodRelationships(options) ⇒ <code>Promise.&lt;void&gt;</code>
Attach one or more verification relationships to a method.

Note: the method must exist and be in the set of verification methods;
it cannot be an embedded method.

**Kind**: instance method of [<code>Account</code>](#Account)  

| Param | Type |
| --- | --- |
| options | <code>AttachMethodRelationshipOptions</code> | 

<a name="Account+detachMethodRelationships"></a>

### account.detachMethodRelationships(options) ⇒ <code>Promise.&lt;void&gt;</code>
Detaches the given relationship from the given method, if the method exists.

**Kind**: instance method of [<code>Account</code>](#Account)  

| Param | Type |
| --- | --- |
| options | <code>DetachMethodRelationshipOptions</code> | 

<a name="Account+did"></a>

### account.did() ⇒ [<code>IotaDID</code>](#IotaDID)
Returns the [DID](DID) of the managed identity.

**Kind**: instance method of [<code>Account</code>](#Account)  
<a name="Account+autopublish"></a>

### account.autopublish() ⇒ <code>boolean</code>
Returns whether auto-publish is enabled.

**Kind**: instance method of [<code>Account</code>](#Account)  
<a name="Account+autosave"></a>

### account.autosave() ⇒ [<code>AutoSave</code>](#AutoSave)
Returns the auto-save configuration value.

**Kind**: instance method of [<code>Account</code>](#Account)  
<a name="Account+document"></a>

### account.document() ⇒ [<code>Document</code>](#Document)
Returns a copy of the document managed by the `Account`.

Note: the returned document only has a valid signature after publishing an integration chain update.
In general, for use cases where the signature is required, it is advisable to resolve the
document from the Tangle.

**Kind**: instance method of [<code>Account</code>](#Account)  
<a name="Account+resolveIdentity"></a>

### account.resolveIdentity() ⇒ [<code>Promise.&lt;ResolvedDocument&gt;</code>](#ResolvedDocument)
Resolves the DID Document associated with this `Account` from the Tangle.

**Kind**: instance method of [<code>Account</code>](#Account)  
<a name="Account+deleteIdentity"></a>

### account.deleteIdentity() ⇒ <code>Promise.&lt;void&gt;</code>
Removes the identity from the local storage entirely.

Note: This will remove all associated document updates and key material - recovery is NOT POSSIBLE!

**Kind**: instance method of [<code>Account</code>](#Account)  
<a name="Account+publish"></a>

### account.publish(publish_options) ⇒ <code>Promise.&lt;void&gt;</code>
Push all unpublished changes to the tangle in a single message.

**Kind**: instance method of [<code>Account</code>](#Account)  

| Param | Type |
| --- | --- |
| publish_options | <code>PublishOptions</code> \| <code>undefined</code> | 

<a name="Account+createSignedCredential"></a>

### account.createSignedCredential(fragment, credential, options) ⇒ [<code>Promise.&lt;Credential&gt;</code>](#Credential)
Signs a [Credential](#Credential) with the key specified by `fragment`.

**Kind**: instance method of [<code>Account</code>](#Account)  

| Param | Type |
| --- | --- |
| fragment | <code>string</code> | 
| credential | [<code>Credential</code>](#Credential) | 
| options | [<code>ProofOptions</code>](#ProofOptions) | 

<a name="Account+createSignedDocument"></a>

### account.createSignedDocument(fragment, document, options) ⇒ [<code>Promise.&lt;Document&gt;</code>](#Document)
Signs a [Document](#Document) with the key specified by `fragment`.

**Kind**: instance method of [<code>Account</code>](#Account)  

| Param | Type |
| --- | --- |
| fragment | <code>string</code> | 
| document | [<code>Document</code>](#Document) | 
| options | [<code>ProofOptions</code>](#ProofOptions) | 

<a name="Account+createSignedPresentation"></a>

### account.createSignedPresentation(fragment, presentation, options) ⇒ [<code>Promise.&lt;Presentation&gt;</code>](#Presentation)
Signs a [Presentation](#Presentation) the key specified by `fragment`.

**Kind**: instance method of [<code>Account</code>](#Account)  

| Param | Type |
| --- | --- |
| fragment | <code>string</code> | 
| presentation | [<code>Presentation</code>](#Presentation) | 
| options | [<code>ProofOptions</code>](#ProofOptions) | 

<a name="Account+createSignedData"></a>

### account.createSignedData(fragment, data, options) ⇒ <code>Promise.&lt;any&gt;</code>
Signs arbitrary `data` with the key specified by `fragment`.

**Kind**: instance method of [<code>Account</code>](#Account)  

| Param | Type |
| --- | --- |
| fragment | <code>string</code> | 
| data | <code>any</code> | 
| options | [<code>ProofOptions</code>](#ProofOptions) | 

<a name="Account+updateDocumentUnchecked"></a>

### account.updateDocumentUnchecked(document) ⇒ <code>Promise.&lt;void&gt;</code>
Overwrites the [Document](#Document) this account manages, **without doing any validation**.

### WARNING

This method is dangerous and can easily corrupt the internal state,
potentially making the identity unusable. Only call this if you fully
understand the implications!

**Kind**: instance method of [<code>Account</code>](#Account)  

| Param | Type |
| --- | --- |
| document | [<code>Document</code>](#Document) | 

<a name="Account+fetchDocument"></a>

### account.fetchDocument() ⇒ <code>Promise.&lt;void&gt;</code>
Fetches the latest changes from the tangle and **overwrites** the local document.

If a DID is managed from distributed accounts, this should be called before making changes
to the identity, to avoid publishing updates that would be ignored.

**Kind**: instance method of [<code>Account</code>](#Account)  
<a name="Account+revokeCredentials"></a>

### account.revokeCredentials(fragment, indices) ⇒ <code>Promise.&lt;void&gt;</code>
If the document has a `RevocationBitmap` service identified by `fragment`,
revoke all specified `indices`.

**Kind**: instance method of [<code>Account</code>](#Account)  

| Param | Type |
| --- | --- |
| fragment | <code>string</code> | 
| indices | <code>number</code> \| <code>Array.&lt;number&gt;</code> | 

<a name="Account+unrevokeCredentials"></a>

### account.unrevokeCredentials(fragment, indices) ⇒ <code>Promise.&lt;void&gt;</code>
If the document has a `RevocationBitmap` service identified by `fragment`,
unrevoke all specified `indices`.

**Kind**: instance method of [<code>Account</code>](#Account)  

| Param | Type |
| --- | --- |
| fragment | <code>string</code> | 
| indices | <code>number</code> \| <code>Array.&lt;number&gt;</code> | 

<a name="Account+encryptData"></a>

### account.encryptData(plaintext, associated_data, encryption_algorithm, cek_algorithm, public_key) ⇒ [<code>Promise.&lt;EncryptedData&gt;</code>](#EncryptedData)
Encrypts the given `plaintext` with the specified `encryption_algorithm` and `cek_algorithm`.

Returns an [`EncryptedData`] instance.

**Kind**: instance method of [<code>Account</code>](#Account)  

| Param | Type |
| --- | --- |
| plaintext | <code>Uint8Array</code> | 
| associated_data | <code>Uint8Array</code> | 
| encryption_algorithm | [<code>EncryptionAlgorithm</code>](#EncryptionAlgorithm) | 
| cek_algorithm | [<code>CekAlgorithm</code>](#CekAlgorithm) | 
| public_key | <code>Uint8Array</code> | 

<a name="Account+decryptData"></a>

### account.decryptData(data, encryption_algorithm, cek_algorithm, fragment) ⇒ <code>Promise.&lt;Uint8Array&gt;</code>
Decrypts the given `data` with the key identified by `fragment` using the given `encryption_algorithm` and
`cek_algorithm`.

Returns the decrypted text.

**Kind**: instance method of [<code>Account</code>](#Account)  

| Param | Type |
| --- | --- |
| data | [<code>EncryptedData</code>](#EncryptedData) | 
| encryption_algorithm | [<code>EncryptionAlgorithm</code>](#EncryptionAlgorithm) | 
| cek_algorithm | [<code>CekAlgorithm</code>](#CekAlgorithm) | 
| fragment | <code>string</code> | 

<a name="Account+setAlsoKnownAs"></a>

### account.setAlsoKnownAs(options) ⇒ <code>Promise.&lt;void&gt;</code>
Sets the `alsoKnownAs` property in the DID document.

**Kind**: instance method of [<code>Account</code>](#Account)  

| Param | Type |
| --- | --- |
| options | <code>SetAlsoKnownAsOptions</code> | 

<a name="Account+deleteMethod"></a>

### account.deleteMethod(options) ⇒ <code>Promise.&lt;void&gt;</code>
Deletes a verification method if the method exists.

**Kind**: instance method of [<code>Account</code>](#Account)  

| Param | Type |
| --- | --- |
| options | <code>DeleteMethodOptions</code> | 

<a name="Account+deleteService"></a>

### account.deleteService(options) ⇒ <code>Promise.&lt;void&gt;</code>
Deletes a Service if it exists.

**Kind**: instance method of [<code>Account</code>](#Account)  

| Param | Type |
| --- | --- |
| options | <code>DeleteServiceOptions</code> | 

<a name="Account+setController"></a>

### account.setController(options) ⇒ <code>Promise.&lt;void&gt;</code>
Sets the controllers of the DID document.

**Kind**: instance method of [<code>Account</code>](#Account)  

| Param | Type |
| --- | --- |
| options | <code>SetControllerOptions</code> | 

<a name="AccountBuilder"></a>

## AccountBuilder
An [`Account`] builder for easy account configuration.

To reduce memory usage, accounts created from the same builder share the same `Storage`
used to store identities, and the same [Client](#Client) used to publish identities to the Tangle.

The configuration on the other hand is cloned, and therefore unique for each built account.
This means a builder can be reconfigured in-between account creations, without affecting
the configuration of previously built accounts.

**Kind**: global class  

* [AccountBuilder](#AccountBuilder)
    * [new AccountBuilder(options)](#new_AccountBuilder_new)
    * [.loadIdentity(did)](#AccountBuilder+loadIdentity) ⇒ [<code>Promise.&lt;Account&gt;</code>](#Account)
    * [.createIdentity(identity_setup)](#AccountBuilder+createIdentity) ⇒ [<code>Promise.&lt;Account&gt;</code>](#Account)

<a name="new_AccountBuilder_new"></a>

### new AccountBuilder(options)
Creates a new `AccountBuilder`.


| Param | Type |
| --- | --- |
| options | <code>AccountBuilderOptions</code> \| <code>undefined</code> | 

<a name="AccountBuilder+loadIdentity"></a>

### accountBuilder.loadIdentity(did) ⇒ [<code>Promise.&lt;Account&gt;</code>](#Account)
Loads an existing identity with the specified `did` using the current builder configuration.
The identity must exist in the configured `Storage`.

**Kind**: instance method of [<code>AccountBuilder</code>](#AccountBuilder)  

| Param | Type |
| --- | --- |
| did | [<code>IotaDID</code>](#IotaDID) | 

<a name="AccountBuilder+createIdentity"></a>

### accountBuilder.createIdentity(identity_setup) ⇒ [<code>Promise.&lt;Account&gt;</code>](#Account)
Creates a new identity based on the builder configuration and returns
an [Account](#Account) object to manage it.

The identity is stored locally in the `Storage`. The DID network is automatically determined
by the [Client](#Client) used to publish it.

**Kind**: instance method of [<code>AccountBuilder</code>](#AccountBuilder)  

| Param | Type |
| --- | --- |
| identity_setup | <code>IdentitySetup</code> \| <code>undefined</code> | 

<a name="AgreementInfo"></a>

## AgreementInfo
Agreement information used as the input for the concat KDF.

**Kind**: global class  

* [AgreementInfo](#AgreementInfo)
    * [new AgreementInfo(apu, apv, pub_info, priv_info)](#new_AgreementInfo_new)
    * _instance_
        * [.apu()](#AgreementInfo+apu) ⇒ <code>Uint8Array</code>
        * [.apv()](#AgreementInfo+apv) ⇒ <code>Uint8Array</code>
        * [.pubInfo()](#AgreementInfo+pubInfo) ⇒ <code>Uint8Array</code>
        * [.privInfo()](#AgreementInfo+privInfo) ⇒ <code>Uint8Array</code>
        * [.toJSON()](#AgreementInfo+toJSON) ⇒ <code>any</code>
    * _static_
        * [.fromJSON(json)](#AgreementInfo.fromJSON) ⇒ [<code>AgreementInfo</code>](#AgreementInfo)

<a name="new_AgreementInfo_new"></a>

### new AgreementInfo(apu, apv, pub_info, priv_info)
Creates an `AgreementInfo` Object.


| Param | Type |
| --- | --- |
| apu | <code>Uint8Array</code> | 
| apv | <code>Uint8Array</code> | 
| pub_info | <code>Uint8Array</code> | 
| priv_info | <code>Uint8Array</code> | 

<a name="AgreementInfo+apu"></a>

### agreementInfo.apu() ⇒ <code>Uint8Array</code>
Returns a copy of `apu'

**Kind**: instance method of [<code>AgreementInfo</code>](#AgreementInfo)  
<a name="AgreementInfo+apv"></a>

### agreementInfo.apv() ⇒ <code>Uint8Array</code>
Returns a copy of `apv'

**Kind**: instance method of [<code>AgreementInfo</code>](#AgreementInfo)  
<a name="AgreementInfo+pubInfo"></a>

### agreementInfo.pubInfo() ⇒ <code>Uint8Array</code>
Returns a copy of `pubInfo'

**Kind**: instance method of [<code>AgreementInfo</code>](#AgreementInfo)  
<a name="AgreementInfo+privInfo"></a>

### agreementInfo.privInfo() ⇒ <code>Uint8Array</code>
Returns a copy of `privInfo'

**Kind**: instance method of [<code>AgreementInfo</code>](#AgreementInfo)  
<a name="AgreementInfo+toJSON"></a>

### agreementInfo.toJSON() ⇒ <code>any</code>
Serializes this to a JSON object.

**Kind**: instance method of [<code>AgreementInfo</code>](#AgreementInfo)  
<a name="AgreementInfo.fromJSON"></a>

### AgreementInfo.fromJSON(json) ⇒ [<code>AgreementInfo</code>](#AgreementInfo)
Deserializes an instance from a JSON object.

**Kind**: static method of [<code>AgreementInfo</code>](#AgreementInfo)  

| Param | Type |
| --- | --- |
| json | <code>any</code> | 

<a name="AutoSave"></a>

## AutoSave
**Kind**: global class  

* [AutoSave](#AutoSave)
    * _instance_
        * [.toJSON()](#AutoSave+toJSON) ⇒ <code>any</code>
    * _static_
        * [.never()](#AutoSave.never) ⇒ [<code>AutoSave</code>](#AutoSave)
        * [.every()](#AutoSave.every) ⇒ [<code>AutoSave</code>](#AutoSave)
        * [.batch(number_of_actions)](#AutoSave.batch) ⇒ [<code>AutoSave</code>](#AutoSave)
        * [.fromJSON(json)](#AutoSave.fromJSON) ⇒ [<code>AutoSave</code>](#AutoSave)

<a name="AutoSave+toJSON"></a>

### autoSave.toJSON() ⇒ <code>any</code>
Serializes this to a JSON object.

**Kind**: instance method of [<code>AutoSave</code>](#AutoSave)  
<a name="AutoSave.never"></a>

### AutoSave.never() ⇒ [<code>AutoSave</code>](#AutoSave)
Never save.

**Kind**: static method of [<code>AutoSave</code>](#AutoSave)  
<a name="AutoSave.every"></a>

### AutoSave.every() ⇒ [<code>AutoSave</code>](#AutoSave)
Save after every action.

**Kind**: static method of [<code>AutoSave</code>](#AutoSave)  
<a name="AutoSave.batch"></a>

### AutoSave.batch(number_of_actions) ⇒ [<code>AutoSave</code>](#AutoSave)
Save after every N actions.

**Kind**: static method of [<code>AutoSave</code>](#AutoSave)  

| Param | Type |
| --- | --- |
| number_of_actions | <code>number</code> | 

<a name="AutoSave.fromJSON"></a>

### AutoSave.fromJSON(json) ⇒ [<code>AutoSave</code>](#AutoSave)
Deserializes an instance from a JSON object.

**Kind**: static method of [<code>AutoSave</code>](#AutoSave)  

| Param | Type |
| --- | --- |
| json | <code>any</code> | 

<a name="CekAlgorithm"></a>

## CekAlgorithm
Supported algorithms used to determine and potentially encrypt the content encryption key (CEK).

**Kind**: global class  

* [CekAlgorithm](#CekAlgorithm)
    * _instance_
        * [.toJSON()](#CekAlgorithm+toJSON) ⇒ <code>any</code>
    * _static_
        * [.EcdhEs(agreement)](#CekAlgorithm.EcdhEs) ⇒ [<code>CekAlgorithm</code>](#CekAlgorithm)
        * [.EcdhEsA256Kw(agreement)](#CekAlgorithm.EcdhEsA256Kw) ⇒ [<code>CekAlgorithm</code>](#CekAlgorithm)
        * [.fromJSON(json)](#CekAlgorithm.fromJSON) ⇒ [<code>CekAlgorithm</code>](#CekAlgorithm)

<a name="CekAlgorithm+toJSON"></a>

### cekAlgorithm.toJSON() ⇒ <code>any</code>
Serializes this to a JSON object.

**Kind**: instance method of [<code>CekAlgorithm</code>](#CekAlgorithm)  
<a name="CekAlgorithm.EcdhEs"></a>

### CekAlgorithm.EcdhEs(agreement) ⇒ [<code>CekAlgorithm</code>](#CekAlgorithm)
Elliptic Curve Diffie-Hellman Ephemeral Static key agreement using Concat KDF.

**Kind**: static method of [<code>CekAlgorithm</code>](#CekAlgorithm)  

| Param | Type |
| --- | --- |
| agreement | [<code>AgreementInfo</code>](#AgreementInfo) | 

<a name="CekAlgorithm.EcdhEsA256Kw"></a>

### CekAlgorithm.EcdhEsA256Kw(agreement) ⇒ [<code>CekAlgorithm</code>](#CekAlgorithm)
Elliptic Curve Diffie-Hellman Ephemeral Static key agreement using Concat KDF.

**Kind**: static method of [<code>CekAlgorithm</code>](#CekAlgorithm)  

| Param | Type |
| --- | --- |
| agreement | [<code>AgreementInfo</code>](#AgreementInfo) | 

<a name="CekAlgorithm.fromJSON"></a>

### CekAlgorithm.fromJSON(json) ⇒ [<code>CekAlgorithm</code>](#CekAlgorithm)
Deserializes an instance from a JSON object.

**Kind**: static method of [<code>CekAlgorithm</code>](#CekAlgorithm)  

| Param | Type |
| --- | --- |
| json | <code>any</code> | 

<a name="ChainState"></a>

## ChainState
**Kind**: global class  

* [ChainState](#ChainState)
    * _instance_
        * [.toJSON()](#ChainState+toJSON) ⇒ <code>any</code>
        * [.clone()](#ChainState+clone) ⇒ [<code>ChainState</code>](#ChainState)
    * _static_
        * [.fromJSON(json)](#ChainState.fromJSON) ⇒ [<code>ChainState</code>](#ChainState)

<a name="ChainState+toJSON"></a>

### chainState.toJSON() ⇒ <code>any</code>
Serializes this to a JSON object.

**Kind**: instance method of [<code>ChainState</code>](#ChainState)  
<a name="ChainState+clone"></a>

### chainState.clone() ⇒ [<code>ChainState</code>](#ChainState)
Deep clones the object.

**Kind**: instance method of [<code>ChainState</code>](#ChainState)  
<a name="ChainState.fromJSON"></a>

### ChainState.fromJSON(json) ⇒ [<code>ChainState</code>](#ChainState)
Deserializes an instance from a JSON object.

**Kind**: static method of [<code>ChainState</code>](#ChainState)  

| Param | Type |
| --- | --- |
| json | <code>any</code> | 

<a name="Client"></a>

## Client
**Kind**: global class  

* [Client](#Client)
    * [new Client()](#new_Client_new)
    * _instance_
        * [.network()](#Client+network) ⇒ [<code>Network</code>](#Network)
        * [.publishDocument(document)](#Client+publishDocument) ⇒ [<code>Promise.&lt;Receipt&gt;</code>](#Receipt)
        * ~~[.publishDiff(message_id, diff)](#Client+publishDiff) ⇒ [<code>Promise.&lt;Receipt&gt;</code>](#Receipt)~~
        * [.publishJSON(index, data)](#Client+publishJSON) ⇒ [<code>Promise.&lt;Receipt&gt;</code>](#Receipt)
        * [.publishJsonWithRetry(index, data, interval, max_attempts)](#Client+publishJsonWithRetry) ⇒ <code>Promise.&lt;any&gt;</code>
        * [.isMessageIncluded(messageId)](#Client+isMessageIncluded) ⇒ <code>Promise.&lt;boolean&gt;</code>
        * [.resolve(did)](#Client+resolve) ⇒ [<code>Promise.&lt;ResolvedDocument&gt;</code>](#ResolvedDocument)
        * [.resolveHistory(did)](#Client+resolveHistory) ⇒ [<code>Promise.&lt;DocumentHistory&gt;</code>](#DocumentHistory)
        * ~~[.resolveDiffHistory(document)](#Client+resolveDiffHistory) ⇒ [<code>Promise.&lt;DiffChainHistory&gt;</code>](#DiffChainHistory)~~
    * _static_
        * [.fromConfig(config)](#Client.fromConfig) ⇒ [<code>Promise.&lt;Client&gt;</code>](#Client)

<a name="new_Client_new"></a>

### new Client()
Creates a new `Client` with default settings.

<a name="Client+network"></a>

### client.network() ⇒ [<code>Network</code>](#Network)
Returns the `Client` Tangle network.

**Kind**: instance method of [<code>Client</code>](#Client)  
<a name="Client+publishDocument"></a>

### client.publishDocument(document) ⇒ [<code>Promise.&lt;Receipt&gt;</code>](#Receipt)
Publishes a [Document](#Document) to the Tangle.

**Kind**: instance method of [<code>Client</code>](#Client)  

| Param | Type |
| --- | --- |
| document | [<code>Document</code>](#Document) | 

<a name="Client+publishDiff"></a>

### ~~client.publishDiff(message_id, diff) ⇒ [<code>Promise.&lt;Receipt&gt;</code>](#Receipt)~~
***Deprecated***

Publishes a `DiffMessage` to the Tangle.

**Kind**: instance method of [<code>Client</code>](#Client)  

| Param | Type |
| --- | --- |
| message_id | <code>string</code> | 
| diff | [<code>DiffMessage</code>](#DiffMessage) | 

<a name="Client+publishJSON"></a>

### client.publishJSON(index, data) ⇒ [<code>Promise.&lt;Receipt&gt;</code>](#Receipt)
Publishes arbitrary JSON data to the specified index on the Tangle.

**Kind**: instance method of [<code>Client</code>](#Client)  

| Param | Type |
| --- | --- |
| index | <code>string</code> | 
| data | <code>any</code> | 

<a name="Client+publishJsonWithRetry"></a>

### client.publishJsonWithRetry(index, data, interval, max_attempts) ⇒ <code>Promise.&lt;any&gt;</code>
Publishes arbitrary JSON data to the specified index on the Tangle.
Retries (promotes or reattaches) the message until it’s included (referenced by a milestone).
Default interval is 5 seconds and max attempts is 40.

**Kind**: instance method of [<code>Client</code>](#Client)  

| Param | Type |
| --- | --- |
| index | <code>string</code> | 
| data | <code>any</code> | 
| interval | <code>number</code> \| <code>undefined</code> | 
| max_attempts | <code>number</code> \| <code>undefined</code> | 

<a name="Client+isMessageIncluded"></a>

### client.isMessageIncluded(messageId) ⇒ <code>Promise.&lt;boolean&gt;</code>
Checks if a message is confirmed by a milestone.

**Kind**: instance method of [<code>Client</code>](#Client)  

| Param | Type |
| --- | --- |
| messageId | <code>string</code> | 

<a name="Client+resolve"></a>

### client.resolve(did) ⇒ [<code>Promise.&lt;ResolvedDocument&gt;</code>](#ResolvedDocument)
Fetch the DID document specified by the given `DID`.

**Kind**: instance method of [<code>Client</code>](#Client)  

| Param | Type |
| --- | --- |
| did | [<code>CoreDID</code>](#CoreDID) \| <code>string</code> | 

<a name="Client+resolveHistory"></a>

### client.resolveHistory(did) ⇒ [<code>Promise.&lt;DocumentHistory&gt;</code>](#DocumentHistory)
Returns the message history of the given DID.

**Kind**: instance method of [<code>Client</code>](#Client)  

| Param | Type |
| --- | --- |
| did | [<code>CoreDID</code>](#CoreDID) \| <code>string</code> | 

<a name="Client+resolveDiffHistory"></a>

### ~~client.resolveDiffHistory(document) ⇒ [<code>Promise.&lt;DiffChainHistory&gt;</code>](#DiffChainHistory)~~
***Deprecated***

Returns the `DiffChainHistory` of a diff chain starting from a document on the
integration chain.

NOTE: the document must have been published to the tangle and have a valid message id and
capability invocation method.

**Kind**: instance method of [<code>Client</code>](#Client)  

| Param | Type |
| --- | --- |
| document | [<code>ResolvedDocument</code>](#ResolvedDocument) | 

<a name="Client.fromConfig"></a>

### Client.fromConfig(config) ⇒ [<code>Promise.&lt;Client&gt;</code>](#Client)
Creates a new `Client` with the given settings.

**Kind**: static method of [<code>Client</code>](#Client)  

| Param | Type |
| --- | --- |
| config | <code>IClientConfig</code> | 

<a name="CoreDID"></a>

## CoreDID
A Decentralized Identifier (DID).

**Kind**: global class  

* [CoreDID](#CoreDID)
    * _instance_
        * [.toString()](#CoreDID+toString) ⇒ <code>string</code>
        * [.toJSON()](#CoreDID+toJSON) ⇒ <code>any</code>
        * [.clone()](#CoreDID+clone) ⇒ [<code>CoreDID</code>](#CoreDID)
    * _static_
        * [.parse(input)](#CoreDID.parse) ⇒ [<code>CoreDID</code>](#CoreDID)
        * [.fromJSON(json)](#CoreDID.fromJSON) ⇒ [<code>CoreDID</code>](#CoreDID)

<a name="CoreDID+toString"></a>

### coreDID.toString() ⇒ <code>string</code>
Returns the `CoreDID` as a string.

**Kind**: instance method of [<code>CoreDID</code>](#CoreDID)  
<a name="CoreDID+toJSON"></a>

### coreDID.toJSON() ⇒ <code>any</code>
Serializes this to a JSON object.

**Kind**: instance method of [<code>CoreDID</code>](#CoreDID)  
<a name="CoreDID+clone"></a>

### coreDID.clone() ⇒ [<code>CoreDID</code>](#CoreDID)
Deep clones the object.

**Kind**: instance method of [<code>CoreDID</code>](#CoreDID)  
<a name="CoreDID.parse"></a>

### CoreDID.parse(input) ⇒ [<code>CoreDID</code>](#CoreDID)
Parses a [`CoreDID`] from the given `input`.

# Errors

Returns `Err` if the input is not a valid [`CoreDID`].

**Kind**: static method of [<code>CoreDID</code>](#CoreDID)  

| Param | Type |
| --- | --- |
| input | <code>string</code> | 

<a name="CoreDID.fromJSON"></a>

### CoreDID.fromJSON(json) ⇒ [<code>CoreDID</code>](#CoreDID)
Deserializes an instance from a JSON object.

**Kind**: static method of [<code>CoreDID</code>](#CoreDID)  

| Param | Type |
| --- | --- |
| json | <code>any</code> | 

<a name="Credential"></a>

## Credential
**Kind**: global class  

* [Credential](#Credential)
    * [new Credential(values)](#new_Credential_new)
    * _instance_
        * [.context()](#Credential+context) ⇒ <code>Array.&lt;(string\|Record.&lt;string, any&gt;)&gt;</code>
        * [.id()](#Credential+id) ⇒ <code>string</code> \| <code>undefined</code>
        * [.type()](#Credential+type) ⇒ <code>Array.&lt;string&gt;</code>
        * [.credentialSubject()](#Credential+credentialSubject) ⇒ <code>Array.&lt;Subject&gt;</code>
        * [.issuer()](#Credential+issuer) ⇒ <code>string</code> \| <code>Issuer</code>
        * [.issuanceDate()](#Credential+issuanceDate) ⇒ [<code>Timestamp</code>](#Timestamp)
        * [.expirationDate()](#Credential+expirationDate) ⇒ [<code>Timestamp</code>](#Timestamp) \| <code>undefined</code>
        * [.credentialStatus()](#Credential+credentialStatus) ⇒ <code>Array.&lt;Status&gt;</code>
        * [.credentialSchema()](#Credential+credentialSchema) ⇒ <code>Array.&lt;Schema&gt;</code>
        * [.refreshService()](#Credential+refreshService) ⇒ <code>Array.&lt;RefreshService&gt;</code>
        * [.termsOfUse()](#Credential+termsOfUse) ⇒ <code>Array.&lt;Policy&gt;</code>
        * [.evidence()](#Credential+evidence) ⇒ <code>Array.&lt;Evidence&gt;</code>
        * [.nonTransferable()](#Credential+nonTransferable) ⇒ <code>boolean</code> \| <code>undefined</code>
        * [.proof()](#Credential+proof) ⇒ [<code>Proof</code>](#Proof) \| <code>undefined</code>
        * [.properties()](#Credential+properties) ⇒ <code>Map.&lt;string, any&gt;</code>
        * [.toJSON()](#Credential+toJSON) ⇒ <code>any</code>
        * [.clone()](#Credential+clone) ⇒ [<code>Credential</code>](#Credential)
    * _static_
        * [.BaseContext()](#Credential.BaseContext) ⇒ <code>string</code>
        * [.BaseType()](#Credential.BaseType) ⇒ <code>string</code>
        * [.fromJSON(json)](#Credential.fromJSON) ⇒ [<code>Credential</code>](#Credential)

<a name="new_Credential_new"></a>

### new Credential(values)
Constructs a new `Credential`.


| Param | Type |
| --- | --- |
| values | <code>ICredential</code> | 

<a name="Credential+context"></a>

### credential.context() ⇒ <code>Array.&lt;(string\|Record.&lt;string, any&gt;)&gt;</code>
Returns a copy of the JSON-LD context(s) applicable to the `Credential`.

**Kind**: instance method of [<code>Credential</code>](#Credential)  
<a name="Credential+id"></a>

### credential.id() ⇒ <code>string</code> \| <code>undefined</code>
Returns a copy of the unique `URI` identifying the `Credential` .

**Kind**: instance method of [<code>Credential</code>](#Credential)  
<a name="Credential+type"></a>

### credential.type() ⇒ <code>Array.&lt;string&gt;</code>
Returns a copy of the URIs defining the type of the `Credential`.

**Kind**: instance method of [<code>Credential</code>](#Credential)  
<a name="Credential+credentialSubject"></a>

### credential.credentialSubject() ⇒ <code>Array.&lt;Subject&gt;</code>
Returns a copy of the `Credential` subject(s).

**Kind**: instance method of [<code>Credential</code>](#Credential)  
<a name="Credential+issuer"></a>

### credential.issuer() ⇒ <code>string</code> \| <code>Issuer</code>
Returns a copy of the issuer of the `Credential`.

**Kind**: instance method of [<code>Credential</code>](#Credential)  
<a name="Credential+issuanceDate"></a>

### credential.issuanceDate() ⇒ [<code>Timestamp</code>](#Timestamp)
Returns a copy of the timestamp of when the `Credential` becomes valid.

**Kind**: instance method of [<code>Credential</code>](#Credential)  
<a name="Credential+expirationDate"></a>

### credential.expirationDate() ⇒ [<code>Timestamp</code>](#Timestamp) \| <code>undefined</code>
Returns a copy of the timestamp of when the `Credential` should no longer be considered valid.

**Kind**: instance method of [<code>Credential</code>](#Credential)  
<a name="Credential+credentialStatus"></a>

### credential.credentialStatus() ⇒ <code>Array.&lt;Status&gt;</code>
Returns a copy of the information used to determine the current status of the `Credential`.

**Kind**: instance method of [<code>Credential</code>](#Credential)  
<a name="Credential+credentialSchema"></a>

### credential.credentialSchema() ⇒ <code>Array.&lt;Schema&gt;</code>
Returns a copy of the information used to assist in the enforcement of a specific `Credential` structure.

**Kind**: instance method of [<code>Credential</code>](#Credential)  
<a name="Credential+refreshService"></a>

### credential.refreshService() ⇒ <code>Array.&lt;RefreshService&gt;</code>
Returns a copy of the service(s) used to refresh an expired `Credential`.

**Kind**: instance method of [<code>Credential</code>](#Credential)  
<a name="Credential+termsOfUse"></a>

### credential.termsOfUse() ⇒ <code>Array.&lt;Policy&gt;</code>
Returns a copy of the terms-of-use specified by the `Credential` issuer.

**Kind**: instance method of [<code>Credential</code>](#Credential)  
<a name="Credential+evidence"></a>

### credential.evidence() ⇒ <code>Array.&lt;Evidence&gt;</code>
Returns a copy of the human-readable evidence used to support the claims within the `Credential`.

**Kind**: instance method of [<code>Credential</code>](#Credential)  
<a name="Credential+nonTransferable"></a>

### credential.nonTransferable() ⇒ <code>boolean</code> \| <code>undefined</code>
Returns whether or not the `Credential` must only be contained within a [Presentation](#Presentation)
with a proof issued from the `Credential` subject.

**Kind**: instance method of [<code>Credential</code>](#Credential)  
<a name="Credential+proof"></a>

### credential.proof() ⇒ [<code>Proof</code>](#Proof) \| <code>undefined</code>
Returns a copy of the proof used to verify the `Credential`.

**Kind**: instance method of [<code>Credential</code>](#Credential)  
<a name="Credential+properties"></a>

### credential.properties() ⇒ <code>Map.&lt;string, any&gt;</code>
Returns a copy of the miscellaneous properties on the `Credential`.

**Kind**: instance method of [<code>Credential</code>](#Credential)  
<a name="Credential+toJSON"></a>

### credential.toJSON() ⇒ <code>any</code>
Serializes this to a JSON object.

**Kind**: instance method of [<code>Credential</code>](#Credential)  
<a name="Credential+clone"></a>

### credential.clone() ⇒ [<code>Credential</code>](#Credential)
Deep clones the object.

**Kind**: instance method of [<code>Credential</code>](#Credential)  
<a name="Credential.BaseContext"></a>

### Credential.BaseContext() ⇒ <code>string</code>
Returns the base JSON-LD context.

**Kind**: static method of [<code>Credential</code>](#Credential)  
<a name="Credential.BaseType"></a>

### Credential.BaseType() ⇒ <code>string</code>
Returns the base type.

**Kind**: static method of [<code>Credential</code>](#Credential)  
<a name="Credential.fromJSON"></a>

### Credential.fromJSON(json) ⇒ [<code>Credential</code>](#Credential)
Deserializes an instance from a JSON object.

**Kind**: static method of [<code>Credential</code>](#Credential)  

| Param | Type |
| --- | --- |
| json | <code>any</code> | 

<a name="CredentialValidationOptions"></a>

## CredentialValidationOptions
Options to declare validation criteria when validating credentials.

**Kind**: global class  

* [CredentialValidationOptions](#CredentialValidationOptions)
    * [new CredentialValidationOptions(options)](#new_CredentialValidationOptions_new)
    * _instance_
        * [.toJSON()](#CredentialValidationOptions+toJSON) ⇒ <code>any</code>
        * [.clone()](#CredentialValidationOptions+clone) ⇒ [<code>CredentialValidationOptions</code>](#CredentialValidationOptions)
    * _static_
        * [.default()](#CredentialValidationOptions.default) ⇒ [<code>CredentialValidationOptions</code>](#CredentialValidationOptions)
        * [.fromJSON(json)](#CredentialValidationOptions.fromJSON) ⇒ [<code>CredentialValidationOptions</code>](#CredentialValidationOptions)

<a name="new_CredentialValidationOptions_new"></a>

### new CredentialValidationOptions(options)
Creates a new `CredentialValidationOptions` from the given fields.

Throws an error if any of the options are invalid.


| Param | Type |
| --- | --- |
| options | <code>ICredentialValidationOptions</code> | 

<a name="CredentialValidationOptions+toJSON"></a>

### credentialValidationOptions.toJSON() ⇒ <code>any</code>
Serializes this to a JSON object.

**Kind**: instance method of [<code>CredentialValidationOptions</code>](#CredentialValidationOptions)  
<a name="CredentialValidationOptions+clone"></a>

### credentialValidationOptions.clone() ⇒ [<code>CredentialValidationOptions</code>](#CredentialValidationOptions)
Deep clones the object.

**Kind**: instance method of [<code>CredentialValidationOptions</code>](#CredentialValidationOptions)  
<a name="CredentialValidationOptions.default"></a>

### CredentialValidationOptions.default() ⇒ [<code>CredentialValidationOptions</code>](#CredentialValidationOptions)
Creates a new `CredentialValidationOptions` with defaults.

**Kind**: static method of [<code>CredentialValidationOptions</code>](#CredentialValidationOptions)  
<a name="CredentialValidationOptions.fromJSON"></a>

### CredentialValidationOptions.fromJSON(json) ⇒ [<code>CredentialValidationOptions</code>](#CredentialValidationOptions)
Deserializes an instance from a JSON object.

**Kind**: static method of [<code>CredentialValidationOptions</code>](#CredentialValidationOptions)  

| Param | Type |
| --- | --- |
| json | <code>any</code> | 

<a name="CredentialValidator"></a>

## CredentialValidator
**Kind**: global class  

* [CredentialValidator](#CredentialValidator)
    * [.validate(credential, issuer, options, fail_fast)](#CredentialValidator.validate)
    * [.checkStructure(credential)](#CredentialValidator.checkStructure)
    * [.checkExpiresOnOrAfter(credential, timestamp)](#CredentialValidator.checkExpiresOnOrAfter)
    * [.checkIssuedOnOrBefore(credential, timestamp)](#CredentialValidator.checkIssuedOnOrBefore)
    * [.verifySignature(credential, trusted_issuers, options)](#CredentialValidator.verifySignature)
    * [.check_subject_holder_relationship(credential, holder_url, relationship)](#CredentialValidator.check_subject_holder_relationship)
    * [.checkStatus(credential, trustedIssuers, statusCheck)](#CredentialValidator.checkStatus)
    * [.extractIssuer(credential)](#CredentialValidator.extractIssuer) ⇒ [<code>IotaDID</code>](#IotaDID)

<a name="CredentialValidator.validate"></a>

### CredentialValidator.validate(credential, issuer, options, fail_fast)
Validates a `Credential`.

The following properties are validated according to `options`:
- the issuer's signature,
- the expiration date,
- the issuance date,
- the semantic structure.

### Warning
The lack of an error returned from this method is in of itself not enough to conclude that the credential can be
trusted. This section contains more information on additional checks that should be carried out before and after
calling this method.

#### The state of the issuer's DID Document
The caller must ensure that `issuer` represents an up-to-date DID Document. The convenience method
`Resolver::resolveCredentialIssuer` can help extract the latest available state of the issuer's DID Document.

#### Properties that are not validated
 There are many properties defined in [The Verifiable Credentials Data Model](https://www.w3.org/TR/vc-data-model/) that are **not** validated, such as:
`credentialStatus`, `type`, `credentialSchema`, `refreshService`, **and more**.
These should be manually checked after validation, according to your requirements.

### Errors
An error is returned whenever a validated condition is not satisfied.

**Kind**: static method of [<code>CredentialValidator</code>](#CredentialValidator)  

| Param | Type |
| --- | --- |
| credential | [<code>Credential</code>](#Credential) | 
| issuer | [<code>Document</code>](#Document) \| [<code>ResolvedDocument</code>](#ResolvedDocument) | 
| options | [<code>CredentialValidationOptions</code>](#CredentialValidationOptions) | 
| fail_fast | <code>number</code> | 

<a name="CredentialValidator.checkStructure"></a>

### CredentialValidator.checkStructure(credential)
Validates the semantic structure of the `Credential`.

### Warning
This does not validate against the credential's schema nor the structure of the subject claims.

**Kind**: static method of [<code>CredentialValidator</code>](#CredentialValidator)  

| Param | Type |
| --- | --- |
| credential | [<code>Credential</code>](#Credential) | 

<a name="CredentialValidator.checkExpiresOnOrAfter"></a>

### CredentialValidator.checkExpiresOnOrAfter(credential, timestamp)
Validate that the credential expires on or after the specified timestamp.

**Kind**: static method of [<code>CredentialValidator</code>](#CredentialValidator)  

| Param | Type |
| --- | --- |
| credential | [<code>Credential</code>](#Credential) | 
| timestamp | [<code>Timestamp</code>](#Timestamp) | 

<a name="CredentialValidator.checkIssuedOnOrBefore"></a>

### CredentialValidator.checkIssuedOnOrBefore(credential, timestamp)
Validate that the credential is issued on or before the specified timestamp.

**Kind**: static method of [<code>CredentialValidator</code>](#CredentialValidator)  

| Param | Type |
| --- | --- |
| credential | [<code>Credential</code>](#Credential) | 
| timestamp | [<code>Timestamp</code>](#Timestamp) | 

<a name="CredentialValidator.verifySignature"></a>

### CredentialValidator.verifySignature(credential, trusted_issuers, options)
Verify the signature using the DID Document of a trusted issuer.

# Warning
The caller must ensure that the DID Documents of the trusted issuers are up-to-date.
### Errors
This method immediately returns an error if
the credential issuer' url cannot be parsed to a DID belonging to one of the trusted issuers. Otherwise an attempt
to verify the credential's signature will be made and an error is returned upon failure.

**Kind**: static method of [<code>CredentialValidator</code>](#CredentialValidator)  

| Param | Type |
| --- | --- |
| credential | [<code>Credential</code>](#Credential) | 
| trusted_issuers | <code>Array.&lt;(Document\|ResolvedDocument)&gt;</code> | 
| options | [<code>VerifierOptions</code>](#VerifierOptions) | 

<a name="CredentialValidator.check_subject_holder_relationship"></a>

### CredentialValidator.check\_subject\_holder\_relationship(credential, holder_url, relationship)
Validate that the relationship between the `holder` and the credential subjects is in accordance with
`relationship`. The `holder_url` parameter is expected to be the URL of the holder.

**Kind**: static method of [<code>CredentialValidator</code>](#CredentialValidator)  

| Param | Type |
| --- | --- |
| credential | [<code>Credential</code>](#Credential) | 
| holder_url | <code>string</code> | 
| relationship | <code>number</code> | 

<a name="CredentialValidator.checkStatus"></a>

### CredentialValidator.checkStatus(credential, trustedIssuers, statusCheck)
Checks whether the credential status has been revoked.

Only supports `BitmapRevocation2022`.

**Kind**: static method of [<code>CredentialValidator</code>](#CredentialValidator)  

| Param | Type |
| --- | --- |
| credential | [<code>Credential</code>](#Credential) | 
| trustedIssuers | <code>Array.&lt;(Document\|ResolvedDocument)&gt;</code> | 
| statusCheck | <code>number</code> | 

<a name="CredentialValidator.extractIssuer"></a>

### CredentialValidator.extractIssuer(credential) ⇒ [<code>IotaDID</code>](#IotaDID)
Utility for extracting the issuer field of a `Credential` as a DID.

### Errors

Fails if the issuer field is not a valid DID.

**Kind**: static method of [<code>CredentialValidator</code>](#CredentialValidator)  

| Param | Type |
| --- | --- |
| credential | [<code>Credential</code>](#Credential) | 

<<<<<<< HEAD
=======
<a name="DID"></a>

## DID
A DID conforming to the IOTA DID method specification.

**Kind**: global class  

* [DID](#DID)
    * [new DID(public_key, network)](#new_DID_new)
    * _instance_
        * [.network()](#DID+network) ⇒ [<code>Network</code>](#Network)
        * [.networkStr()](#DID+networkStr) ⇒ <code>string</code>
        * [.tag()](#DID+tag) ⇒ <code>string</code>
        * [.scheme()](#DID+scheme) ⇒ <code>string</code>
        * [.authority()](#DID+authority) ⇒ <code>string</code>
        * [.method()](#DID+method) ⇒ <code>string</code>
        * [.methodId()](#DID+methodId) ⇒ <code>string</code>
        * [.join(segment)](#DID+join) ⇒ [<code>DIDUrl</code>](#DIDUrl)
        * [.toUrl()](#DID+toUrl) ⇒ [<code>DIDUrl</code>](#DIDUrl)
        * [.intoUrl()](#DID+intoUrl) ⇒ [<code>DIDUrl</code>](#DIDUrl)
        * [.toString()](#DID+toString) ⇒ <code>string</code>
        * [.toJSON()](#DID+toJSON) ⇒ <code>any</code>
        * [.clone()](#DID+clone) ⇒ [<code>DID</code>](#DID)
    * _static_
        * [.METHOD](#DID.METHOD) ⇒ <code>string</code>
        * [.DEFAULT_NETWORK](#DID.DEFAULT_NETWORK) ⇒ <code>string</code>
        * [.parse(input)](#DID.parse) ⇒ [<code>DID</code>](#DID)
        * [.fromJSON(json)](#DID.fromJSON) ⇒ [<code>DID</code>](#DID)

<a name="new_DID_new"></a>

### new DID(public_key, network)
Creates a new `DID` from a public key.


| Param | Type |
| --- | --- |
| public_key | <code>Uint8Array</code> | 
| network | <code>string</code> \| <code>undefined</code> | 

<a name="DID+network"></a>

### did.network() ⇒ [<code>Network</code>](#Network)
Returns the Tangle network of the `DID`.

**Kind**: instance method of [<code>DID</code>](#DID)  
<a name="DID+networkStr"></a>

### did.networkStr() ⇒ <code>string</code>
Returns the Tangle network name of the `DID`.

**Kind**: instance method of [<code>DID</code>](#DID)  
<a name="DID+tag"></a>

### did.tag() ⇒ <code>string</code>
Returns a copy of the unique tag of the `DID`.

**Kind**: instance method of [<code>DID</code>](#DID)  
<a name="DID+scheme"></a>

### did.scheme() ⇒ <code>string</code>
Returns the `DID` scheme.

E.g.
- `"did:example:12345678" -> "did"`
- `"did:iota:main:12345678" -> "did"`

**Kind**: instance method of [<code>DID</code>](#DID)  
<a name="DID+authority"></a>

### did.authority() ⇒ <code>string</code>
Returns the `DID` authority: the method name and method-id.

E.g.
- `"did:example:12345678" -> "example:12345678"`
- `"did:iota:main:12345678" -> "iota:main:12345678"`

**Kind**: instance method of [<code>DID</code>](#DID)  
<a name="DID+method"></a>

### did.method() ⇒ <code>string</code>
Returns the `DID` method name.

E.g.
- `"did:example:12345678" -> "example"`
- `"did:iota:main:12345678" -> "iota"`

**Kind**: instance method of [<code>DID</code>](#DID)  
<a name="DID+methodId"></a>

### did.methodId() ⇒ <code>string</code>
Returns the `DID` method-specific ID.

E.g.
- `"did:example:12345678" -> "12345678"`
- `"did:iota:main:12345678" -> "main:12345678"`

**Kind**: instance method of [<code>DID</code>](#DID)  
<a name="DID+join"></a>

### did.join(segment) ⇒ [<code>DIDUrl</code>](#DIDUrl)
Construct a new `DIDUrl` by joining with a relative DID Url string.

**Kind**: instance method of [<code>DID</code>](#DID)  

| Param | Type |
| --- | --- |
| segment | <code>string</code> | 

<a name="DID+toUrl"></a>

### did.toUrl() ⇒ [<code>DIDUrl</code>](#DIDUrl)
Clones the `DID` into a `DIDUrl`.

**Kind**: instance method of [<code>DID</code>](#DID)  
<a name="DID+intoUrl"></a>

### did.intoUrl() ⇒ [<code>DIDUrl</code>](#DIDUrl)
Converts the `DID` into a `DIDUrl`, consuming it.

**Kind**: instance method of [<code>DID</code>](#DID)  
<a name="DID+toString"></a>

### did.toString() ⇒ <code>string</code>
Returns the `DID` as a string.

**Kind**: instance method of [<code>DID</code>](#DID)  
<a name="DID+toJSON"></a>

### did.toJSON() ⇒ <code>any</code>
Serializes this to a JSON object.

**Kind**: instance method of [<code>DID</code>](#DID)  
<a name="DID+clone"></a>

### did.clone() ⇒ [<code>DID</code>](#DID)
Deep clones the object.

**Kind**: instance method of [<code>DID</code>](#DID)  
<a name="DID.METHOD"></a>

### DID.METHOD ⇒ <code>string</code>
The IOTA DID method name (`"iota"`).

**Kind**: static property of [<code>DID</code>](#DID)  
<a name="DID.DEFAULT_NETWORK"></a>

### DID.DEFAULT\_NETWORK ⇒ <code>string</code>
The default Tangle network (`"main"`).

**Kind**: static property of [<code>DID</code>](#DID)  
<a name="DID.parse"></a>

### DID.parse(input) ⇒ [<code>DID</code>](#DID)
Parses a `DID` from the input string.

**Kind**: static method of [<code>DID</code>](#DID)  

| Param | Type |
| --- | --- |
| input | <code>string</code> | 

<a name="DID.fromJSON"></a>

### DID.fromJSON(json) ⇒ [<code>DID</code>](#DID)
Deserializes an instance from a JSON object.

**Kind**: static method of [<code>DID</code>](#DID)  

| Param | Type |
| --- | --- |
| json | <code>any</code> | 

>>>>>>> ba4d4e2f
<a name="DIDUrl"></a>

## DIDUrl
A DID URL conforming to the IOTA DID method specification.

**Kind**: global class  

* [DIDUrl](#DIDUrl)
    * _instance_
        * [.did()](#DIDUrl+did) ⇒ [<code>IotaDID</code>](#IotaDID)
        * [.urlStr()](#DIDUrl+urlStr) ⇒ <code>string</code>
        * [.fragment()](#DIDUrl+fragment) ⇒ <code>string</code> \| <code>undefined</code>
        * [.setFragment(value)](#DIDUrl+setFragment)
        * [.path()](#DIDUrl+path) ⇒ <code>string</code> \| <code>undefined</code>
        * [.setPath(value)](#DIDUrl+setPath)
        * [.query()](#DIDUrl+query) ⇒ <code>string</code> \| <code>undefined</code>
        * [.setQuery(value)](#DIDUrl+setQuery)
        * [.join(segment)](#DIDUrl+join) ⇒ [<code>DIDUrl</code>](#DIDUrl)
        * [.toString()](#DIDUrl+toString) ⇒ <code>string</code>
        * [.toJSON()](#DIDUrl+toJSON) ⇒ <code>any</code>
        * [.clone()](#DIDUrl+clone) ⇒ [<code>DIDUrl</code>](#DIDUrl)
    * _static_
        * [.parse(input)](#DIDUrl.parse) ⇒ [<code>DIDUrl</code>](#DIDUrl)
        * [.fromJSON(json)](#DIDUrl.fromJSON) ⇒ [<code>DIDUrl</code>](#DIDUrl)

<a name="DIDUrl+did"></a>

### didUrl.did() ⇒ [<code>IotaDID</code>](#IotaDID)
Return a copy of the `DID` section of the `DIDUrl`.

**Kind**: instance method of [<code>DIDUrl</code>](#DIDUrl)  
<a name="DIDUrl+urlStr"></a>

### didUrl.urlStr() ⇒ <code>string</code>
Return a copy of the relative DID Url as a string, including only the path, query, and fragment.

**Kind**: instance method of [<code>DIDUrl</code>](#DIDUrl)  
<a name="DIDUrl+fragment"></a>

### didUrl.fragment() ⇒ <code>string</code> \| <code>undefined</code>
Returns a copy of the `DIDUrl` method fragment, if any. Excludes the leading '#'.

**Kind**: instance method of [<code>DIDUrl</code>](#DIDUrl)  
<a name="DIDUrl+setFragment"></a>

### didUrl.setFragment(value)
Sets the `fragment` component of the `DIDUrl`.

**Kind**: instance method of [<code>DIDUrl</code>](#DIDUrl)  

| Param | Type |
| --- | --- |
| value | <code>string</code> \| <code>undefined</code> | 

<a name="DIDUrl+path"></a>

### didUrl.path() ⇒ <code>string</code> \| <code>undefined</code>
Returns a copy of the `DIDUrl` path.

**Kind**: instance method of [<code>DIDUrl</code>](#DIDUrl)  
<a name="DIDUrl+setPath"></a>

### didUrl.setPath(value)
Sets the `path` component of the `DIDUrl`.

**Kind**: instance method of [<code>DIDUrl</code>](#DIDUrl)  

| Param | Type |
| --- | --- |
| value | <code>string</code> \| <code>undefined</code> | 

<a name="DIDUrl+query"></a>

### didUrl.query() ⇒ <code>string</code> \| <code>undefined</code>
Returns a copy of the `DIDUrl` method query, if any. Excludes the leading '?'.

**Kind**: instance method of [<code>DIDUrl</code>](#DIDUrl)  
<a name="DIDUrl+setQuery"></a>

### didUrl.setQuery(value)
Sets the `query` component of the `DIDUrl`.

**Kind**: instance method of [<code>DIDUrl</code>](#DIDUrl)  

| Param | Type |
| --- | --- |
| value | <code>string</code> \| <code>undefined</code> | 

<a name="DIDUrl+join"></a>

### didUrl.join(segment) ⇒ [<code>DIDUrl</code>](#DIDUrl)
Append a string representing a path, query, and/or fragment, returning a new `DIDUrl`.

Must begin with a valid delimiter character: '/', '?', '#'. Overwrites the existing URL
segment and any following segments in order of path, query, then fragment.

I.e.
- joining a path will clear the query and fragment.
- joining a query will clear the fragment.
- joining a fragment will only overwrite the fragment.

**Kind**: instance method of [<code>DIDUrl</code>](#DIDUrl)  

| Param | Type |
| --- | --- |
| segment | <code>string</code> | 

<a name="DIDUrl+toString"></a>

### didUrl.toString() ⇒ <code>string</code>
Returns the `DIDUrl` as a string.

**Kind**: instance method of [<code>DIDUrl</code>](#DIDUrl)  
<a name="DIDUrl+toJSON"></a>

### didUrl.toJSON() ⇒ <code>any</code>
Serializes this to a JSON object.

**Kind**: instance method of [<code>DIDUrl</code>](#DIDUrl)  
<a name="DIDUrl+clone"></a>

### didUrl.clone() ⇒ [<code>DIDUrl</code>](#DIDUrl)
Deep clones the object.

**Kind**: instance method of [<code>DIDUrl</code>](#DIDUrl)  
<a name="DIDUrl.parse"></a>

### DIDUrl.parse(input) ⇒ [<code>DIDUrl</code>](#DIDUrl)
Parses a `DIDUrl` from the input string.

**Kind**: static method of [<code>DIDUrl</code>](#DIDUrl)  

| Param | Type |
| --- | --- |
| input | <code>string</code> | 

<a name="DIDUrl.fromJSON"></a>

### DIDUrl.fromJSON(json) ⇒ [<code>DIDUrl</code>](#DIDUrl)
Deserializes an instance from a JSON object.

**Kind**: static method of [<code>DIDUrl</code>](#DIDUrl)  

| Param | Type |
| --- | --- |
| json | <code>any</code> | 

<a name="DiffChainHistory"></a>

## ~~DiffChainHistory~~
***Deprecated***

**Kind**: global class  

* ~~[DiffChainHistory](#DiffChainHistory)~~
    * _instance_
        * [.chainData()](#DiffChainHistory+chainData) ⇒ [<code>Array.&lt;DiffMessage&gt;</code>](#DiffMessage)
        * [.spam()](#DiffChainHistory+spam) ⇒ <code>Array.&lt;string&gt;</code>
        * [.toJSON()](#DiffChainHistory+toJSON) ⇒ <code>any</code>
    * _static_
        * [.fromJSON(json)](#DiffChainHistory.fromJSON) ⇒ [<code>DiffChainHistory</code>](#DiffChainHistory)

<a name="DiffChainHistory+chainData"></a>

### diffChainHistory.chainData() ⇒ [<code>Array.&lt;DiffMessage&gt;</code>](#DiffMessage)
Returns an `Array` of the diff chain `DiffMessages`.

NOTE: this clones the field.

**Kind**: instance method of [<code>DiffChainHistory</code>](#DiffChainHistory)  
<a name="DiffChainHistory+spam"></a>

### diffChainHistory.spam() ⇒ <code>Array.&lt;string&gt;</code>
Returns an `Array` of `MessageIds` as strings.

NOTE: this clones the field.

**Kind**: instance method of [<code>DiffChainHistory</code>](#DiffChainHistory)  
<a name="DiffChainHistory+toJSON"></a>

### diffChainHistory.toJSON() ⇒ <code>any</code>
Serializes as a JSON object.

**Kind**: instance method of [<code>DiffChainHistory</code>](#DiffChainHistory)  
<a name="DiffChainHistory.fromJSON"></a>

### DiffChainHistory.fromJSON(json) ⇒ [<code>DiffChainHistory</code>](#DiffChainHistory)
Deserializes from a JSON object.

**Kind**: static method of [<code>DiffChainHistory</code>](#DiffChainHistory)  

| Param | Type |
| --- | --- |
| json | <code>any</code> | 

<a name="DiffMessage"></a>

## ~~DiffMessage~~
***Deprecated***

Defines the difference between two DID `Document`s' JSON representations.

**Kind**: global class  

* ~~[DiffMessage](#DiffMessage)~~
    * _instance_
        * ~~[.id()](#DiffMessage+id) ⇒ [<code>IotaDID</code>](#IotaDID)~~
        * ~~[.did()](#DiffMessage+did) ⇒ [<code>IotaDID</code>](#IotaDID)~~
        * ~~[.diff()](#DiffMessage+diff) ⇒ <code>string</code>~~
        * ~~[.messageId()](#DiffMessage+messageId) ⇒ <code>string</code>~~
        * ~~[.setMessageId(message_id)](#DiffMessage+setMessageId)~~
        * ~~[.previousMessageId()](#DiffMessage+previousMessageId) ⇒ <code>string</code>~~
        * ~~[.setPreviousMessageId(message_id)](#DiffMessage+setPreviousMessageId)~~
        * ~~[.proof()](#DiffMessage+proof) ⇒ [<code>Proof</code>](#Proof) \| <code>undefined</code>~~
        * ~~[.merge(document)](#DiffMessage+merge) ⇒ [<code>Document</code>](#Document)~~
        * [.toJSON()](#DiffMessage+toJSON) ⇒ <code>any</code>
        * [.clone()](#DiffMessage+clone) ⇒ [<code>DiffMessage</code>](#DiffMessage)
    * _static_
        * [.fromJSON(json)](#DiffMessage.fromJSON) ⇒ [<code>DiffMessage</code>](#DiffMessage)

<a name="DiffMessage+id"></a>

### ~~diffMessage.id() ⇒ [<code>IotaDID</code>](#IotaDID)~~
***Deprecated***

Returns the DID of the associated DID Document.

NOTE: clones the data.

**Kind**: instance method of [<code>DiffMessage</code>](#DiffMessage)  
<a name="DiffMessage+did"></a>

### ~~diffMessage.did() ⇒ [<code>IotaDID</code>](#IotaDID)~~
***Deprecated***

Returns a copy of the DID of the associated DID Document.

**Kind**: instance method of [<code>DiffMessage</code>](#DiffMessage)  
<a name="DiffMessage+diff"></a>

### ~~diffMessage.diff() ⇒ <code>string</code>~~
***Deprecated***

Returns a copy of the raw contents of the DID Document diff as a JSON string.

**Kind**: instance method of [<code>DiffMessage</code>](#DiffMessage)  
<a name="DiffMessage+messageId"></a>

### ~~diffMessage.messageId() ⇒ <code>string</code>~~
***Deprecated***

Returns a copy of the message_id of the DID Document diff.

**Kind**: instance method of [<code>DiffMessage</code>](#DiffMessage)  
<a name="DiffMessage+setMessageId"></a>

### ~~diffMessage.setMessageId(message_id)~~
***Deprecated***

Sets the message_id of the DID Document diff.

**Kind**: instance method of [<code>DiffMessage</code>](#DiffMessage)  

| Param | Type |
| --- | --- |
| message_id | <code>string</code> | 

<a name="DiffMessage+previousMessageId"></a>

### ~~diffMessage.previousMessageId() ⇒ <code>string</code>~~
***Deprecated***

Returns a copy of the Tangle message id of the previous DID Document diff.

**Kind**: instance method of [<code>DiffMessage</code>](#DiffMessage)  
<a name="DiffMessage+setPreviousMessageId"></a>

### ~~diffMessage.setPreviousMessageId(message_id)~~
***Deprecated***

Sets the Tangle message id of the previous DID Document diff.

**Kind**: instance method of [<code>DiffMessage</code>](#DiffMessage)  

| Param | Type |
| --- | --- |
| message_id | <code>string</code> | 

<a name="DiffMessage+proof"></a>

### ~~diffMessage.proof() ⇒ [<code>Proof</code>](#Proof) \| <code>undefined</code>~~
***Deprecated***

Returns a copy of the proof.

**Kind**: instance method of [<code>DiffMessage</code>](#DiffMessage)  
<a name="DiffMessage+merge"></a>

### ~~diffMessage.merge(document) ⇒ [<code>Document</code>](#Document)~~
***Deprecated***

Returns a new DID Document which is the result of merging `self`
with the given Document.

**Kind**: instance method of [<code>DiffMessage</code>](#DiffMessage)  

| Param | Type |
| --- | --- |
| document | [<code>Document</code>](#Document) | 

<a name="DiffMessage+toJSON"></a>

### diffMessage.toJSON() ⇒ <code>any</code>
Serializes this to a JSON object.

**Kind**: instance method of [<code>DiffMessage</code>](#DiffMessage)  
<a name="DiffMessage+clone"></a>

### diffMessage.clone() ⇒ [<code>DiffMessage</code>](#DiffMessage)
Deep clones the object.

**Kind**: instance method of [<code>DiffMessage</code>](#DiffMessage)  
<a name="DiffMessage.fromJSON"></a>

### DiffMessage.fromJSON(json) ⇒ [<code>DiffMessage</code>](#DiffMessage)
Deserializes an instance from a JSON object.

**Kind**: static method of [<code>DiffMessage</code>](#DiffMessage)  

| Param | Type |
| --- | --- |
| json | <code>any</code> | 

<a name="Document"></a>

## Document
**Kind**: global class  

* [Document](#Document)
    * [new Document(keypair, network, fragment)](#new_Document_new)
    * _instance_
        * [.id()](#Document+id) ⇒ [<code>IotaDID</code>](#IotaDID)
        * [.setController(controllers)](#Document+setController)
        * [.controller()](#Document+controller) ⇒ <code>Array.&lt;DID&gt;</code>
        * [.setAlsoKnownAs(urls)](#Document+setAlsoKnownAs)
        * [.alsoKnownAs()](#Document+alsoKnownAs) ⇒ <code>Array.&lt;string&gt;</code>
        * [.setPropertyUnchecked(key, value)](#Document+setPropertyUnchecked)
        * [.properties()](#Document+properties) ⇒ <code>Map.&lt;string, any&gt;</code>
        * [.service()](#Document+service) ⇒ [<code>Array.&lt;Service&gt;</code>](#Service)
        * [.insertService(service)](#Document+insertService) ⇒ <code>boolean</code>
        * [.removeService(did)](#Document+removeService) ⇒ <code>boolean</code>
        * [.resolveService(query)](#Document+resolveService) ⇒ [<code>Service</code>](#Service) \| <code>undefined</code>
        * [.methods()](#Document+methods) ⇒ [<code>Array.&lt;VerificationMethod&gt;</code>](#VerificationMethod)
        * [.insertMethod(method, scope)](#Document+insertMethod)
        * [.removeMethod(did)](#Document+removeMethod)
        * [.defaultSigningMethod()](#Document+defaultSigningMethod) ⇒ [<code>VerificationMethod</code>](#VerificationMethod)
        * [.resolveMethod(query, scope)](#Document+resolveMethod) ⇒ [<code>VerificationMethod</code>](#VerificationMethod) \| <code>undefined</code>
        * [.resolveSigningMethod(query)](#Document+resolveSigningMethod) ⇒ [<code>VerificationMethod</code>](#VerificationMethod)
        * [.attachMethodRelationship(didUrl, relationship)](#Document+attachMethodRelationship) ⇒ <code>boolean</code>
        * [.detachMethodRelationship(didUrl, relationship)](#Document+detachMethodRelationship) ⇒ <code>boolean</code>
        * [.signSelf(key_pair, method_query)](#Document+signSelf)
        * [.signDocument(document, key_pair, method_query)](#Document+signDocument)
        * [.signCredential(credential, privateKey, methodQuery, options)](#Document+signCredential) ⇒ [<code>Credential</code>](#Credential)
        * [.signPresentation(presentation, privateKey, methodQuery, options)](#Document+signPresentation) ⇒ [<code>Presentation</code>](#Presentation)
        * [.signData(data, privateKey, methodQuery, options)](#Document+signData) ⇒ <code>any</code>
        * [.verifyData(data, options)](#Document+verifyData) ⇒ <code>boolean</code>
        * [.verifyDocument(signed)](#Document+verifyDocument)
        * ~~[.diff(other, message_id, key, method_query)](#Document+diff) ⇒ [<code>DiffMessage</code>](#DiffMessage)~~
        * ~~[.verifyDiff(diff)](#Document+verifyDiff)~~
        * ~~[.mergeDiff(diff)](#Document+mergeDiff)~~
        * [.integrationIndex()](#Document+integrationIndex) ⇒ <code>string</code>
        * [.metadata()](#Document+metadata) ⇒ [<code>DocumentMetadata</code>](#DocumentMetadata)
        * [.metadataCreated()](#Document+metadataCreated) ⇒ [<code>Timestamp</code>](#Timestamp) \| <code>undefined</code>
        * [.setMetadataCreated(timestamp)](#Document+setMetadataCreated)
        * [.metadataUpdated()](#Document+metadataUpdated) ⇒ [<code>Timestamp</code>](#Timestamp) \| <code>undefined</code>
        * [.setMetadataUpdated(timestamp)](#Document+setMetadataUpdated)
        * [.metadataPreviousMessageId()](#Document+metadataPreviousMessageId) ⇒ <code>string</code>
        * [.setMetadataPreviousMessageId(value)](#Document+setMetadataPreviousMessageId)
        * [.setMetadataPropertyUnchecked(key, value)](#Document+setMetadataPropertyUnchecked)
        * [.proof()](#Document+proof) ⇒ [<code>Proof</code>](#Proof) \| <code>undefined</code>
        * [.revokeCredentials(serviceQuery, indices)](#Document+revokeCredentials)
        * [.unrevokeCredentials(serviceQuery, indices)](#Document+unrevokeCredentials)
        * [.toJSON()](#Document+toJSON) ⇒ <code>any</code>
        * [.clone()](#Document+clone) ⇒ [<code>Document</code>](#Document)
    * _static_
        * [.fromVerificationMethod(method)](#Document.fromVerificationMethod) ⇒ [<code>Document</code>](#Document)
        * [.isSigningMethodType(method_type)](#Document.isSigningMethodType) ⇒ <code>boolean</code>
        * [.verifyRootDocument(document)](#Document.verifyRootDocument)
        * ~~[.diffIndex(message_id)](#Document.diffIndex) ⇒ <code>string</code>~~
        * [.fromJSON(json)](#Document.fromJSON) ⇒ [<code>Document</code>](#Document)

<a name="new_Document_new"></a>

### new Document(keypair, network, fragment)
Creates a new DID Document from the given `KeyPair`, network, and verification method
fragment name.

The DID Document will be pre-populated with a single verification method
derived from the provided `KeyPair` embedded as a capability invocation
verification relationship. This method will have the DID URL fragment
`#sign-0` by default and can be easily retrieved with `Document::defaultSigningMethod`.

NOTE: the generated document is unsigned, see `Document::signSelf`.

Arguments:

* keypair: the initial verification method is derived from the public key with this keypair.
* network: Tangle network to use for the DID, default `Network::mainnet`.
* fragment: name of the initial verification method, default "sign-0".


| Param | Type |
| --- | --- |
| keypair | [<code>KeyPair</code>](#KeyPair) | 
| network | <code>string</code> \| <code>undefined</code> | 
| fragment | <code>string</code> \| <code>undefined</code> | 

<a name="Document+id"></a>

### document.id() ⇒ [<code>IotaDID</code>](#IotaDID)
Returns a copy of the DID Document `id`.

**Kind**: instance method of [<code>Document</code>](#Document)  
<a name="Document+setController"></a>

### document.setController(controllers)
Sets the controllers of the DID Document.

Note: Duplicates will be ignored.
Use `null` to remove all controllers.

**Kind**: instance method of [<code>Document</code>](#Document)  

| Param | Type |
| --- | --- |
| controllers | <code>DID</code> \| <code>Array.&lt;DID&gt;</code> \| <code>null</code> | 

<a name="Document+controller"></a>

<<<<<<< HEAD
### document.controller() ⇒ <code>Array.&lt;DID&gt;</code>
Returns a list of document controllers.
=======
### document.controller() ⇒ [<code>Array.&lt;DID&gt;</code>](#DID)
Returns a copy of the list of document controllers.
>>>>>>> ba4d4e2f

**Kind**: instance method of [<code>Document</code>](#Document)  
<a name="Document+setAlsoKnownAs"></a>

### document.setAlsoKnownAs(urls)
Sets the `alsoKnownAs` property in the DID document.

**Kind**: instance method of [<code>Document</code>](#Document)  

| Param | Type |
| --- | --- |
| urls | <code>string</code> \| <code>Array.&lt;string&gt;</code> \| <code>null</code> | 

<a name="Document+alsoKnownAs"></a>

### document.alsoKnownAs() ⇒ <code>Array.&lt;string&gt;</code>
Returns a copy of the document's `alsoKnownAs` set.

**Kind**: instance method of [<code>Document</code>](#Document)  
<a name="Document+setPropertyUnchecked"></a>

### document.setPropertyUnchecked(key, value)
Adds a custom property to the DID Document.
If the value is set to `null`, the custom property will be removed.

### WARNING
This method can overwrite existing properties like `id` and result in an invalid document.

**Kind**: instance method of [<code>Document</code>](#Document)  

| Param | Type |
| --- | --- |
| key | <code>string</code> | 
| value | <code>any</code> | 

<a name="Document+properties"></a>

### document.properties() ⇒ <code>Map.&lt;string, any&gt;</code>
Returns a copy of the custom DID Document properties.

**Kind**: instance method of [<code>Document</code>](#Document)  
<a name="Document+service"></a>

### document.service() ⇒ [<code>Array.&lt;Service&gt;</code>](#Service)
Return a set of all [Services](#Service) in the document.

**Kind**: instance method of [<code>Document</code>](#Document)  
<a name="Document+insertService"></a>

### document.insertService(service) ⇒ <code>boolean</code>
Add a new [Service](#Service) to the document.

Returns `true` if the service was added.

**Kind**: instance method of [<code>Document</code>](#Document)  

| Param | Type |
| --- | --- |
| service | [<code>Service</code>](#Service) | 

<a name="Document+removeService"></a>

### document.removeService(did) ⇒ <code>boolean</code>
Remove a [Service](#Service) identified by the given [DIDUrl](#DIDUrl) from the document.

Returns `true` if a service was removed.

**Kind**: instance method of [<code>Document</code>](#Document)  

| Param | Type |
| --- | --- |
| did | [<code>DIDUrl</code>](#DIDUrl) | 

<a name="Document+resolveService"></a>

### document.resolveService(query) ⇒ [<code>Service</code>](#Service) \| <code>undefined</code>
Returns the first [Service](#Service) with an `id` property matching the provided `query`,
if present.

**Kind**: instance method of [<code>Document</code>](#Document)  

| Param | Type |
| --- | --- |
| query | [<code>DIDUrl</code>](#DIDUrl) \| <code>string</code> | 

<a name="Document+methods"></a>

### document.methods() ⇒ [<code>Array.&lt;VerificationMethod&gt;</code>](#VerificationMethod)
Returns a list of all [VerificationMethod](#VerificationMethod) in the DID Document.

**Kind**: instance method of [<code>Document</code>](#Document)  
<a name="Document+insertMethod"></a>

### document.insertMethod(method, scope)
Adds a new `method` to the document in the given `scope`.

**Kind**: instance method of [<code>Document</code>](#Document)  

| Param | Type |
| --- | --- |
| method | [<code>VerificationMethod</code>](#VerificationMethod) | 
| scope | [<code>MethodScope</code>](#MethodScope) | 

<a name="Document+removeMethod"></a>

### document.removeMethod(did)
Removes all references to the specified Verification Method.

**Kind**: instance method of [<code>Document</code>](#Document)  

| Param | Type |
| --- | --- |
| did | [<code>DIDUrl</code>](#DIDUrl) | 

<a name="Document+defaultSigningMethod"></a>

### document.defaultSigningMethod() ⇒ [<code>VerificationMethod</code>](#VerificationMethod)
Returns a copy of the first `VerificationMethod` with a capability invocation relationship
capable of signing this DID document.

Throws an error if no signing method is present.

**Kind**: instance method of [<code>Document</code>](#Document)  
<a name="Document+resolveMethod"></a>

### document.resolveMethod(query, scope) ⇒ [<code>VerificationMethod</code>](#VerificationMethod) \| <code>undefined</code>
Returns a copy of the first verification method with an `id` property
matching the provided `query` and the verification relationship
specified by `scope`, if present.

**Kind**: instance method of [<code>Document</code>](#Document)  

| Param | Type |
| --- | --- |
| query | [<code>DIDUrl</code>](#DIDUrl) \| <code>string</code> | 
| scope | [<code>MethodScope</code>](#MethodScope) \| <code>undefined</code> | 

<a name="Document+resolveSigningMethod"></a>

### document.resolveSigningMethod(query) ⇒ [<code>VerificationMethod</code>](#VerificationMethod)
Attempts to resolve the given method query into a method capable of signing a document update.

**Kind**: instance method of [<code>Document</code>](#Document)  

| Param | Type |
| --- | --- |
| query | [<code>DIDUrl</code>](#DIDUrl) \| <code>string</code> | 

<a name="Document+attachMethodRelationship"></a>

### document.attachMethodRelationship(didUrl, relationship) ⇒ <code>boolean</code>
Attaches the relationship to the given method, if the method exists.

Note: The method needs to be in the set of verification methods,
so it cannot be an embedded one.

**Kind**: instance method of [<code>Document</code>](#Document)  

| Param | Type |
| --- | --- |
| didUrl | [<code>DIDUrl</code>](#DIDUrl) | 
| relationship | <code>number</code> | 

<a name="Document+detachMethodRelationship"></a>

### document.detachMethodRelationship(didUrl, relationship) ⇒ <code>boolean</code>
Detaches the given relationship from the given method, if the method exists.

**Kind**: instance method of [<code>Document</code>](#Document)  

| Param | Type |
| --- | --- |
| didUrl | [<code>DIDUrl</code>](#DIDUrl) | 
| relationship | <code>number</code> | 

<a name="Document+signSelf"></a>

### document.signSelf(key_pair, method_query)
Signs the DID document with the verification method specified by `method_query`.
The `method_query` may be the full `DIDUrl` of the method or just its fragment,
e.g. "#sign-0".

NOTE: does not validate whether the private key of the given `key_pair` corresponds to the
verification method. See `Document::verifySelfSigned`.

**Kind**: instance method of [<code>Document</code>](#Document)  

| Param | Type |
| --- | --- |
| key_pair | [<code>KeyPair</code>](#KeyPair) | 
| method_query | [<code>DIDUrl</code>](#DIDUrl) \| <code>string</code> | 

<a name="Document+signDocument"></a>

### document.signDocument(document, key_pair, method_query)
Signs another DID document using the verification method specified by `method_query`.
The `method_query` may be the full `DIDUrl` of the method or just its fragment,
e.g. "#sign-0".

`Document.signSelf` should be used in general, this throws an error if trying to operate
on the same document. This is intended for signing updates to a document where a sole
capability invocation method is rotated or replaced entirely.

NOTE: does not validate whether the private key of the given `key_pair` corresponds to the
verification method. See [Document.verifyDocument](#Document+verifyDocument).

**Kind**: instance method of [<code>Document</code>](#Document)  

| Param | Type |
| --- | --- |
| document | [<code>Document</code>](#Document) | 
| key_pair | [<code>KeyPair</code>](#KeyPair) | 
| method_query | [<code>DIDUrl</code>](#DIDUrl) \| <code>string</code> | 

<a name="Document+signCredential"></a>

### document.signCredential(credential, privateKey, methodQuery, options) ⇒ [<code>Credential</code>](#Credential)
Creates a signature for the given `Credential` with the specified DID Document
Verification Method.

**Kind**: instance method of [<code>Document</code>](#Document)  

| Param | Type |
| --- | --- |
| credential | [<code>Credential</code>](#Credential) | 
| privateKey | <code>Uint8Array</code> | 
| methodQuery | [<code>DIDUrl</code>](#DIDUrl) \| <code>string</code> | 
| options | [<code>ProofOptions</code>](#ProofOptions) | 

<a name="Document+signPresentation"></a>

### document.signPresentation(presentation, privateKey, methodQuery, options) ⇒ [<code>Presentation</code>](#Presentation)
Creates a signature for the given `Presentation` with the specified DID Document
Verification Method.

**Kind**: instance method of [<code>Document</code>](#Document)  

| Param | Type |
| --- | --- |
| presentation | [<code>Presentation</code>](#Presentation) | 
| privateKey | <code>Uint8Array</code> | 
| methodQuery | [<code>DIDUrl</code>](#DIDUrl) \| <code>string</code> | 
| options | [<code>ProofOptions</code>](#ProofOptions) | 

<a name="Document+signData"></a>

### document.signData(data, privateKey, methodQuery, options) ⇒ <code>any</code>
Creates a signature for the given `data` with the specified DID Document
Verification Method.

NOTE: use `signSelf` or `signDocument` for DID Documents.

**Kind**: instance method of [<code>Document</code>](#Document)  

| Param | Type |
| --- | --- |
| data | <code>any</code> | 
| privateKey | <code>Uint8Array</code> | 
| methodQuery | [<code>DIDUrl</code>](#DIDUrl) \| <code>string</code> | 
| options | [<code>ProofOptions</code>](#ProofOptions) | 

<a name="Document+verifyData"></a>

### document.verifyData(data, options) ⇒ <code>boolean</code>
Verifies the authenticity of `data` using the target verification method.

**Kind**: instance method of [<code>Document</code>](#Document)  

| Param | Type |
| --- | --- |
| data | <code>any</code> | 
| options | [<code>VerifierOptions</code>](#VerifierOptions) | 

<a name="Document+verifyDocument"></a>

### document.verifyDocument(signed)
Verifies that the signature on the DID document `signed` was generated by a valid method from
this DID document.

# Errors

Fails if:
- The signature proof section is missing in the `signed` document.
- The method is not found in this document.
- An unsupported verification method is used.
- The signature verification operation fails.

**Kind**: instance method of [<code>Document</code>](#Document)  

| Param | Type |
| --- | --- |
| signed | [<code>Document</code>](#Document) | 

<a name="Document+diff"></a>

### ~~document.diff(other, message_id, key, method_query) ⇒ [<code>DiffMessage</code>](#DiffMessage)~~
***Deprecated***

Generate a `DiffMessage` between two DID Documents and sign it using the specified
`key` and `method`.

**Kind**: instance method of [<code>Document</code>](#Document)  

| Param | Type |
| --- | --- |
| other | [<code>Document</code>](#Document) | 
| message_id | <code>string</code> | 
| key | [<code>KeyPair</code>](#KeyPair) | 
| method_query | [<code>DIDUrl</code>](#DIDUrl) \| <code>string</code> | 

<a name="Document+verifyDiff"></a>

### ~~document.verifyDiff(diff)~~
***Deprecated***

Verifies the signature of the `diff` was created using a capability invocation method
in this DID Document.

# Errors

Fails if an unsupported verification method is used or the verification operation fails.

**Kind**: instance method of [<code>Document</code>](#Document)  

| Param | Type |
| --- | --- |
| diff | [<code>DiffMessage</code>](#DiffMessage) | 

<a name="Document+mergeDiff"></a>

### ~~document.mergeDiff(diff)~~
***Deprecated***

Verifies a `DiffMessage` signature and attempts to merge the changes into `self`.

**Kind**: instance method of [<code>Document</code>](#Document)  

| Param | Type |
| --- | --- |
| diff | [<code>DiffMessage</code>](#DiffMessage) | 

<a name="Document+integrationIndex"></a>

### document.integrationIndex() ⇒ <code>string</code>
Returns the Tangle index of the integration chain for this DID.

This is simply the tag segment of the `DID`.
E.g.
For a document with DID: did:iota:1234567890abcdefghijklmnopqrstuvxyzABCDEFGHI,
`doc.integration_index()` == "1234567890abcdefghijklmnopqrstuvxyzABCDEFGHI"

**Kind**: instance method of [<code>Document</code>](#Document)  
<a name="Document+metadata"></a>

### document.metadata() ⇒ [<code>DocumentMetadata</code>](#DocumentMetadata)
Returns a copy of the metadata associated with this document.

NOTE: Copies all the metadata. See also `metadataCreated`, `metadataUpdated`,
`metadataPreviousMessageId`, `metadataProof` if only a subset of the metadata required.

**Kind**: instance method of [<code>Document</code>](#Document)  
<a name="Document+metadataCreated"></a>

### document.metadataCreated() ⇒ [<code>Timestamp</code>](#Timestamp) \| <code>undefined</code>
Returns a copy of the timestamp of when the DID document was created.

**Kind**: instance method of [<code>Document</code>](#Document)  
<a name="Document+setMetadataCreated"></a>

### document.setMetadataCreated(timestamp)
Sets the timestamp of when the DID document was created.

**Kind**: instance method of [<code>Document</code>](#Document)  

| Param | Type |
| --- | --- |
| timestamp | [<code>Timestamp</code>](#Timestamp) \| <code>undefined</code> | 

<a name="Document+metadataUpdated"></a>

### document.metadataUpdated() ⇒ [<code>Timestamp</code>](#Timestamp) \| <code>undefined</code>
Returns a copy of the timestamp of the last DID document update.

**Kind**: instance method of [<code>Document</code>](#Document)  
<a name="Document+setMetadataUpdated"></a>

### document.setMetadataUpdated(timestamp)
Sets the timestamp of the last DID document update.

**Kind**: instance method of [<code>Document</code>](#Document)  

| Param | Type |
| --- | --- |
| timestamp | [<code>Timestamp</code>](#Timestamp) \| <code>undefined</code> | 

<a name="Document+metadataPreviousMessageId"></a>

### document.metadataPreviousMessageId() ⇒ <code>string</code>
Returns a copy of the previous integration chain message id.

**Kind**: instance method of [<code>Document</code>](#Document)  
<a name="Document+setMetadataPreviousMessageId"></a>

### document.setMetadataPreviousMessageId(value)
Sets the previous integration chain message id.

**Kind**: instance method of [<code>Document</code>](#Document)  

| Param | Type |
| --- | --- |
| value | <code>string</code> | 

<a name="Document+setMetadataPropertyUnchecked"></a>

### document.setMetadataPropertyUnchecked(key, value)
Sets a custom property in the document metadata.
If the value is set to `null`, the custom property will be removed.

**Kind**: instance method of [<code>Document</code>](#Document)  

| Param | Type |
| --- | --- |
| key | <code>string</code> | 
| value | <code>any</code> | 

<a name="Document+proof"></a>

### document.proof() ⇒ [<code>Proof</code>](#Proof) \| <code>undefined</code>
Returns a copy of the proof.

**Kind**: instance method of [<code>Document</code>](#Document)  
<a name="Document+revokeCredentials"></a>

### document.revokeCredentials(serviceQuery, indices)
If the document has a `RevocationBitmap` service identified by `serviceQuery`,
revoke all specified `indices`.

**Kind**: instance method of [<code>Document</code>](#Document)  

| Param | Type |
| --- | --- |
| serviceQuery | [<code>DIDUrl</code>](#DIDUrl) \| <code>string</code> | 
| indices | <code>number</code> \| <code>Array.&lt;number&gt;</code> | 

<a name="Document+unrevokeCredentials"></a>

### document.unrevokeCredentials(serviceQuery, indices)
If the document has a `RevocationBitmap` service identified by `serviceQuery`,
unrevoke all specified `indices`.

**Kind**: instance method of [<code>Document</code>](#Document)  

| Param | Type |
| --- | --- |
| serviceQuery | [<code>DIDUrl</code>](#DIDUrl) \| <code>string</code> | 
| indices | <code>number</code> \| <code>Array.&lt;number&gt;</code> | 

<a name="Document+toJSON"></a>

### document.toJSON() ⇒ <code>any</code>
Serializes this to a JSON object.

**Kind**: instance method of [<code>Document</code>](#Document)  
<a name="Document+clone"></a>

### document.clone() ⇒ [<code>Document</code>](#Document)
Deep clones the object.

**Kind**: instance method of [<code>Document</code>](#Document)  
<a name="Document.fromVerificationMethod"></a>

### Document.fromVerificationMethod(method) ⇒ [<code>Document</code>](#Document)
Creates a new DID Document from the given `VerificationMethod`.

NOTE: the generated document is unsigned, see `Document::signSelf`.

**Kind**: static method of [<code>Document</code>](#Document)  

| Param | Type |
| --- | --- |
| method | [<code>VerificationMethod</code>](#VerificationMethod) | 

<a name="Document.isSigningMethodType"></a>

### Document.isSigningMethodType(method_type) ⇒ <code>boolean</code>
Returns whether the given [MethodType](#MethodType) can be used to sign document updates.

**Kind**: static method of [<code>Document</code>](#Document)  

| Param | Type |
| --- | --- |
| method_type | [<code>MethodType</code>](#MethodType) | 

<a name="Document.verifyRootDocument"></a>

### Document.verifyRootDocument(document)
Verifies whether `document` is a valid root DID document according to the IOTA DID method
specification.

It must be signed using a verification method with a public key whose BLAKE2b-256 hash matches
the DID tag.

**Kind**: static method of [<code>Document</code>](#Document)  

| Param | Type |
| --- | --- |
| document | [<code>Document</code>](#Document) | 

<a name="Document.diffIndex"></a>

### ~~Document.diffIndex(message_id) ⇒ <code>string</code>~~
***Deprecated***

Returns the Tangle index of the DID diff chain. This should only be called on documents
published on the integration chain.

This is the Base58-btc encoded SHA-256 digest of the hex-encoded message id.

**Kind**: static method of [<code>Document</code>](#Document)  

| Param | Type |
| --- | --- |
| message_id | <code>string</code> | 

<a name="Document.fromJSON"></a>

### Document.fromJSON(json) ⇒ [<code>Document</code>](#Document)
Deserializes an instance from a JSON object.

**Kind**: static method of [<code>Document</code>](#Document)  

| Param | Type |
| --- | --- |
| json | <code>any</code> | 

<a name="DocumentHistory"></a>

## DocumentHistory
A DID Document's history and current state.

**Kind**: global class  

* [DocumentHistory](#DocumentHistory)
    * _instance_
        * [.integrationChainData()](#DocumentHistory+integrationChainData) ⇒ [<code>Array.&lt;ResolvedDocument&gt;</code>](#ResolvedDocument)
        * [.integrationChainSpam()](#DocumentHistory+integrationChainSpam) ⇒ <code>Array.&lt;string&gt;</code>
        * ~~[.diffChainData()](#DocumentHistory+diffChainData) ⇒ [<code>Array.&lt;DiffMessage&gt;</code>](#DiffMessage)~~
        * ~~[.diffChainSpam()](#DocumentHistory+diffChainSpam) ⇒ <code>Array.&lt;string&gt;</code>~~
        * [.toJSON()](#DocumentHistory+toJSON) ⇒ <code>any</code>
        * [.clone()](#DocumentHistory+clone) ⇒ [<code>DocumentHistory</code>](#DocumentHistory)
    * _static_
        * [.fromJSON(json)](#DocumentHistory.fromJSON) ⇒ [<code>DocumentHistory</code>](#DocumentHistory)

<a name="DocumentHistory+integrationChainData"></a>

### documentHistory.integrationChainData() ⇒ [<code>Array.&lt;ResolvedDocument&gt;</code>](#ResolvedDocument)
Returns an `Array` of integration chain `Documents`.

NOTE: clones the data.

**Kind**: instance method of [<code>DocumentHistory</code>](#DocumentHistory)  
<a name="DocumentHistory+integrationChainSpam"></a>

### documentHistory.integrationChainSpam() ⇒ <code>Array.&lt;string&gt;</code>
Returns an `Array` of message id strings for "spam" messages on the same index
as the integration chain.

NOTE: clones the data.

**Kind**: instance method of [<code>DocumentHistory</code>](#DocumentHistory)  
<a name="DocumentHistory+diffChainData"></a>

### ~~documentHistory.diffChainData() ⇒ [<code>Array.&lt;DiffMessage&gt;</code>](#DiffMessage)~~
***Deprecated***

Returns an `Array` of diff chain `DiffMessages`.

NOTE: clones the data.

**Kind**: instance method of [<code>DocumentHistory</code>](#DocumentHistory)  
<a name="DocumentHistory+diffChainSpam"></a>

### ~~documentHistory.diffChainSpam() ⇒ <code>Array.&lt;string&gt;</code>~~
***Deprecated***

Returns an `Array` of message id strings for "spam" messages on the same index
as the diff chain.

NOTE: clones the data.

**Kind**: instance method of [<code>DocumentHistory</code>](#DocumentHistory)  
<a name="DocumentHistory+toJSON"></a>

### documentHistory.toJSON() ⇒ <code>any</code>
Serializes this to a JSON object.

**Kind**: instance method of [<code>DocumentHistory</code>](#DocumentHistory)  
<a name="DocumentHistory+clone"></a>

### documentHistory.clone() ⇒ [<code>DocumentHistory</code>](#DocumentHistory)
Deep clones the object.

**Kind**: instance method of [<code>DocumentHistory</code>](#DocumentHistory)  
<a name="DocumentHistory.fromJSON"></a>

### DocumentHistory.fromJSON(json) ⇒ [<code>DocumentHistory</code>](#DocumentHistory)
Deserializes an instance from a JSON object.

**Kind**: static method of [<code>DocumentHistory</code>](#DocumentHistory)  

| Param | Type |
| --- | --- |
| json | <code>any</code> | 

<a name="DocumentMetadata"></a>

## DocumentMetadata
Additional attributes related to an IOTA DID Document.

**Kind**: global class  

* [DocumentMetadata](#DocumentMetadata)
    * _instance_
        * [.created()](#DocumentMetadata+created) ⇒ [<code>Timestamp</code>](#Timestamp) \| <code>undefined</code>
        * [.updated()](#DocumentMetadata+updated) ⇒ [<code>Timestamp</code>](#Timestamp) \| <code>undefined</code>
        * [.previousMessageId()](#DocumentMetadata+previousMessageId) ⇒ <code>string</code>
        * [.properties()](#DocumentMetadata+properties) ⇒ <code>Map.&lt;string, any&gt;</code>
        * [.toJSON()](#DocumentMetadata+toJSON) ⇒ <code>any</code>
        * [.clone()](#DocumentMetadata+clone) ⇒ [<code>DocumentMetadata</code>](#DocumentMetadata)
    * _static_
        * [.fromJSON(json)](#DocumentMetadata.fromJSON) ⇒ [<code>DocumentMetadata</code>](#DocumentMetadata)

<a name="DocumentMetadata+created"></a>

### documentMetadata.created() ⇒ [<code>Timestamp</code>](#Timestamp) \| <code>undefined</code>
Returns a copy of the timestamp of when the DID document was created.

**Kind**: instance method of [<code>DocumentMetadata</code>](#DocumentMetadata)  
<a name="DocumentMetadata+updated"></a>

### documentMetadata.updated() ⇒ [<code>Timestamp</code>](#Timestamp) \| <code>undefined</code>
Returns a copy of the timestamp of the last DID document update.

**Kind**: instance method of [<code>DocumentMetadata</code>](#DocumentMetadata)  
<a name="DocumentMetadata+previousMessageId"></a>

### documentMetadata.previousMessageId() ⇒ <code>string</code>
Returns a copy of the previous message identifier.

**Kind**: instance method of [<code>DocumentMetadata</code>](#DocumentMetadata)  
<a name="DocumentMetadata+properties"></a>

### documentMetadata.properties() ⇒ <code>Map.&lt;string, any&gt;</code>
Returns a copy of the custom metadata properties.

**Kind**: instance method of [<code>DocumentMetadata</code>](#DocumentMetadata)  
<a name="DocumentMetadata+toJSON"></a>

### documentMetadata.toJSON() ⇒ <code>any</code>
Serializes this to a JSON object.

**Kind**: instance method of [<code>DocumentMetadata</code>](#DocumentMetadata)  
<a name="DocumentMetadata+clone"></a>

### documentMetadata.clone() ⇒ [<code>DocumentMetadata</code>](#DocumentMetadata)
Deep clones the object.

**Kind**: instance method of [<code>DocumentMetadata</code>](#DocumentMetadata)  
<a name="DocumentMetadata.fromJSON"></a>

### DocumentMetadata.fromJSON(json) ⇒ [<code>DocumentMetadata</code>](#DocumentMetadata)
Deserializes an instance from a JSON object.

**Kind**: static method of [<code>DocumentMetadata</code>](#DocumentMetadata)  

| Param | Type |
| --- | --- |
| json | <code>any</code> | 

<a name="Duration"></a>

## Duration
A span of time.

**Kind**: global class  

* [Duration](#Duration)
    * _instance_
        * [.toJSON()](#Duration+toJSON) ⇒ <code>any</code>
    * _static_
        * [.seconds(seconds)](#Duration.seconds) ⇒ [<code>Duration</code>](#Duration)
        * [.minutes(minutes)](#Duration.minutes) ⇒ [<code>Duration</code>](#Duration)
        * [.hours(hours)](#Duration.hours) ⇒ [<code>Duration</code>](#Duration)
        * [.days(days)](#Duration.days) ⇒ [<code>Duration</code>](#Duration)
        * [.weeks(weeks)](#Duration.weeks) ⇒ [<code>Duration</code>](#Duration)
        * [.fromJSON(json)](#Duration.fromJSON) ⇒ [<code>Duration</code>](#Duration)

<a name="Duration+toJSON"></a>

### duration.toJSON() ⇒ <code>any</code>
Serializes this to a JSON object.

**Kind**: instance method of [<code>Duration</code>](#Duration)  
<a name="Duration.seconds"></a>

### Duration.seconds(seconds) ⇒ [<code>Duration</code>](#Duration)
Create a new `Duration` with the given number of seconds.

**Kind**: static method of [<code>Duration</code>](#Duration)  

| Param | Type |
| --- | --- |
| seconds | <code>number</code> | 

<a name="Duration.minutes"></a>

### Duration.minutes(minutes) ⇒ [<code>Duration</code>](#Duration)
Create a new `Duration` with the given number of minutes.

**Kind**: static method of [<code>Duration</code>](#Duration)  

| Param | Type |
| --- | --- |
| minutes | <code>number</code> | 

<a name="Duration.hours"></a>

### Duration.hours(hours) ⇒ [<code>Duration</code>](#Duration)
Create a new `Duration` with the given number of hours.

**Kind**: static method of [<code>Duration</code>](#Duration)  

| Param | Type |
| --- | --- |
| hours | <code>number</code> | 

<a name="Duration.days"></a>

### Duration.days(days) ⇒ [<code>Duration</code>](#Duration)
Create a new `Duration` with the given number of days.

**Kind**: static method of [<code>Duration</code>](#Duration)  

| Param | Type |
| --- | --- |
| days | <code>number</code> | 

<a name="Duration.weeks"></a>

### Duration.weeks(weeks) ⇒ [<code>Duration</code>](#Duration)
Create a new `Duration` with the given number of weeks.

**Kind**: static method of [<code>Duration</code>](#Duration)  

| Param | Type |
| --- | --- |
| weeks | <code>number</code> | 

<a name="Duration.fromJSON"></a>

### Duration.fromJSON(json) ⇒ [<code>Duration</code>](#Duration)
Deserializes an instance from a JSON object.

**Kind**: static method of [<code>Duration</code>](#Duration)  

| Param | Type |
| --- | --- |
| json | <code>any</code> | 

<a name="Ed25519"></a>

## Ed25519
**Kind**: global class  

* [Ed25519](#Ed25519)
    * [.PRIVATE_KEY_LENGTH()](#Ed25519.PRIVATE_KEY_LENGTH) ⇒ <code>number</code>
    * [.PUBLIC_KEY_LENGTH()](#Ed25519.PUBLIC_KEY_LENGTH) ⇒ <code>number</code>
    * [.SIGNATURE_LENGTH()](#Ed25519.SIGNATURE_LENGTH) ⇒ <code>number</code>
    * [.sign(message, privateKey)](#Ed25519.sign) ⇒ <code>Uint8Array</code>
    * [.verify(message, signature, publicKey)](#Ed25519.verify)

<a name="Ed25519.PRIVATE_KEY_LENGTH"></a>

### Ed25519.PRIVATE\_KEY\_LENGTH() ⇒ <code>number</code>
Length in bytes of an Ed25519 private key.

**Kind**: static method of [<code>Ed25519</code>](#Ed25519)  
<a name="Ed25519.PUBLIC_KEY_LENGTH"></a>

### Ed25519.PUBLIC\_KEY\_LENGTH() ⇒ <code>number</code>
Length in bytes of an Ed25519 public key.

**Kind**: static method of [<code>Ed25519</code>](#Ed25519)  
<a name="Ed25519.SIGNATURE_LENGTH"></a>

### Ed25519.SIGNATURE\_LENGTH() ⇒ <code>number</code>
Length in bytes of an Ed25519 signature.

**Kind**: static method of [<code>Ed25519</code>](#Ed25519)  
<a name="Ed25519.sign"></a>

### Ed25519.sign(message, privateKey) ⇒ <code>Uint8Array</code>
Computes an EdDSA signature using an Ed25519 private key.

NOTE: this differs from [Document.signData](#Document+signData) which uses JCS
to canonicalize JSON messages.

The private key must be a 32-byte seed in compliance with [RFC 8032](https://datatracker.ietf.org/doc/html/rfc8032#section-3.2).
Other implementations often use another format. See [this blog post](https://blog.mozilla.org/warner/2011/11/29/ed25519-keys/) for further explanation.

**Kind**: static method of [<code>Ed25519</code>](#Ed25519)  

| Param | Type |
| --- | --- |
| message | <code>Uint8Array</code> | 
| privateKey | <code>Uint8Array</code> | 

<a name="Ed25519.verify"></a>

### Ed25519.verify(message, signature, publicKey)
Verifies an EdDSA signature against an Ed25519 public key.

NOTE: this differs from [Document.verifyData](#Document+verifyData) which uses JCS
to canonicalize JSON messages.

**Kind**: static method of [<code>Ed25519</code>](#Ed25519)  

| Param | Type |
| --- | --- |
| message | <code>Uint8Array</code> | 
| signature | <code>Uint8Array</code> | 
| publicKey | <code>Uint8Array</code> | 

<a name="EncryptedData"></a>

## EncryptedData
The structure returned after encrypting data

**Kind**: global class  

* [EncryptedData](#EncryptedData)
    * _instance_
        * [.nonce()](#EncryptedData+nonce) ⇒ <code>Uint8Array</code>
        * [.associatedData()](#EncryptedData+associatedData) ⇒ <code>Uint8Array</code>
        * [.ciphertext()](#EncryptedData+ciphertext) ⇒ <code>Uint8Array</code>
        * [.tag()](#EncryptedData+tag) ⇒ <code>Uint8Array</code>
        * [.toJSON()](#EncryptedData+toJSON) ⇒ <code>any</code>
    * _static_
        * [.fromJSON(json)](#EncryptedData.fromJSON) ⇒ [<code>EncryptedData</code>](#EncryptedData)

<a name="EncryptedData+nonce"></a>

### encryptedData.nonce() ⇒ <code>Uint8Array</code>
Returns a copy of the nonce

**Kind**: instance method of [<code>EncryptedData</code>](#EncryptedData)  
<a name="EncryptedData+associatedData"></a>

### encryptedData.associatedData() ⇒ <code>Uint8Array</code>
Returns a copy of the associated data

**Kind**: instance method of [<code>EncryptedData</code>](#EncryptedData)  
<a name="EncryptedData+ciphertext"></a>

### encryptedData.ciphertext() ⇒ <code>Uint8Array</code>
Returns a copy of the ciphertext

**Kind**: instance method of [<code>EncryptedData</code>](#EncryptedData)  
<a name="EncryptedData+tag"></a>

### encryptedData.tag() ⇒ <code>Uint8Array</code>
Returns a copy of the tag

**Kind**: instance method of [<code>EncryptedData</code>](#EncryptedData)  
<a name="EncryptedData+toJSON"></a>

### encryptedData.toJSON() ⇒ <code>any</code>
Serializes this to a JSON object.

**Kind**: instance method of [<code>EncryptedData</code>](#EncryptedData)  
<a name="EncryptedData.fromJSON"></a>

### EncryptedData.fromJSON(json) ⇒ [<code>EncryptedData</code>](#EncryptedData)
Deserializes an instance from a JSON object.

**Kind**: static method of [<code>EncryptedData</code>](#EncryptedData)  

| Param | Type |
| --- | --- |
| json | <code>any</code> | 

<a name="EncryptionAlgorithm"></a>

## EncryptionAlgorithm
Supported content encryption algorithms.

**Kind**: global class  

* [EncryptionAlgorithm](#EncryptionAlgorithm)
    * _instance_
        * [.keyLength()](#EncryptionAlgorithm+keyLength) ⇒ <code>number</code>
        * [.toJSON()](#EncryptionAlgorithm+toJSON) ⇒ <code>any</code>
    * _static_
        * [.A256GCM()](#EncryptionAlgorithm.A256GCM) ⇒ [<code>EncryptionAlgorithm</code>](#EncryptionAlgorithm)
        * [.fromJSON(json)](#EncryptionAlgorithm.fromJSON) ⇒ [<code>EncryptionAlgorithm</code>](#EncryptionAlgorithm)

<a name="EncryptionAlgorithm+keyLength"></a>

### encryptionAlgorithm.keyLength() ⇒ <code>number</code>
Returns the length of the cipher's key.

**Kind**: instance method of [<code>EncryptionAlgorithm</code>](#EncryptionAlgorithm)  
<a name="EncryptionAlgorithm+toJSON"></a>

### encryptionAlgorithm.toJSON() ⇒ <code>any</code>
Serializes this to a JSON object.

**Kind**: instance method of [<code>EncryptionAlgorithm</code>](#EncryptionAlgorithm)  
<a name="EncryptionAlgorithm.A256GCM"></a>

### EncryptionAlgorithm.A256GCM() ⇒ [<code>EncryptionAlgorithm</code>](#EncryptionAlgorithm)
AES GCM using 256-bit key.

**Kind**: static method of [<code>EncryptionAlgorithm</code>](#EncryptionAlgorithm)  
<a name="EncryptionAlgorithm.fromJSON"></a>

### EncryptionAlgorithm.fromJSON(json) ⇒ [<code>EncryptionAlgorithm</code>](#EncryptionAlgorithm)
Deserializes an instance from a JSON object.

**Kind**: static method of [<code>EncryptionAlgorithm</code>](#EncryptionAlgorithm)  

| Param | Type |
| --- | --- |
| json | <code>any</code> | 

<a name="ExplorerUrl"></a>

## ExplorerUrl
**Kind**: global class  

* [ExplorerUrl](#ExplorerUrl)
    * _instance_
        * [.messageUrl(message_id)](#ExplorerUrl+messageUrl) ⇒ <code>string</code>
        * [.resolverUrl(did)](#ExplorerUrl+resolverUrl) ⇒ <code>string</code>
        * [.toString()](#ExplorerUrl+toString) ⇒ <code>string</code>
        * [.toJSON()](#ExplorerUrl+toJSON) ⇒ <code>any</code>
    * _static_
        * [.parse(url)](#ExplorerUrl.parse) ⇒ [<code>ExplorerUrl</code>](#ExplorerUrl)
        * [.mainnet()](#ExplorerUrl.mainnet) ⇒ [<code>ExplorerUrl</code>](#ExplorerUrl)
        * [.devnet()](#ExplorerUrl.devnet) ⇒ [<code>ExplorerUrl</code>](#ExplorerUrl)
        * [.fromJSON(json)](#ExplorerUrl.fromJSON) ⇒ [<code>ExplorerUrl</code>](#ExplorerUrl)

<a name="ExplorerUrl+messageUrl"></a>

### explorerUrl.messageUrl(message_id) ⇒ <code>string</code>
Returns the web explorer URL of the given `message_id`.

E.g. https://explorer.iota.org/mainnet/message/{message_id}

**Kind**: instance method of [<code>ExplorerUrl</code>](#ExplorerUrl)  

| Param | Type |
| --- | --- |
| message_id | <code>string</code> | 

<a name="ExplorerUrl+resolverUrl"></a>

### explorerUrl.resolverUrl(did) ⇒ <code>string</code>
Returns the web identity resolver URL for the given DID.

E.g. https://explorer.iota.org/mainnet/identity-resolver/{did}

**Kind**: instance method of [<code>ExplorerUrl</code>](#ExplorerUrl)  

| Param | Type |
| --- | --- |
| did | [<code>CoreDID</code>](#CoreDID) \| <code>string</code> | 

<a name="ExplorerUrl+toString"></a>

### explorerUrl.toString() ⇒ <code>string</code>
**Kind**: instance method of [<code>ExplorerUrl</code>](#ExplorerUrl)  
<a name="ExplorerUrl+toJSON"></a>

### explorerUrl.toJSON() ⇒ <code>any</code>
Serializes this to a JSON object.

**Kind**: instance method of [<code>ExplorerUrl</code>](#ExplorerUrl)  
<a name="ExplorerUrl.parse"></a>

### ExplorerUrl.parse(url) ⇒ [<code>ExplorerUrl</code>](#ExplorerUrl)
Constructs a new Tangle explorer URL from a string.

Use `ExplorerUrl::mainnet` or `ExplorerUrl::devnet` unless using a private Tangle
or local explorer.

**Kind**: static method of [<code>ExplorerUrl</code>](#ExplorerUrl)  

| Param | Type |
| --- | --- |
| url | <code>string</code> | 

<a name="ExplorerUrl.mainnet"></a>

### ExplorerUrl.mainnet() ⇒ [<code>ExplorerUrl</code>](#ExplorerUrl)
Returns the Tangle explorer URL for the mainnet.

**Kind**: static method of [<code>ExplorerUrl</code>](#ExplorerUrl)  
<a name="ExplorerUrl.devnet"></a>

### ExplorerUrl.devnet() ⇒ [<code>ExplorerUrl</code>](#ExplorerUrl)
Returns the Tangle explorer URL for the devnet.

**Kind**: static method of [<code>ExplorerUrl</code>](#ExplorerUrl)  
<a name="ExplorerUrl.fromJSON"></a>

### ExplorerUrl.fromJSON(json) ⇒ [<code>ExplorerUrl</code>](#ExplorerUrl)
Deserializes an instance from a JSON object.

**Kind**: static method of [<code>ExplorerUrl</code>](#ExplorerUrl)  

| Param | Type |
| --- | --- |
| json | <code>any</code> | 

<a name="IntegrationChainHistory"></a>

## IntegrationChainHistory
**Kind**: global class  

* [IntegrationChainHistory](#IntegrationChainHistory)
    * _instance_
        * [.chainData()](#IntegrationChainHistory+chainData) ⇒ [<code>Array.&lt;ResolvedDocument&gt;</code>](#ResolvedDocument)
        * [.spam()](#IntegrationChainHistory+spam) ⇒ <code>Array.&lt;string&gt;</code>
        * [.toJSON()](#IntegrationChainHistory+toJSON) ⇒ <code>any</code>
    * _static_
        * [.fromJSON(json)](#IntegrationChainHistory.fromJSON) ⇒ [<code>IntegrationChainHistory</code>](#IntegrationChainHistory)

<a name="IntegrationChainHistory+chainData"></a>

### integrationChainHistory.chainData() ⇒ [<code>Array.&lt;ResolvedDocument&gt;</code>](#ResolvedDocument)
Returns an `Array` of the integration chain `Documents`.

NOTE: this clones the field.

**Kind**: instance method of [<code>IntegrationChainHistory</code>](#IntegrationChainHistory)  
<a name="IntegrationChainHistory+spam"></a>

### integrationChainHistory.spam() ⇒ <code>Array.&lt;string&gt;</code>
Returns an `Array` of `MessageIds` as strings.

NOTE: this clones the field.

**Kind**: instance method of [<code>IntegrationChainHistory</code>](#IntegrationChainHistory)  
<a name="IntegrationChainHistory+toJSON"></a>

### integrationChainHistory.toJSON() ⇒ <code>any</code>
Serializes as a JSON object.

**Kind**: instance method of [<code>IntegrationChainHistory</code>](#IntegrationChainHistory)  
<a name="IntegrationChainHistory.fromJSON"></a>

### IntegrationChainHistory.fromJSON(json) ⇒ [<code>IntegrationChainHistory</code>](#IntegrationChainHistory)
Deserializes from a JSON object.

**Kind**: static method of [<code>IntegrationChainHistory</code>](#IntegrationChainHistory)  

| Param | Type |
| --- | --- |
| json | <code>any</code> | 

<a name="IotaDID"></a>

## IotaDID
A DID URL conforming to the IOTA DID method specification.

**Kind**: global class  

* [IotaDID](#IotaDID)
    * [new IotaDID(public_key, network)](#new_IotaDID_new)
    * _instance_
        * [.networkName](#IotaDID+networkName) ⇒ <code>string</code>
        * [.network()](#IotaDID+network) ⇒ [<code>Network</code>](#Network)
        * [.tag()](#IotaDID+tag) ⇒ <code>string</code>
        * [.join(segment)](#IotaDID+join) ⇒ [<code>DIDUrl</code>](#DIDUrl)
        * [.toUrl()](#IotaDID+toUrl) ⇒ [<code>DIDUrl</code>](#DIDUrl)
        * [.intoUrl()](#IotaDID+intoUrl) ⇒ [<code>DIDUrl</code>](#DIDUrl)
        * [.toString()](#IotaDID+toString) ⇒ <code>string</code>
        * [.toJSON()](#IotaDID+toJSON) ⇒ <code>any</code>
        * [.clone()](#IotaDID+clone) ⇒ [<code>IotaDID</code>](#IotaDID)
    * _static_
        * [.parse(input)](#IotaDID.parse) ⇒ [<code>IotaDID</code>](#IotaDID)
        * [.fromJSON(json)](#IotaDID.fromJSON) ⇒ [<code>IotaDID</code>](#IotaDID)

<a name="new_IotaDID_new"></a>

### new IotaDID(public_key, network)
Creates a new `IotaDID` from a public key.


| Param | Type |
| --- | --- |
| public_key | <code>Uint8Array</code> | 
| network | <code>string</code> \| <code>undefined</code> | 

<a name="IotaDID+networkName"></a>

### iotaDID.networkName ⇒ <code>string</code>
Returns the IOTA tangle network of the `IotaDID`.

**Kind**: instance property of [<code>IotaDID</code>](#IotaDID)  
<a name="IotaDID+network"></a>

### iotaDID.network() ⇒ [<code>Network</code>](#Network)
Returns the IOTA tangle network of the `IotaDID`.

**Kind**: instance method of [<code>IotaDID</code>](#IotaDID)  
<a name="IotaDID+tag"></a>

### iotaDID.tag() ⇒ <code>string</code>
Returns a copy of the unique tag of the `IotaDID`.

**Kind**: instance method of [<code>IotaDID</code>](#IotaDID)  
<a name="IotaDID+join"></a>

### iotaDID.join(segment) ⇒ [<code>DIDUrl</code>](#DIDUrl)
Construct a new `DIDUrl` by joining with a relative DID Url string.

**Kind**: instance method of [<code>IotaDID</code>](#IotaDID)  

| Param | Type |
| --- | --- |
| segment | <code>string</code> | 

<a name="IotaDID+toUrl"></a>

### iotaDID.toUrl() ⇒ [<code>DIDUrl</code>](#DIDUrl)
Clones the `IotaDID` into a `DIDUrl`.

**Kind**: instance method of [<code>IotaDID</code>](#IotaDID)  
<a name="IotaDID+intoUrl"></a>

### iotaDID.intoUrl() ⇒ [<code>DIDUrl</code>](#DIDUrl)
Converts the `IotaDID` into a `DIDUrl`.

**Kind**: instance method of [<code>IotaDID</code>](#IotaDID)  
<a name="IotaDID+toString"></a>

### iotaDID.toString() ⇒ <code>string</code>
Returns the `IotaDID` as a string.

**Kind**: instance method of [<code>IotaDID</code>](#IotaDID)  
<a name="IotaDID+toJSON"></a>

### iotaDID.toJSON() ⇒ <code>any</code>
Serializes this to a JSON object.

**Kind**: instance method of [<code>IotaDID</code>](#IotaDID)  
<a name="IotaDID+clone"></a>

### iotaDID.clone() ⇒ [<code>IotaDID</code>](#IotaDID)
Deep clones the object.

**Kind**: instance method of [<code>IotaDID</code>](#IotaDID)  
<a name="IotaDID.parse"></a>

### IotaDID.parse(input) ⇒ [<code>IotaDID</code>](#IotaDID)
Parses a `IotaDID` from the input string.

**Kind**: static method of [<code>IotaDID</code>](#IotaDID)  

| Param | Type |
| --- | --- |
| input | <code>string</code> | 

<a name="IotaDID.fromJSON"></a>

### IotaDID.fromJSON(json) ⇒ [<code>IotaDID</code>](#IotaDID)
Deserializes an instance from a JSON object.

**Kind**: static method of [<code>IotaDID</code>](#IotaDID)  

| Param | Type |
| --- | --- |
| json | <code>any</code> | 

<a name="KeyLocation"></a>

## KeyLocation
The storage location of a verification method key.

A key is uniquely identified by the fragment and a hash of its public key.
Importantly, the fragment alone is insufficient to represent the storage location.
For example, when rotating a key, there will be two keys in storage for the
same identity with the same fragment. The `key_hash` disambiguates the keys in
situations like these.

The string representation of that location can be obtained via `canonicalRepr`.

**Kind**: global class  

* [KeyLocation](#KeyLocation)
    * [new KeyLocation(keyType, fragment, publicKey)](#new_KeyLocation_new)
    * _instance_
        * [.canonical()](#KeyLocation+canonical) ⇒ <code>string</code>
        * [.keyType()](#KeyLocation+keyType) ⇒ <code>number</code>
        * [.toString()](#KeyLocation+toString) ⇒ <code>string</code>
        * [.toJSON()](#KeyLocation+toJSON) ⇒ <code>any</code>
    * _static_
        * [.fromVerificationMethod(method)](#KeyLocation.fromVerificationMethod) ⇒ [<code>KeyLocation</code>](#KeyLocation)
        * [.fromJSON(json)](#KeyLocation.fromJSON) ⇒ [<code>KeyLocation</code>](#KeyLocation)

<a name="new_KeyLocation_new"></a>

### new KeyLocation(keyType, fragment, publicKey)
Create a location from a `KeyType`, the fragment of a verification method
and the bytes of a public key.


| Param | Type |
| --- | --- |
| keyType | <code>number</code> | 
| fragment | <code>string</code> | 
| publicKey | <code>Uint8Array</code> | 

<a name="KeyLocation+canonical"></a>

### keyLocation.canonical() ⇒ <code>string</code>
Returns the canonical string representation of the location.

This should be used as the representation for storage keys.

**Kind**: instance method of [<code>KeyLocation</code>](#KeyLocation)  
<a name="KeyLocation+keyType"></a>

### keyLocation.keyType() ⇒ <code>number</code>
Returns a copy of the key type of the key location.

**Kind**: instance method of [<code>KeyLocation</code>](#KeyLocation)  
<a name="KeyLocation+toString"></a>

### keyLocation.toString() ⇒ <code>string</code>
**Kind**: instance method of [<code>KeyLocation</code>](#KeyLocation)  
<a name="KeyLocation+toJSON"></a>

### keyLocation.toJSON() ⇒ <code>any</code>
Serializes this to a JSON object.

**Kind**: instance method of [<code>KeyLocation</code>](#KeyLocation)  
<a name="KeyLocation.fromVerificationMethod"></a>

### KeyLocation.fromVerificationMethod(method) ⇒ [<code>KeyLocation</code>](#KeyLocation)
Obtain the location of a verification method's key in storage.

**Kind**: static method of [<code>KeyLocation</code>](#KeyLocation)  

| Param | Type |
| --- | --- |
| method | [<code>VerificationMethod</code>](#VerificationMethod) | 

<a name="KeyLocation.fromJSON"></a>

### KeyLocation.fromJSON(json) ⇒ [<code>KeyLocation</code>](#KeyLocation)
Deserializes an instance from a JSON object.

**Kind**: static method of [<code>KeyLocation</code>](#KeyLocation)  

| Param | Type |
| --- | --- |
| json | <code>any</code> | 

<a name="KeyPair"></a>

## KeyPair
**Kind**: global class  

* [KeyPair](#KeyPair)
    * [new KeyPair(type_)](#new_KeyPair_new)
    * _instance_
        * [.type()](#KeyPair+type) ⇒ <code>number</code>
        * [.public()](#KeyPair+public) ⇒ <code>Uint8Array</code>
        * [.private()](#KeyPair+private) ⇒ <code>Uint8Array</code>
        * [.toJSON()](#KeyPair+toJSON) ⇒ <code>any</code>
        * [.clone()](#KeyPair+clone) ⇒ [<code>KeyPair</code>](#KeyPair)
    * _static_
        * [.fromKeys(type_, public_key, private_key)](#KeyPair.fromKeys) ⇒ [<code>KeyPair</code>](#KeyPair)
        * [.tryFromPrivateKeyBytes(keyType, privateKeyBytes)](#KeyPair.tryFromPrivateKeyBytes) ⇒ [<code>KeyPair</code>](#KeyPair)
        * [.fromJSON(json)](#KeyPair.fromJSON) ⇒ [<code>KeyPair</code>](#KeyPair)

<a name="new_KeyPair_new"></a>

### new KeyPair(type_)
Generates a new `KeyPair` object.


| Param | Type |
| --- | --- |
| type_ | <code>number</code> | 

<a name="KeyPair+type"></a>

### keyPair.type() ⇒ <code>number</code>
Returns the `KeyType` of the `KeyPair` object.

**Kind**: instance method of [<code>KeyPair</code>](#KeyPair)  
<a name="KeyPair+public"></a>

### keyPair.public() ⇒ <code>Uint8Array</code>
Returns a copy of the public key as a `Uint8Array`.

**Kind**: instance method of [<code>KeyPair</code>](#KeyPair)  
<a name="KeyPair+private"></a>

### keyPair.private() ⇒ <code>Uint8Array</code>
Returns a copy of the private key as a `Uint8Array`.

**Kind**: instance method of [<code>KeyPair</code>](#KeyPair)  
<a name="KeyPair+toJSON"></a>

### keyPair.toJSON() ⇒ <code>any</code>
Serializes a `KeyPair` object as a JSON object.

**Kind**: instance method of [<code>KeyPair</code>](#KeyPair)  
<a name="KeyPair+clone"></a>

### keyPair.clone() ⇒ [<code>KeyPair</code>](#KeyPair)
Deep clones the object.

**Kind**: instance method of [<code>KeyPair</code>](#KeyPair)  
<a name="KeyPair.fromKeys"></a>

### KeyPair.fromKeys(type_, public_key, private_key) ⇒ [<code>KeyPair</code>](#KeyPair)
Parses a `KeyPair` object from the public/private keys.

**Kind**: static method of [<code>KeyPair</code>](#KeyPair)  

| Param | Type |
| --- | --- |
| type_ | <code>number</code> | 
| public_key | <code>Uint8Array</code> | 
| private_key | <code>Uint8Array</code> | 

<a name="KeyPair.tryFromPrivateKeyBytes"></a>

### KeyPair.tryFromPrivateKeyBytes(keyType, privateKeyBytes) ⇒ [<code>KeyPair</code>](#KeyPair)
Reconstructs a `KeyPair` from the bytes of a private key.

The private key for `Ed25519` must be a 32-byte seed in compliance
with [RFC 8032](https://datatracker.ietf.org/doc/html/rfc8032#section-3.2).
Other implementations often use another format. See [this blog post](https://blog.mozilla.org/warner/2011/11/29/ed25519-keys/) for further explanation.

**Kind**: static method of [<code>KeyPair</code>](#KeyPair)  

| Param | Type |
| --- | --- |
| keyType | <code>number</code> | 
| privateKeyBytes | <code>Uint8Array</code> | 

<a name="KeyPair.fromJSON"></a>

### KeyPair.fromJSON(json) ⇒ [<code>KeyPair</code>](#KeyPair)
Deserializes a `KeyPair` object from a JSON object.

**Kind**: static method of [<code>KeyPair</code>](#KeyPair)  

| Param | Type |
| --- | --- |
| json | <code>any</code> | 

<a name="MethodContent"></a>

## MethodContent
**Kind**: global class  

* [MethodContent](#MethodContent)
    * _instance_
        * [.toJSON()](#MethodContent+toJSON) ⇒ <code>any</code>
    * _static_
        * [.GenerateEd25519()](#MethodContent.GenerateEd25519) ⇒ [<code>MethodContent</code>](#MethodContent)
        * [.PrivateEd25519(privateKey)](#MethodContent.PrivateEd25519) ⇒ [<code>MethodContent</code>](#MethodContent)
        * [.PublicEd25519(publicKey)](#MethodContent.PublicEd25519) ⇒ [<code>MethodContent</code>](#MethodContent)
        * [.GenerateX25519()](#MethodContent.GenerateX25519) ⇒ [<code>MethodContent</code>](#MethodContent)
        * [.PrivateX25519(privateKey)](#MethodContent.PrivateX25519) ⇒ [<code>MethodContent</code>](#MethodContent)
        * [.PublicX25519(publicKey)](#MethodContent.PublicX25519) ⇒ [<code>MethodContent</code>](#MethodContent)
        * [.fromJSON(json)](#MethodContent.fromJSON) ⇒ [<code>MethodContent</code>](#MethodContent)

<a name="MethodContent+toJSON"></a>

### methodContent.toJSON() ⇒ <code>any</code>
Serializes this to a JSON object.

**Kind**: instance method of [<code>MethodContent</code>](#MethodContent)  
<a name="MethodContent.GenerateEd25519"></a>

### MethodContent.GenerateEd25519() ⇒ [<code>MethodContent</code>](#MethodContent)
Generate and store a new Ed25519 keypair for a new `Ed25519VerificationKey2018` method.

**Kind**: static method of [<code>MethodContent</code>](#MethodContent)  
<a name="MethodContent.PrivateEd25519"></a>

### MethodContent.PrivateEd25519(privateKey) ⇒ [<code>MethodContent</code>](#MethodContent)
Store an existing Ed25519 private key and derive a public key from it for a new
`Ed25519VerificationKey2018` method.

**Kind**: static method of [<code>MethodContent</code>](#MethodContent)  

| Param | Type |
| --- | --- |
| privateKey | <code>Uint8Array</code> | 

<a name="MethodContent.PublicEd25519"></a>

### MethodContent.PublicEd25519(publicKey) ⇒ [<code>MethodContent</code>](#MethodContent)
Insert an existing Ed25519 public key into a new `Ed25519VerificationKey2018` method,
without generating or storing a private key.

NOTE: the method will be unable to be used to sign anything without a private key.

**Kind**: static method of [<code>MethodContent</code>](#MethodContent)  

| Param | Type |
| --- | --- |
| publicKey | <code>Uint8Array</code> | 

<a name="MethodContent.GenerateX25519"></a>

### MethodContent.GenerateX25519() ⇒ [<code>MethodContent</code>](#MethodContent)
Generate and store a new X25519 keypair for a new `X25519KeyAgreementKey2019` method.

**Kind**: static method of [<code>MethodContent</code>](#MethodContent)  
<a name="MethodContent.PrivateX25519"></a>

### MethodContent.PrivateX25519(privateKey) ⇒ [<code>MethodContent</code>](#MethodContent)
Store an existing X25519 private key and derive a public key from it for a new
`X25519KeyAgreementKey2019` method.

**Kind**: static method of [<code>MethodContent</code>](#MethodContent)  

| Param | Type |
| --- | --- |
| privateKey | <code>Uint8Array</code> | 

<a name="MethodContent.PublicX25519"></a>

### MethodContent.PublicX25519(publicKey) ⇒ [<code>MethodContent</code>](#MethodContent)
Insert an existing X25519 public key into a new `X25519KeyAgreementKey2019` method,
without generating or storing a private key.

NOTE: the method will be unable to be used for key exchange without a private key.

**Kind**: static method of [<code>MethodContent</code>](#MethodContent)  

| Param | Type |
| --- | --- |
| publicKey | <code>Uint8Array</code> | 

<a name="MethodContent.fromJSON"></a>

### MethodContent.fromJSON(json) ⇒ [<code>MethodContent</code>](#MethodContent)
Deserializes an instance from a JSON object.

**Kind**: static method of [<code>MethodContent</code>](#MethodContent)  

| Param | Type |
| --- | --- |
| json | <code>any</code> | 

<a name="MethodData"></a>

## MethodData
Supported verification method data formats.

**Kind**: global class  

* [MethodData](#MethodData)
    * _instance_
        * [.tryDecode()](#MethodData+tryDecode) ⇒ <code>Uint8Array</code>
        * [.toJSON()](#MethodData+toJSON) ⇒ <code>any</code>
        * [.clone()](#MethodData+clone) ⇒ [<code>MethodData</code>](#MethodData)
    * _static_
        * [.newBase58(data)](#MethodData.newBase58) ⇒ [<code>MethodData</code>](#MethodData)
        * [.newMultibase(data)](#MethodData.newMultibase) ⇒ [<code>MethodData</code>](#MethodData)
        * [.fromJSON(json)](#MethodData.fromJSON) ⇒ [<code>MethodData</code>](#MethodData)

<a name="MethodData+tryDecode"></a>

### methodData.tryDecode() ⇒ <code>Uint8Array</code>
Returns a `Uint8Array` containing the decoded bytes of the `MethodData`.

This is generally a public key identified by a `MethodData` value.

### Errors
Decoding can fail if `MethodData` has invalid content or cannot be
represented as a vector of bytes.

**Kind**: instance method of [<code>MethodData</code>](#MethodData)  
<a name="MethodData+toJSON"></a>

### methodData.toJSON() ⇒ <code>any</code>
Serializes this to a JSON object.

**Kind**: instance method of [<code>MethodData</code>](#MethodData)  
<a name="MethodData+clone"></a>

### methodData.clone() ⇒ [<code>MethodData</code>](#MethodData)
Deep clones the object.

**Kind**: instance method of [<code>MethodData</code>](#MethodData)  
<a name="MethodData.newBase58"></a>

### MethodData.newBase58(data) ⇒ [<code>MethodData</code>](#MethodData)
Creates a new `MethodData` variant with Base58-BTC encoded content.

**Kind**: static method of [<code>MethodData</code>](#MethodData)  

| Param | Type |
| --- | --- |
| data | <code>Uint8Array</code> | 

<a name="MethodData.newMultibase"></a>

### MethodData.newMultibase(data) ⇒ [<code>MethodData</code>](#MethodData)
Creates a new `MethodData` variant with Multibase-encoded content.

**Kind**: static method of [<code>MethodData</code>](#MethodData)  

| Param | Type |
| --- | --- |
| data | <code>Uint8Array</code> | 

<a name="MethodData.fromJSON"></a>

### MethodData.fromJSON(json) ⇒ [<code>MethodData</code>](#MethodData)
Deserializes an instance from a JSON object.

**Kind**: static method of [<code>MethodData</code>](#MethodData)  

| Param | Type |
| --- | --- |
| json | <code>any</code> | 

<a name="MethodScope"></a>

## MethodScope
Supported verification method types.

**Kind**: global class  

* [MethodScope](#MethodScope)
    * _instance_
        * [.toString()](#MethodScope+toString) ⇒ <code>string</code>
        * [.toJSON()](#MethodScope+toJSON) ⇒ <code>any</code>
        * [.clone()](#MethodScope+clone) ⇒ [<code>MethodScope</code>](#MethodScope)
    * _static_
        * [.VerificationMethod()](#MethodScope.VerificationMethod) ⇒ [<code>MethodScope</code>](#MethodScope)
        * [.Authentication()](#MethodScope.Authentication) ⇒ [<code>MethodScope</code>](#MethodScope)
        * [.AssertionMethod()](#MethodScope.AssertionMethod) ⇒ [<code>MethodScope</code>](#MethodScope)
        * [.KeyAgreement()](#MethodScope.KeyAgreement) ⇒ [<code>MethodScope</code>](#MethodScope)
        * [.CapabilityDelegation()](#MethodScope.CapabilityDelegation) ⇒ [<code>MethodScope</code>](#MethodScope)
        * [.CapabilityInvocation()](#MethodScope.CapabilityInvocation) ⇒ [<code>MethodScope</code>](#MethodScope)
        * [.fromJSON(json)](#MethodScope.fromJSON) ⇒ [<code>MethodScope</code>](#MethodScope)

<a name="MethodScope+toString"></a>

### methodScope.toString() ⇒ <code>string</code>
Returns the `MethodScope` as a string.

**Kind**: instance method of [<code>MethodScope</code>](#MethodScope)  
<a name="MethodScope+toJSON"></a>

### methodScope.toJSON() ⇒ <code>any</code>
Serializes this to a JSON object.

**Kind**: instance method of [<code>MethodScope</code>](#MethodScope)  
<a name="MethodScope+clone"></a>

### methodScope.clone() ⇒ [<code>MethodScope</code>](#MethodScope)
Deep clones the object.

**Kind**: instance method of [<code>MethodScope</code>](#MethodScope)  
<a name="MethodScope.VerificationMethod"></a>

### MethodScope.VerificationMethod() ⇒ [<code>MethodScope</code>](#MethodScope)
**Kind**: static method of [<code>MethodScope</code>](#MethodScope)  
<a name="MethodScope.Authentication"></a>

### MethodScope.Authentication() ⇒ [<code>MethodScope</code>](#MethodScope)
**Kind**: static method of [<code>MethodScope</code>](#MethodScope)  
<a name="MethodScope.AssertionMethod"></a>

### MethodScope.AssertionMethod() ⇒ [<code>MethodScope</code>](#MethodScope)
**Kind**: static method of [<code>MethodScope</code>](#MethodScope)  
<a name="MethodScope.KeyAgreement"></a>

### MethodScope.KeyAgreement() ⇒ [<code>MethodScope</code>](#MethodScope)
**Kind**: static method of [<code>MethodScope</code>](#MethodScope)  
<a name="MethodScope.CapabilityDelegation"></a>

### MethodScope.CapabilityDelegation() ⇒ [<code>MethodScope</code>](#MethodScope)
**Kind**: static method of [<code>MethodScope</code>](#MethodScope)  
<a name="MethodScope.CapabilityInvocation"></a>

### MethodScope.CapabilityInvocation() ⇒ [<code>MethodScope</code>](#MethodScope)
**Kind**: static method of [<code>MethodScope</code>](#MethodScope)  
<a name="MethodScope.fromJSON"></a>

### MethodScope.fromJSON(json) ⇒ [<code>MethodScope</code>](#MethodScope)
Deserializes an instance from a JSON object.

**Kind**: static method of [<code>MethodScope</code>](#MethodScope)  

| Param | Type |
| --- | --- |
| json | <code>any</code> | 

<a name="MethodType"></a>

## MethodType
Supported verification method types.

**Kind**: global class  

* [MethodType](#MethodType)
    * _instance_
        * [.toString()](#MethodType+toString) ⇒ <code>string</code>
        * [.toJSON()](#MethodType+toJSON) ⇒ <code>any</code>
        * [.clone()](#MethodType+clone) ⇒ [<code>MethodType</code>](#MethodType)
    * _static_
        * [.Ed25519VerificationKey2018()](#MethodType.Ed25519VerificationKey2018) ⇒ [<code>MethodType</code>](#MethodType)
        * [.X25519KeyAgreementKey2019()](#MethodType.X25519KeyAgreementKey2019) ⇒ [<code>MethodType</code>](#MethodType)
        * [.fromJSON(json)](#MethodType.fromJSON) ⇒ [<code>MethodType</code>](#MethodType)

<a name="MethodType+toString"></a>

### methodType.toString() ⇒ <code>string</code>
Returns the `MethodType` as a string.

**Kind**: instance method of [<code>MethodType</code>](#MethodType)  
<a name="MethodType+toJSON"></a>

### methodType.toJSON() ⇒ <code>any</code>
Serializes this to a JSON object.

**Kind**: instance method of [<code>MethodType</code>](#MethodType)  
<a name="MethodType+clone"></a>

### methodType.clone() ⇒ [<code>MethodType</code>](#MethodType)
Deep clones the object.

**Kind**: instance method of [<code>MethodType</code>](#MethodType)  
<a name="MethodType.Ed25519VerificationKey2018"></a>

### MethodType.Ed25519VerificationKey2018() ⇒ [<code>MethodType</code>](#MethodType)
**Kind**: static method of [<code>MethodType</code>](#MethodType)  
<a name="MethodType.X25519KeyAgreementKey2019"></a>

### MethodType.X25519KeyAgreementKey2019() ⇒ [<code>MethodType</code>](#MethodType)
**Kind**: static method of [<code>MethodType</code>](#MethodType)  
<a name="MethodType.fromJSON"></a>

### MethodType.fromJSON(json) ⇒ [<code>MethodType</code>](#MethodType)
Deserializes an instance from a JSON object.

**Kind**: static method of [<code>MethodType</code>](#MethodType)  

| Param | Type |
| --- | --- |
| json | <code>any</code> | 

<a name="Network"></a>

## Network
**Kind**: global class  

* [Network](#Network)
    * _instance_
        * [.name()](#Network+name) ⇒ <code>string</code>
        * [.defaultNodeURL()](#Network+defaultNodeURL) ⇒ <code>string</code> \| <code>undefined</code>
        * [.toString()](#Network+toString) ⇒ <code>string</code>
        * [.toJSON()](#Network+toJSON) ⇒ <code>any</code>
        * [.clone()](#Network+clone) ⇒ [<code>Network</code>](#Network)
    * _static_
        * [.tryFromName(name)](#Network.tryFromName) ⇒ [<code>Network</code>](#Network)
        * [.mainnet()](#Network.mainnet) ⇒ [<code>Network</code>](#Network)
        * [.devnet()](#Network.devnet) ⇒ [<code>Network</code>](#Network)
        * [.fromJSON(json)](#Network.fromJSON) ⇒ [<code>Network</code>](#Network)

<a name="Network+name"></a>

### network.name() ⇒ <code>string</code>
Returns a copy of the network name.

**Kind**: instance method of [<code>Network</code>](#Network)  
<a name="Network+defaultNodeURL"></a>

### network.defaultNodeURL() ⇒ <code>string</code> \| <code>undefined</code>
Returns a copy of the node URL of the Tangle network.

**Kind**: instance method of [<code>Network</code>](#Network)  
<a name="Network+toString"></a>

### network.toString() ⇒ <code>string</code>
**Kind**: instance method of [<code>Network</code>](#Network)  
<a name="Network+toJSON"></a>

### network.toJSON() ⇒ <code>any</code>
Serializes this to a JSON object.

**Kind**: instance method of [<code>Network</code>](#Network)  
<a name="Network+clone"></a>

### network.clone() ⇒ [<code>Network</code>](#Network)
Deep clones the object.

**Kind**: instance method of [<code>Network</code>](#Network)  
<a name="Network.tryFromName"></a>

### Network.tryFromName(name) ⇒ [<code>Network</code>](#Network)
Parses the provided string to a `Network`.

Errors if the name is invalid.

**Kind**: static method of [<code>Network</code>](#Network)  

| Param | Type |
| --- | --- |
| name | <code>string</code> | 

<a name="Network.mainnet"></a>

### Network.mainnet() ⇒ [<code>Network</code>](#Network)
**Kind**: static method of [<code>Network</code>](#Network)  
<a name="Network.devnet"></a>

### Network.devnet() ⇒ [<code>Network</code>](#Network)
**Kind**: static method of [<code>Network</code>](#Network)  
<a name="Network.fromJSON"></a>

### Network.fromJSON(json) ⇒ [<code>Network</code>](#Network)
Deserializes an instance from a JSON object.

**Kind**: static method of [<code>Network</code>](#Network)  

| Param | Type |
| --- | --- |
| json | <code>any</code> | 

<a name="Presentation"></a>

## Presentation
**Kind**: global class  

* [Presentation](#Presentation)
    * [new Presentation(values)](#new_Presentation_new)
    * _instance_
        * [.context()](#Presentation+context) ⇒ <code>Array.&lt;(string\|Record.&lt;string, any&gt;)&gt;</code>
        * [.id()](#Presentation+id) ⇒ <code>string</code> \| <code>undefined</code>
        * [.type()](#Presentation+type) ⇒ <code>Array.&lt;string&gt;</code>
        * [.verifiableCredential()](#Presentation+verifiableCredential) ⇒ [<code>Array.&lt;Credential&gt;</code>](#Credential)
        * [.holder()](#Presentation+holder) ⇒ <code>string</code> \| <code>undefined</code>
        * [.refreshService()](#Presentation+refreshService) ⇒ <code>Array.&lt;RefreshService&gt;</code>
        * [.termsOfUse()](#Presentation+termsOfUse) ⇒ <code>Array.&lt;Policy&gt;</code>
        * [.proof()](#Presentation+proof) ⇒ [<code>Proof</code>](#Proof) \| <code>undefined</code>
        * [.properties()](#Presentation+properties) ⇒ <code>Map.&lt;string, any&gt;</code>
        * [.toJSON()](#Presentation+toJSON) ⇒ <code>any</code>
        * [.clone()](#Presentation+clone) ⇒ [<code>Presentation</code>](#Presentation)
    * _static_
        * [.BaseContext()](#Presentation.BaseContext) ⇒ <code>string</code>
        * [.BaseType()](#Presentation.BaseType) ⇒ <code>string</code>
        * [.fromJSON(json)](#Presentation.fromJSON) ⇒ [<code>Presentation</code>](#Presentation)

<a name="new_Presentation_new"></a>

### new Presentation(values)
Constructs a new `Presentation`.


| Param | Type |
| --- | --- |
| values | <code>IPresentation</code> | 

<a name="Presentation+context"></a>

### presentation.context() ⇒ <code>Array.&lt;(string\|Record.&lt;string, any&gt;)&gt;</code>
Returns a copy of the JSON-LD context(s) applicable to the `Presentation`.

**Kind**: instance method of [<code>Presentation</code>](#Presentation)  
<a name="Presentation+id"></a>

### presentation.id() ⇒ <code>string</code> \| <code>undefined</code>
Returns a copy of the unique `URI` identifying the `Presentation`.

**Kind**: instance method of [<code>Presentation</code>](#Presentation)  
<a name="Presentation+type"></a>

### presentation.type() ⇒ <code>Array.&lt;string&gt;</code>
Returns a copy of the URIs defining the type of the `Presentation`.

**Kind**: instance method of [<code>Presentation</code>](#Presentation)  
<a name="Presentation+verifiableCredential"></a>

### presentation.verifiableCredential() ⇒ [<code>Array.&lt;Credential&gt;</code>](#Credential)
Returns a copy of the [Credential](#Credential)(s) expressing the claims of the `Presentation`.

**Kind**: instance method of [<code>Presentation</code>](#Presentation)  
<a name="Presentation+holder"></a>

### presentation.holder() ⇒ <code>string</code> \| <code>undefined</code>
Returns a copy of the URI of the entity that generated the `Presentation`.

**Kind**: instance method of [<code>Presentation</code>](#Presentation)  
<a name="Presentation+refreshService"></a>

### presentation.refreshService() ⇒ <code>Array.&lt;RefreshService&gt;</code>
Returns a copy of the service(s) used to refresh an expired [Credential](#Credential) in the `Presentation`.

**Kind**: instance method of [<code>Presentation</code>](#Presentation)  
<a name="Presentation+termsOfUse"></a>

### presentation.termsOfUse() ⇒ <code>Array.&lt;Policy&gt;</code>
Returns a copy of the terms-of-use specified by the `Presentation` holder

**Kind**: instance method of [<code>Presentation</code>](#Presentation)  
<a name="Presentation+proof"></a>

### presentation.proof() ⇒ [<code>Proof</code>](#Proof) \| <code>undefined</code>
Returns a copy of the proof used to verify the `Presentation`.

**Kind**: instance method of [<code>Presentation</code>](#Presentation)  
<a name="Presentation+properties"></a>

### presentation.properties() ⇒ <code>Map.&lt;string, any&gt;</code>
Returns a copy of the miscellaneous properties on the `Presentation`.

**Kind**: instance method of [<code>Presentation</code>](#Presentation)  
<a name="Presentation+toJSON"></a>

### presentation.toJSON() ⇒ <code>any</code>
Serializes this to a JSON object.

**Kind**: instance method of [<code>Presentation</code>](#Presentation)  
<a name="Presentation+clone"></a>

### presentation.clone() ⇒ [<code>Presentation</code>](#Presentation)
Deep clones the object.

**Kind**: instance method of [<code>Presentation</code>](#Presentation)  
<a name="Presentation.BaseContext"></a>

### Presentation.BaseContext() ⇒ <code>string</code>
Returns the base JSON-LD context.

**Kind**: static method of [<code>Presentation</code>](#Presentation)  
<a name="Presentation.BaseType"></a>

### Presentation.BaseType() ⇒ <code>string</code>
Returns the base type.

**Kind**: static method of [<code>Presentation</code>](#Presentation)  
<a name="Presentation.fromJSON"></a>

### Presentation.fromJSON(json) ⇒ [<code>Presentation</code>](#Presentation)
Deserializes an instance from a JSON object.

**Kind**: static method of [<code>Presentation</code>](#Presentation)  

| Param | Type |
| --- | --- |
| json | <code>any</code> | 

<a name="PresentationValidationOptions"></a>

## PresentationValidationOptions
Options to declare validation criteria when validating presentation.

**Kind**: global class  

* [PresentationValidationOptions](#PresentationValidationOptions)
    * [new PresentationValidationOptions(options)](#new_PresentationValidationOptions_new)
    * _instance_
        * [.toJSON()](#PresentationValidationOptions+toJSON) ⇒ <code>any</code>
        * [.clone()](#PresentationValidationOptions+clone) ⇒ [<code>PresentationValidationOptions</code>](#PresentationValidationOptions)
    * _static_
        * [.default()](#PresentationValidationOptions.default) ⇒ [<code>PresentationValidationOptions</code>](#PresentationValidationOptions)
        * [.fromJSON(json)](#PresentationValidationOptions.fromJSON) ⇒ [<code>PresentationValidationOptions</code>](#PresentationValidationOptions)

<a name="new_PresentationValidationOptions_new"></a>

### new PresentationValidationOptions(options)
Creates a new `PresentationValidationOptions` from the given fields.

Throws an error if any of the options are invalid.


| Param | Type |
| --- | --- |
| options | <code>IPresentationValidationOptions</code> | 

<a name="PresentationValidationOptions+toJSON"></a>

### presentationValidationOptions.toJSON() ⇒ <code>any</code>
Serializes this to a JSON object.

**Kind**: instance method of [<code>PresentationValidationOptions</code>](#PresentationValidationOptions)  
<a name="PresentationValidationOptions+clone"></a>

### presentationValidationOptions.clone() ⇒ [<code>PresentationValidationOptions</code>](#PresentationValidationOptions)
Deep clones the object.

**Kind**: instance method of [<code>PresentationValidationOptions</code>](#PresentationValidationOptions)  
<a name="PresentationValidationOptions.default"></a>

### PresentationValidationOptions.default() ⇒ [<code>PresentationValidationOptions</code>](#PresentationValidationOptions)
Creates a new `PresentationValidationOptions` with defaults.

**Kind**: static method of [<code>PresentationValidationOptions</code>](#PresentationValidationOptions)  
<a name="PresentationValidationOptions.fromJSON"></a>

### PresentationValidationOptions.fromJSON(json) ⇒ [<code>PresentationValidationOptions</code>](#PresentationValidationOptions)
Deserializes an instance from a JSON object.

**Kind**: static method of [<code>PresentationValidationOptions</code>](#PresentationValidationOptions)  

| Param | Type |
| --- | --- |
| json | <code>any</code> | 

<a name="PresentationValidator"></a>

## PresentationValidator
**Kind**: global class  

* [PresentationValidator](#PresentationValidator)
    * [.validate(presentation, holder, issuers, options, fail_fast)](#PresentationValidator.validate)
    * [.verifyPresentationSignature(presentation, holder, options)](#PresentationValidator.verifyPresentationSignature)
    * [.checkStructure(presentation)](#PresentationValidator.checkStructure)
    * [.extractHolder(presentation)](#PresentationValidator.extractHolder) ⇒ [<code>IotaDID</code>](#IotaDID)

<a name="PresentationValidator.validate"></a>

### PresentationValidator.validate(presentation, holder, issuers, options, fail_fast)
Validate a `Presentation`.

The following properties are validated according to `options`:
- the semantic structure of the presentation,
- the holder's signature,
- the relationship between the holder and the credential subjects,
- the signatures and some properties of the constituent credentials (see
`CredentialValidator::validate`).

### Warning
The lack of an error returned from this method is in of itself not enough to conclude that the presentation can be
trusted. This section contains more information on additional checks that should be carried out before and after
calling this method.

#### The state of the supplied DID Documents.
The caller must ensure that the DID Documents in `holder` and `issuers` are up-to-date. The convenience methods
`Resolver::resolve_presentation_holder` and `Resolver::resolve_presentation_issuers`
can help extract the latest available states of these DID Documents.

#### Properties that are not validated
 There are many properties defined in [The Verifiable Credentials Data Model](https://www.w3.org/TR/vc-data-model/) that are **not** validated, such as:
`credentialStatus`, `type`, `credentialSchema`, `refreshService`, **and more**.
These should be manually checked after validation, according to your requirements.

### Errors
An error is returned whenever a validated condition is not satisfied.

**Kind**: static method of [<code>PresentationValidator</code>](#PresentationValidator)  

| Param | Type |
| --- | --- |
| presentation | [<code>Presentation</code>](#Presentation) | 
| holder | [<code>Document</code>](#Document) \| [<code>ResolvedDocument</code>](#ResolvedDocument) | 
| issuers | <code>Array.&lt;(Document\|ResolvedDocument)&gt;</code> | 
| options | [<code>PresentationValidationOptions</code>](#PresentationValidationOptions) | 
| fail_fast | <code>number</code> | 

<a name="PresentationValidator.verifyPresentationSignature"></a>

### PresentationValidator.verifyPresentationSignature(presentation, holder, options)
Verify the presentation's signature using the resolved document of the holder.

### Warning
The caller must ensure that the DID Document of the holder is up-to-date.

### Errors
Fails if the `holder` does not match the `presentation`'s holder property.
Fails if signature verification against the holder document fails.

**Kind**: static method of [<code>PresentationValidator</code>](#PresentationValidator)  

| Param | Type |
| --- | --- |
| presentation | [<code>Presentation</code>](#Presentation) | 
| holder | [<code>Document</code>](#Document) \| [<code>ResolvedDocument</code>](#ResolvedDocument) | 
| options | [<code>VerifierOptions</code>](#VerifierOptions) | 

<a name="PresentationValidator.checkStructure"></a>

### PresentationValidator.checkStructure(presentation)
Validates the semantic structure of the `Presentation`.

**Kind**: static method of [<code>PresentationValidator</code>](#PresentationValidator)  

| Param | Type |
| --- | --- |
| presentation | [<code>Presentation</code>](#Presentation) | 

<a name="PresentationValidator.extractHolder"></a>

### PresentationValidator.extractHolder(presentation) ⇒ [<code>IotaDID</code>](#IotaDID)
Utility for extracting the holder field of a `Presentation` as a DID.

### Errors

Fails if the holder field is missing or not a valid DID.

**Kind**: static method of [<code>PresentationValidator</code>](#PresentationValidator)  

| Param | Type |
| --- | --- |
| presentation | [<code>Presentation</code>](#Presentation) | 

<a name="Proof"></a>

## Proof
A digital signature.

For field definitions see: https://w3c-ccg.github.io/security-vocab/

**Kind**: global class  

* [Proof](#Proof)
    * _instance_
        * [.type()](#Proof+type) ⇒ <code>string</code>
        * [.value()](#Proof+value) ⇒ <code>string</code>
        * [.verificationMethod()](#Proof+verificationMethod) ⇒ <code>string</code>
        * [.created()](#Proof+created) ⇒ [<code>Timestamp</code>](#Timestamp) \| <code>undefined</code>
        * [.expires()](#Proof+expires) ⇒ [<code>Timestamp</code>](#Timestamp) \| <code>undefined</code>
        * [.challenge()](#Proof+challenge) ⇒ <code>string</code> \| <code>undefined</code>
        * [.domain()](#Proof+domain) ⇒ <code>string</code> \| <code>undefined</code>
        * [.purpose()](#Proof+purpose) ⇒ [<code>ProofPurpose</code>](#ProofPurpose) \| <code>undefined</code>
        * [.toJSON()](#Proof+toJSON) ⇒ <code>any</code>
        * [.clone()](#Proof+clone) ⇒ [<code>Proof</code>](#Proof)
    * _static_
        * [.fromJSON(json)](#Proof.fromJSON) ⇒ [<code>Proof</code>](#Proof)

<a name="Proof+type"></a>

### proof.type() ⇒ <code>string</code>
Returns a copy of the proof type.

**Kind**: instance method of [<code>Proof</code>](#Proof)  
<a name="Proof+value"></a>

### proof.value() ⇒ <code>string</code>
Returns a copy of the proof value string.

**Kind**: instance method of [<code>Proof</code>](#Proof)  
<a name="Proof+verificationMethod"></a>

### proof.verificationMethod() ⇒ <code>string</code>
Returns a copy of the identifier of the DID method used to create this proof.

**Kind**: instance method of [<code>Proof</code>](#Proof)  
<a name="Proof+created"></a>

### proof.created() ⇒ [<code>Timestamp</code>](#Timestamp) \| <code>undefined</code>
When the proof was generated.

**Kind**: instance method of [<code>Proof</code>](#Proof)  
<a name="Proof+expires"></a>

### proof.expires() ⇒ [<code>Timestamp</code>](#Timestamp) \| <code>undefined</code>
When the proof expires.

**Kind**: instance method of [<code>Proof</code>](#Proof)  
<a name="Proof+challenge"></a>

### proof.challenge() ⇒ <code>string</code> \| <code>undefined</code>
Challenge from a proof requester to mitigate replay attacks.

**Kind**: instance method of [<code>Proof</code>](#Proof)  
<a name="Proof+domain"></a>

### proof.domain() ⇒ <code>string</code> \| <code>undefined</code>
Domain for which a proof is valid to mitigate replay attacks.

**Kind**: instance method of [<code>Proof</code>](#Proof)  
<a name="Proof+purpose"></a>

### proof.purpose() ⇒ [<code>ProofPurpose</code>](#ProofPurpose) \| <code>undefined</code>
Purpose for which the proof was generated.

**Kind**: instance method of [<code>Proof</code>](#Proof)  
<a name="Proof+toJSON"></a>

### proof.toJSON() ⇒ <code>any</code>
Serializes this to a JSON object.

**Kind**: instance method of [<code>Proof</code>](#Proof)  
<a name="Proof+clone"></a>

### proof.clone() ⇒ [<code>Proof</code>](#Proof)
Deep clones the object.

**Kind**: instance method of [<code>Proof</code>](#Proof)  
<a name="Proof.fromJSON"></a>

### Proof.fromJSON(json) ⇒ [<code>Proof</code>](#Proof)
Deserializes an instance from a JSON object.

**Kind**: static method of [<code>Proof</code>](#Proof)  

| Param | Type |
| --- | --- |
| json | <code>any</code> | 

<a name="ProofOptions"></a>

## ProofOptions
Holds additional options for creating signatures.
See `IProofOptions`.

**Kind**: global class  

* [ProofOptions](#ProofOptions)
    * [new ProofOptions(options)](#new_ProofOptions_new)
    * _instance_
        * [.toJSON()](#ProofOptions+toJSON) ⇒ <code>any</code>
        * [.clone()](#ProofOptions+clone) ⇒ [<code>ProofOptions</code>](#ProofOptions)
    * _static_
        * [.default()](#ProofOptions.default) ⇒ [<code>ProofOptions</code>](#ProofOptions)
        * [.fromJSON(json)](#ProofOptions.fromJSON) ⇒ [<code>ProofOptions</code>](#ProofOptions)

<a name="new_ProofOptions_new"></a>

### new ProofOptions(options)
Creates a new `ProofOptions` from the given fields.

Throws an error if any of the options are invalid.


| Param | Type |
| --- | --- |
| options | <code>IProofOptions</code> | 

<a name="ProofOptions+toJSON"></a>

### proofOptions.toJSON() ⇒ <code>any</code>
Serializes this to a JSON object.

**Kind**: instance method of [<code>ProofOptions</code>](#ProofOptions)  
<a name="ProofOptions+clone"></a>

### proofOptions.clone() ⇒ [<code>ProofOptions</code>](#ProofOptions)
Deep clones the object.

**Kind**: instance method of [<code>ProofOptions</code>](#ProofOptions)  
<a name="ProofOptions.default"></a>

### ProofOptions.default() ⇒ [<code>ProofOptions</code>](#ProofOptions)
Creates a new `ProofOptions` with default options.

**Kind**: static method of [<code>ProofOptions</code>](#ProofOptions)  
<a name="ProofOptions.fromJSON"></a>

### ProofOptions.fromJSON(json) ⇒ [<code>ProofOptions</code>](#ProofOptions)
Deserializes an instance from a JSON object.

**Kind**: static method of [<code>ProofOptions</code>](#ProofOptions)  

| Param | Type |
| --- | --- |
| json | <code>any</code> | 

<a name="ProofPurpose"></a>

## ProofPurpose
Associates a purpose with a [Proof](#Proof).

See https://w3c-ccg.github.io/security-vocab/#proofPurpose

**Kind**: global class  

* [ProofPurpose](#ProofPurpose)
    * _instance_
        * [.toJSON()](#ProofPurpose+toJSON) ⇒ <code>any</code>
        * [.clone()](#ProofPurpose+clone) ⇒ [<code>ProofPurpose</code>](#ProofPurpose)
    * _static_
        * [.assertionMethod()](#ProofPurpose.assertionMethod) ⇒ [<code>ProofPurpose</code>](#ProofPurpose)
        * [.authentication()](#ProofPurpose.authentication) ⇒ [<code>ProofPurpose</code>](#ProofPurpose)
        * [.fromJSON(json)](#ProofPurpose.fromJSON) ⇒ [<code>ProofPurpose</code>](#ProofPurpose)

<a name="ProofPurpose+toJSON"></a>

### proofPurpose.toJSON() ⇒ <code>any</code>
Serializes this to a JSON object.

**Kind**: instance method of [<code>ProofPurpose</code>](#ProofPurpose)  
<a name="ProofPurpose+clone"></a>

### proofPurpose.clone() ⇒ [<code>ProofPurpose</code>](#ProofPurpose)
Deep clones the object.

**Kind**: instance method of [<code>ProofPurpose</code>](#ProofPurpose)  
<a name="ProofPurpose.assertionMethod"></a>

### ProofPurpose.assertionMethod() ⇒ [<code>ProofPurpose</code>](#ProofPurpose)
Purpose is to assert a claim.
See https://www.w3.org/TR/did-core/#assertion

**Kind**: static method of [<code>ProofPurpose</code>](#ProofPurpose)  
<a name="ProofPurpose.authentication"></a>

### ProofPurpose.authentication() ⇒ [<code>ProofPurpose</code>](#ProofPurpose)
Purpose is to authenticate the signer.
See https://www.w3.org/TR/did-core/#authentication

**Kind**: static method of [<code>ProofPurpose</code>](#ProofPurpose)  
<a name="ProofPurpose.fromJSON"></a>

### ProofPurpose.fromJSON(json) ⇒ [<code>ProofPurpose</code>](#ProofPurpose)
Deserializes an instance from a JSON object.

**Kind**: static method of [<code>ProofPurpose</code>](#ProofPurpose)  

| Param | Type |
| --- | --- |
| json | <code>any</code> | 

<a name="Receipt"></a>

## Receipt
**Kind**: global class  

* [Receipt](#Receipt)
    * _instance_
        * [.network()](#Receipt+network) ⇒ [<code>Network</code>](#Network)
        * [.messageId()](#Receipt+messageId) ⇒ <code>string</code>
        * [.networkId()](#Receipt+networkId) ⇒ <code>string</code>
        * [.nonce()](#Receipt+nonce) ⇒ <code>string</code>
        * [.toJSON()](#Receipt+toJSON) ⇒ <code>any</code>
        * [.clone()](#Receipt+clone) ⇒ [<code>Receipt</code>](#Receipt)
    * _static_
        * [.fromJSON(json)](#Receipt.fromJSON) ⇒ [<code>Receipt</code>](#Receipt)

<a name="Receipt+network"></a>

### receipt.network() ⇒ [<code>Network</code>](#Network)
Returns a copy of the associated IOTA Tangle `Network`.

**Kind**: instance method of [<code>Receipt</code>](#Receipt)  
<a name="Receipt+messageId"></a>

### receipt.messageId() ⇒ <code>string</code>
Returns a copy of the message `id`.

**Kind**: instance method of [<code>Receipt</code>](#Receipt)  
<a name="Receipt+networkId"></a>

### receipt.networkId() ⇒ <code>string</code>
Returns a copy of the message `network_id`.

**Kind**: instance method of [<code>Receipt</code>](#Receipt)  
<a name="Receipt+nonce"></a>

### receipt.nonce() ⇒ <code>string</code>
Returns a copy of the message `nonce`.

**Kind**: instance method of [<code>Receipt</code>](#Receipt)  
<a name="Receipt+toJSON"></a>

### receipt.toJSON() ⇒ <code>any</code>
Serializes this to a JSON object.

**Kind**: instance method of [<code>Receipt</code>](#Receipt)  
<a name="Receipt+clone"></a>

### receipt.clone() ⇒ [<code>Receipt</code>](#Receipt)
Deep clones the object.

**Kind**: instance method of [<code>Receipt</code>](#Receipt)  
<a name="Receipt.fromJSON"></a>

### Receipt.fromJSON(json) ⇒ [<code>Receipt</code>](#Receipt)
Deserializes an instance from a JSON object.

**Kind**: static method of [<code>Receipt</code>](#Receipt)  

| Param | Type |
| --- | --- |
| json | <code>any</code> | 

<a name="ResolvedDocument"></a>

## ResolvedDocument
An IOTA DID document resolved from the Tangle. Represents an integration chain message possibly
merged with one or more `DiffMessages`.

**Kind**: global class  

* [ResolvedDocument](#ResolvedDocument)
    * _instance_
        * ~~[.mergeDiffMessage(diff_message)](#ResolvedDocument+mergeDiffMessage)~~
        * [.document()](#ResolvedDocument+document) ⇒ [<code>Document</code>](#Document)
        * [.intoDocument()](#ResolvedDocument+intoDocument) ⇒ [<code>Document</code>](#Document)
        * ~~[.diffMessageId()](#ResolvedDocument+diffMessageId) ⇒ <code>string</code>~~
        * ~~[.setDiffMessageId(value)](#ResolvedDocument+setDiffMessageId)~~
        * [.integrationMessageId()](#ResolvedDocument+integrationMessageId) ⇒ <code>string</code>
        * [.setIntegrationMessageId(value)](#ResolvedDocument+setIntegrationMessageId)
        * [.toJSON()](#ResolvedDocument+toJSON) ⇒ <code>any</code>
        * [.clone()](#ResolvedDocument+clone) ⇒ [<code>ResolvedDocument</code>](#ResolvedDocument)
    * _static_
        * [.fromJSON(json)](#ResolvedDocument.fromJSON) ⇒ [<code>ResolvedDocument</code>](#ResolvedDocument)

<a name="ResolvedDocument+mergeDiffMessage"></a>

### ~~resolvedDocument.mergeDiffMessage(diff_message)~~
***Deprecated***

Attempts to merge changes from a `DiffMessage` into this document and
updates the `ResolvedDocument::diffMessageId`.

If merging fails the document remains unmodified, otherwise this represents
the merged document state.

See `Document::mergeDiff`.

# Errors

Fails if the merge operation or signature verification on the diff fails.

**Kind**: instance method of [<code>ResolvedDocument</code>](#ResolvedDocument)  

| Param | Type |
| --- | --- |
| diff_message | [<code>DiffMessage</code>](#DiffMessage) | 

<a name="ResolvedDocument+document"></a>

### resolvedDocument.document() ⇒ [<code>Document</code>](#Document)
Returns a copy of the inner DID document.

NOTE: If the `ResolvedDocument` is no longer needed after calling this method
then consider using `intoDocument()` for efficiency.

**Kind**: instance method of [<code>ResolvedDocument</code>](#ResolvedDocument)  
<a name="ResolvedDocument+intoDocument"></a>

### resolvedDocument.intoDocument() ⇒ [<code>Document</code>](#Document)
Consumes this object and returns the inner DID document.

NOTE: trying to use the `ResolvedDocument` after calling this will throw an error.

**Kind**: instance method of [<code>ResolvedDocument</code>](#ResolvedDocument)  
<a name="ResolvedDocument+diffMessageId"></a>

### ~~resolvedDocument.diffMessageId() ⇒ <code>string</code>~~
***Deprecated***

Returns a copy of the diff chain message id.

**Kind**: instance method of [<code>ResolvedDocument</code>](#ResolvedDocument)  
<a name="ResolvedDocument+setDiffMessageId"></a>

### ~~resolvedDocument.setDiffMessageId(value)~~
***Deprecated***

Sets the diff chain message id.

**Kind**: instance method of [<code>ResolvedDocument</code>](#ResolvedDocument)  

| Param | Type |
| --- | --- |
| value | <code>string</code> | 

<a name="ResolvedDocument+integrationMessageId"></a>

### resolvedDocument.integrationMessageId() ⇒ <code>string</code>
Returns a copy of the integration chain message id.

**Kind**: instance method of [<code>ResolvedDocument</code>](#ResolvedDocument)  
<a name="ResolvedDocument+setIntegrationMessageId"></a>

### resolvedDocument.setIntegrationMessageId(value)
Sets the integration chain message id.

**Kind**: instance method of [<code>ResolvedDocument</code>](#ResolvedDocument)  

| Param | Type |
| --- | --- |
| value | <code>string</code> | 

<a name="ResolvedDocument+toJSON"></a>

### resolvedDocument.toJSON() ⇒ <code>any</code>
Serializes this to a JSON object.

**Kind**: instance method of [<code>ResolvedDocument</code>](#ResolvedDocument)  
<a name="ResolvedDocument+clone"></a>

### resolvedDocument.clone() ⇒ [<code>ResolvedDocument</code>](#ResolvedDocument)
Deep clones the object.

**Kind**: instance method of [<code>ResolvedDocument</code>](#ResolvedDocument)  
<a name="ResolvedDocument.fromJSON"></a>

### ResolvedDocument.fromJSON(json) ⇒ [<code>ResolvedDocument</code>](#ResolvedDocument)
Deserializes an instance from a JSON object.

**Kind**: static method of [<code>ResolvedDocument</code>](#ResolvedDocument)  

| Param | Type |
| --- | --- |
| json | <code>any</code> | 

<a name="Resolver"></a>

## Resolver
**Kind**: global class  

* [Resolver](#Resolver)
    * [new Resolver()](#new_Resolver_new)
    * _instance_
        * [.getClient(network_name)](#Resolver+getClient) ⇒ [<code>Client</code>](#Client) \| <code>undefined</code>
        * [.resolve(did)](#Resolver+resolve) ⇒ [<code>Promise.&lt;ResolvedDocument&gt;</code>](#ResolvedDocument)
        * [.resolveHistory(did)](#Resolver+resolveHistory) ⇒ [<code>Promise.&lt;DocumentHistory&gt;</code>](#DocumentHistory)
        * ~~[.resolveDiffHistory(document)](#Resolver+resolveDiffHistory) ⇒ [<code>Promise.&lt;DiffChainHistory&gt;</code>](#DiffChainHistory)~~
        * [.resolveCredentialIssuer(credential)](#Resolver+resolveCredentialIssuer) ⇒ [<code>Promise.&lt;ResolvedDocument&gt;</code>](#ResolvedDocument)
        * [.resolvePresentationIssuers(presentation)](#Resolver+resolvePresentationIssuers) ⇒ <code>Promise.&lt;Array.&lt;ResolvedDocument&gt;&gt;</code>
        * [.resolvePresentationHolder(presentation)](#Resolver+resolvePresentationHolder) ⇒ [<code>Promise.&lt;ResolvedDocument&gt;</code>](#ResolvedDocument)
        * [.verifyPresentation(presentation, options, fail_fast, holder, issuers)](#Resolver+verifyPresentation) ⇒ <code>Promise.&lt;void&gt;</code>
    * _static_
        * [.builder()](#Resolver.builder) ⇒ [<code>ResolverBuilder</code>](#ResolverBuilder)

<a name="new_Resolver_new"></a>

### new Resolver()
Constructs a new `Resolver` with a default `Client` for
the `Mainnet`.

<a name="Resolver+getClient"></a>

### resolver.getClient(network_name) ⇒ [<code>Client</code>](#Client) \| <code>undefined</code>
Returns the `Client` corresponding to the given network name if one exists.

**Kind**: instance method of [<code>Resolver</code>](#Resolver)  

| Param | Type |
| --- | --- |
| network_name | <code>string</code> | 

<a name="Resolver+resolve"></a>

### resolver.resolve(did) ⇒ [<code>Promise.&lt;ResolvedDocument&gt;</code>](#ResolvedDocument)
Fetches the `Document` of the given `DID`.

**Kind**: instance method of [<code>Resolver</code>](#Resolver)  

| Param | Type |
| --- | --- |
| did | [<code>CoreDID</code>](#CoreDID) \| <code>string</code> | 

<a name="Resolver+resolveHistory"></a>

### resolver.resolveHistory(did) ⇒ [<code>Promise.&lt;DocumentHistory&gt;</code>](#DocumentHistory)
Fetches the `DocumentHistory` of the given `DID`.

**Kind**: instance method of [<code>Resolver</code>](#Resolver)  

| Param | Type |
| --- | --- |
| did | [<code>CoreDID</code>](#CoreDID) \| <code>string</code> | 

<a name="Resolver+resolveDiffHistory"></a>

### ~~resolver.resolveDiffHistory(document) ⇒ [<code>Promise.&lt;DiffChainHistory&gt;</code>](#DiffChainHistory)~~
***Deprecated***

Returns the `DiffChainHistory` of a diff chain starting from a `Document` on the
integration chain.

NOTE: the document must have been published to the Tangle and have a valid message id.

**Kind**: instance method of [<code>Resolver</code>](#Resolver)  

| Param | Type |
| --- | --- |
| document | [<code>ResolvedDocument</code>](#ResolvedDocument) | 

<a name="Resolver+resolveCredentialIssuer"></a>

### resolver.resolveCredentialIssuer(credential) ⇒ [<code>Promise.&lt;ResolvedDocument&gt;</code>](#ResolvedDocument)
Fetches the DID Document of the issuer on a `Credential`.

### Errors

Errors if the issuer URL is not a valid `DID` or document resolution fails.

**Kind**: instance method of [<code>Resolver</code>](#Resolver)  

| Param | Type |
| --- | --- |
| credential | [<code>Credential</code>](#Credential) | 

<a name="Resolver+resolvePresentationIssuers"></a>

### resolver.resolvePresentationIssuers(presentation) ⇒ <code>Promise.&lt;Array.&lt;ResolvedDocument&gt;&gt;</code>
Fetches all DID Documents of `Credential` issuers contained in a `Presentation`.
Issuer documents are returned in arbitrary order.

### Errors

Errors if any issuer URL is not a valid `DID` or document resolution fails.

**Kind**: instance method of [<code>Resolver</code>](#Resolver)  

| Param | Type |
| --- | --- |
| presentation | [<code>Presentation</code>](#Presentation) | 

<a name="Resolver+resolvePresentationHolder"></a>

### resolver.resolvePresentationHolder(presentation) ⇒ [<code>Promise.&lt;ResolvedDocument&gt;</code>](#ResolvedDocument)
Fetches the DID Document of the holder of a `Presentation`.

### Errors

Errors if the holder URL is missing, is not a valid `DID`, or document resolution fails.

**Kind**: instance method of [<code>Resolver</code>](#Resolver)  

| Param | Type |
| --- | --- |
| presentation | [<code>Presentation</code>](#Presentation) | 

<a name="Resolver+verifyPresentation"></a>

### resolver.verifyPresentation(presentation, options, fail_fast, holder, issuers) ⇒ <code>Promise.&lt;void&gt;</code>
Verifies a `Presentation`.

### Important
See `PresentationValidator::validate` for information about which properties get
validated and what is expected of the optional arguments `holder` and `issuer`.

### Resolution
The DID Documents for the `holder` and `issuers` are optionally resolved if not given.
If you already have up-to-date versions of these DID Documents, you may want
to use `PresentationValidator::validate`.
See also `Resolver::resolvePresentationIssuers` and `Resolver::resolvePresentationHolder`.

### Errors
Errors from resolving the holder and issuer DID Documents, if not provided, will be returned immediately.
Otherwise, errors from validating the presentation and its credentials will be returned
according to the `fail_fast` parameter.

**Kind**: instance method of [<code>Resolver</code>](#Resolver)  

| Param | Type |
| --- | --- |
| presentation | [<code>Presentation</code>](#Presentation) | 
| options | [<code>PresentationValidationOptions</code>](#PresentationValidationOptions) | 
| fail_fast | <code>number</code> | 
| holder | [<code>Document</code>](#Document) \| [<code>ResolvedDocument</code>](#ResolvedDocument) \| <code>undefined</code> | 
| issuers | <code>Array.&lt;(Document\|ResolvedDocument)&gt;</code> \| <code>undefined</code> | 

<a name="Resolver.builder"></a>

### Resolver.builder() ⇒ [<code>ResolverBuilder</code>](#ResolverBuilder)
Returns a [ResolverBuilder](#ResolverBuilder) to construct a new `Resolver`.

**Kind**: static method of [<code>Resolver</code>](#Resolver)  
<a name="ResolverBuilder"></a>

## ResolverBuilder
Builder for configuring [`Clients`][Client] when constructing a [`Resolver`].

**Kind**: global class  

* [ResolverBuilder](#ResolverBuilder)
    * [new ResolverBuilder()](#new_ResolverBuilder_new)
    * [.client(client)](#ResolverBuilder+client) ⇒ [<code>ResolverBuilder</code>](#ResolverBuilder)
    * [.clientConfig(config)](#ResolverBuilder+clientConfig) ⇒ [<code>ResolverBuilder</code>](#ResolverBuilder)
    * [.build()](#ResolverBuilder+build) ⇒ [<code>Promise.&lt;Resolver&gt;</code>](#Resolver)

<a name="new_ResolverBuilder_new"></a>

### new ResolverBuilder()
Constructs a new `ResolverBuilder` with no `Clients` configured.

<a name="ResolverBuilder+client"></a>

### resolverBuilder.client(client) ⇒ [<code>ResolverBuilder</code>](#ResolverBuilder)
Inserts a `Client`.

NOTE: replaces any previous `Client` or `Config` with the same network name.

**Kind**: instance method of [<code>ResolverBuilder</code>](#ResolverBuilder)  

| Param | Type |
| --- | --- |
| client | [<code>Client</code>](#Client) | 

<a name="ResolverBuilder+clientConfig"></a>

### resolverBuilder.clientConfig(config) ⇒ [<code>ResolverBuilder</code>](#ResolverBuilder)
Inserts a `Config` used to create a `Client`.

NOTE: replaces any previous `Client` or `Config` with the same network name.

**Kind**: instance method of [<code>ResolverBuilder</code>](#ResolverBuilder)  

| Param | Type |
| --- | --- |
| config | <code>IClientConfig</code> | 

<a name="ResolverBuilder+build"></a>

### resolverBuilder.build() ⇒ [<code>Promise.&lt;Resolver&gt;</code>](#Resolver)
Constructs a new [`Resolver`] based on the builder configuration.

**Kind**: instance method of [<code>ResolverBuilder</code>](#ResolverBuilder)  
<a name="RevocationBitmap"></a>

## RevocationBitmap
A compressed bitmap for managing credential revocation.

**Kind**: global class  

* [RevocationBitmap](#RevocationBitmap)
    * [new RevocationBitmap()](#new_RevocationBitmap_new)
    * _instance_
        * [.isRevoked(index)](#RevocationBitmap+isRevoked) ⇒ <code>boolean</code>
        * [.revoke(index)](#RevocationBitmap+revoke) ⇒ <code>boolean</code>
        * [.unrevoke(index)](#RevocationBitmap+unrevoke) ⇒ <code>boolean</code>
        * [.len()](#RevocationBitmap+len) ⇒ <code>number</code>
        * [.toEndpoint()](#RevocationBitmap+toEndpoint) ⇒ <code>string</code> \| <code>Array.&lt;string&gt;</code> \| <code>Map.&lt;string, Array.&lt;string&gt;&gt;</code>
    * _static_
        * [.type()](#RevocationBitmap.type) ⇒ <code>string</code>
        * [.fromEndpoint(endpoint)](#RevocationBitmap.fromEndpoint) ⇒ [<code>RevocationBitmap</code>](#RevocationBitmap)

<a name="new_RevocationBitmap_new"></a>

### new RevocationBitmap()
Creates a new `RevocationBitmap` instance.

<a name="RevocationBitmap+isRevoked"></a>

### revocationBitmap.isRevoked(index) ⇒ <code>boolean</code>
Returns `true` if the credential at the given `index` is revoked.

**Kind**: instance method of [<code>RevocationBitmap</code>](#RevocationBitmap)  

| Param | Type |
| --- | --- |
| index | <code>number</code> | 

<a name="RevocationBitmap+revoke"></a>

### revocationBitmap.revoke(index) ⇒ <code>boolean</code>
Mark the given index as revoked.

Returns true if the index was absent from the set.

**Kind**: instance method of [<code>RevocationBitmap</code>](#RevocationBitmap)  

| Param | Type |
| --- | --- |
| index | <code>number</code> | 

<a name="RevocationBitmap+unrevoke"></a>

### revocationBitmap.unrevoke(index) ⇒ <code>boolean</code>
Mark the index as not revoked.

Returns true if the index was present in the set.

**Kind**: instance method of [<code>RevocationBitmap</code>](#RevocationBitmap)  

| Param | Type |
| --- | --- |
| index | <code>number</code> | 

<a name="RevocationBitmap+len"></a>

### revocationBitmap.len() ⇒ <code>number</code>
Returns the number of revoked credentials.

**Kind**: instance method of [<code>RevocationBitmap</code>](#RevocationBitmap)  
<a name="RevocationBitmap+toEndpoint"></a>

### revocationBitmap.toEndpoint() ⇒ <code>string</code> \| <code>Array.&lt;string&gt;</code> \| <code>Map.&lt;string, Array.&lt;string&gt;&gt;</code>
Return the bitmap as a data url embedded in a service endpoint.

**Kind**: instance method of [<code>RevocationBitmap</code>](#RevocationBitmap)  
<a name="RevocationBitmap.type"></a>

### RevocationBitmap.type() ⇒ <code>string</code>
The name of the service type.

**Kind**: static method of [<code>RevocationBitmap</code>](#RevocationBitmap)  
<a name="RevocationBitmap.fromEndpoint"></a>

### RevocationBitmap.fromEndpoint(endpoint) ⇒ [<code>RevocationBitmap</code>](#RevocationBitmap)
Construct a `RevocationBitmap` from a data `url`.

**Kind**: static method of [<code>RevocationBitmap</code>](#RevocationBitmap)  

| Param | Type |
| --- | --- |
| endpoint | <code>string</code> \| <code>Array.&lt;string&gt;</code> \| <code>Map.&lt;string, Array.&lt;string&gt;&gt;</code> | 

<a name="Service"></a>

## Service
A DID Document Service used to enable trusted interactions associated
with a DID subject.

See: https://www.w3.org/TR/did-core/#services

**Kind**: global class  

* [Service](#Service)
    * [new Service(service)](#new_Service_new)
    * _instance_
        * [.id()](#Service+id) ⇒ [<code>DIDUrl</code>](#DIDUrl)
        * [.type()](#Service+type) ⇒ <code>Array.&lt;string&gt;</code>
        * [.serviceEndpoint()](#Service+serviceEndpoint) ⇒ <code>string</code> \| <code>Array.&lt;string&gt;</code> \| <code>Map.&lt;string, Array.&lt;string&gt;&gt;</code>
        * [.properties()](#Service+properties) ⇒ <code>Map.&lt;string, any&gt;</code>
        * [.toJSON()](#Service+toJSON) ⇒ <code>any</code>
        * [.clone()](#Service+clone) ⇒ [<code>Service</code>](#Service)
    * _static_
        * [.fromJSON(json)](#Service.fromJSON) ⇒ [<code>Service</code>](#Service)

<a name="new_Service_new"></a>

### new Service(service)

| Param | Type |
| --- | --- |
| service | <code>IIotaService</code> | 

<a name="Service+id"></a>

### service.id() ⇒ [<code>DIDUrl</code>](#DIDUrl)
Returns a copy of the `Service` id.

**Kind**: instance method of [<code>Service</code>](#Service)  
<a name="Service+type"></a>

### service.type() ⇒ <code>Array.&lt;string&gt;</code>
Returns a copy of the `Service` type.

**Kind**: instance method of [<code>Service</code>](#Service)  
<a name="Service+serviceEndpoint"></a>

### service.serviceEndpoint() ⇒ <code>string</code> \| <code>Array.&lt;string&gt;</code> \| <code>Map.&lt;string, Array.&lt;string&gt;&gt;</code>
Returns a copy of the `Service` endpoint.

**Kind**: instance method of [<code>Service</code>](#Service)  
<a name="Service+properties"></a>

### service.properties() ⇒ <code>Map.&lt;string, any&gt;</code>
Returns a copy of the custom properties on the `Service`.

**Kind**: instance method of [<code>Service</code>](#Service)  
<a name="Service+toJSON"></a>

### service.toJSON() ⇒ <code>any</code>
Serializes this to a JSON object.

**Kind**: instance method of [<code>Service</code>](#Service)  
<a name="Service+clone"></a>

### service.clone() ⇒ [<code>Service</code>](#Service)
Deep clones the object.

**Kind**: instance method of [<code>Service</code>](#Service)  
<a name="Service.fromJSON"></a>

### Service.fromJSON(json) ⇒ [<code>Service</code>](#Service)
Deserializes an instance from a JSON object.

**Kind**: static method of [<code>Service</code>](#Service)  

| Param | Type |
| --- | --- |
| json | <code>any</code> | 

<a name="Signature"></a>

## Signature
A digital signature.

**Kind**: global class  

* [Signature](#Signature)
    * [new Signature(data)](#new_Signature_new)
    * _instance_
        * [.asBytes()](#Signature+asBytes) ⇒ <code>Uint8Array</code>
        * [.toJSON()](#Signature+toJSON) ⇒ <code>any</code>
    * _static_
        * [.fromJSON(json)](#Signature.fromJSON) ⇒ [<code>Signature</code>](#Signature)

<a name="new_Signature_new"></a>

### new Signature(data)
Creates a new `Signature`.


| Param | Type |
| --- | --- |
| data | <code>Uint8Array</code> | 

<a name="Signature+asBytes"></a>

### signature.asBytes() ⇒ <code>Uint8Array</code>
Returns a copy of the signature as a `UInt8Array`.

**Kind**: instance method of [<code>Signature</code>](#Signature)  
<a name="Signature+toJSON"></a>

### signature.toJSON() ⇒ <code>any</code>
Serializes this to a JSON object.

**Kind**: instance method of [<code>Signature</code>](#Signature)  
<a name="Signature.fromJSON"></a>

### Signature.fromJSON(json) ⇒ [<code>Signature</code>](#Signature)
Deserializes an instance from a JSON object.

**Kind**: static method of [<code>Signature</code>](#Signature)  

| Param | Type |
| --- | --- |
| json | <code>any</code> | 

<a name="StardustDID"></a>

## StardustDID
A DID conforming to the IOTA UTXO DID method specification.

**Kind**: global class  

* [StardustDID](#StardustDID)
    * [new StardustDID(bytes, network)](#new_StardustDID_new)
    * _instance_
        * [.networkStr()](#StardustDID+networkStr) ⇒ <code>string</code>
        * [.tag()](#StardustDID+tag) ⇒ <code>string</code>
        * [.scheme()](#StardustDID+scheme) ⇒ <code>string</code>
        * [.authority()](#StardustDID+authority) ⇒ <code>string</code>
        * [.method()](#StardustDID+method) ⇒ <code>string</code>
        * [.methodId()](#StardustDID+methodId) ⇒ <code>string</code>
        * [.join(segment)](#StardustDID+join) ⇒ [<code>StardustDIDUrl</code>](#StardustDIDUrl)
        * [.toUrl()](#StardustDID+toUrl) ⇒ [<code>StardustDIDUrl</code>](#StardustDIDUrl)
        * [.intoUrl()](#StardustDID+intoUrl) ⇒ [<code>StardustDIDUrl</code>](#StardustDIDUrl)
        * [.toString()](#StardustDID+toString) ⇒ <code>string</code>
        * [.toJSON()](#StardustDID+toJSON) ⇒ <code>any</code>
        * [.clone()](#StardustDID+clone) ⇒ [<code>StardustDID</code>](#StardustDID)
    * _static_
        * [.METHOD](#StardustDID.METHOD) ⇒ <code>string</code>
        * [.DEFAULT_NETWORK](#StardustDID.DEFAULT_NETWORK) ⇒ <code>string</code>
        * [.placeholder(network)](#StardustDID.placeholder) ⇒ [<code>StardustDID</code>](#StardustDID)
        * [.parse(input)](#StardustDID.parse) ⇒ [<code>StardustDID</code>](#StardustDID)
        * [.fromJSON(json)](#StardustDID.fromJSON) ⇒ [<code>StardustDID</code>](#StardustDID)

<a name="new_StardustDID_new"></a>

### new StardustDID(bytes, network)
Constructs a new `StardustDID` from a byte representation of the tag and the given
network name.

See also [placeholder](#StardustDID.placeholder).


| Param | Type |
| --- | --- |
| bytes | <code>Uint8Array</code> | 
| network | <code>string</code> | 

<a name="StardustDID+networkStr"></a>

### did.networkStr() ⇒ <code>string</code>
Returns the Tangle network name of the `StardustDID`.

**Kind**: instance method of [<code>StardustDID</code>](#StardustDID)  
<a name="StardustDID+tag"></a>

### did.tag() ⇒ <code>string</code>
Returns a copy of the unique tag of the `StardustDID`.

**Kind**: instance method of [<code>StardustDID</code>](#StardustDID)  
<a name="StardustDID+scheme"></a>

### did.scheme() ⇒ <code>string</code>
Returns the `DID` scheme.

E.g.
- `"did:example:12345678" -> "did"`
- `"did:iota:main:12345678" -> "did"`

**Kind**: instance method of [<code>StardustDID</code>](#StardustDID)  
<a name="StardustDID+authority"></a>

### did.authority() ⇒ <code>string</code>
Returns the `DID` authority: the method name and method-id.

E.g.
- `"did:example:12345678" -> "example:12345678"`
- `"did:iota:main:12345678" -> "iota:main:12345678"`

**Kind**: instance method of [<code>StardustDID</code>](#StardustDID)  
<a name="StardustDID+method"></a>

### did.method() ⇒ <code>string</code>
Returns the `DID` method name.

E.g.
- `"did:example:12345678" -> "example"`
- `"did:iota:main:12345678" -> "iota"`

**Kind**: instance method of [<code>StardustDID</code>](#StardustDID)  
<a name="StardustDID+methodId"></a>

### did.methodId() ⇒ <code>string</code>
Returns the `DID` method-specific ID.

E.g.
- `"did:example:12345678" -> "12345678"`
- `"did:iota:main:12345678" -> "main:12345678"`

**Kind**: instance method of [<code>StardustDID</code>](#StardustDID)  
<a name="StardustDID+join"></a>

### did.join(segment) ⇒ [<code>StardustDIDUrl</code>](#StardustDIDUrl)
Construct a new `DIDUrl` by joining with a relative DID Url string.

**Kind**: instance method of [<code>StardustDID</code>](#StardustDID)  

| Param | Type |
| --- | --- |
| segment | <code>string</code> | 

<a name="StardustDID+toUrl"></a>

### did.toUrl() ⇒ [<code>StardustDIDUrl</code>](#StardustDIDUrl)
Clones the `DID` into a `DIDUrl`.

**Kind**: instance method of [<code>StardustDID</code>](#StardustDID)  
<a name="StardustDID+intoUrl"></a>

### did.intoUrl() ⇒ [<code>StardustDIDUrl</code>](#StardustDIDUrl)
Converts the `DID` into a `DIDUrl`, consuming it.

**Kind**: instance method of [<code>StardustDID</code>](#StardustDID)  
<a name="StardustDID+toString"></a>

### did.toString() ⇒ <code>string</code>
Returns the `DID` as a string.

**Kind**: instance method of [<code>StardustDID</code>](#StardustDID)  
<a name="StardustDID+toJSON"></a>

### did.toJSON() ⇒ <code>any</code>
Serializes this to a JSON object.

**Kind**: instance method of [<code>StardustDID</code>](#StardustDID)  
<a name="StardustDID+clone"></a>

### did.clone() ⇒ [<code>StardustDID</code>](#StardustDID)
Deep clones the object.

**Kind**: instance method of [<code>StardustDID</code>](#StardustDID)  
<a name="StardustDID.METHOD"></a>

### StardustDID.METHOD ⇒ <code>string</code>
The IOTA UTXO DID method name (`"stardust"`).

**Kind**: static property of [<code>StardustDID</code>](#StardustDID)  
<a name="StardustDID.DEFAULT_NETWORK"></a>

### StardustDID.DEFAULT\_NETWORK ⇒ <code>string</code>
The default Tangle network (`"main"`).

**Kind**: static property of [<code>StardustDID</code>](#StardustDID)  
<a name="StardustDID.placeholder"></a>

### StardustDID.placeholder(network) ⇒ [<code>StardustDID</code>](#StardustDID)
Creates a new placeholder [`StardustDID`] with the given network name.

E.g. `did:stardust:smr:0x0000000000000000000000000000000000000000000000000000000000000000`.

**Kind**: static method of [<code>StardustDID</code>](#StardustDID)  

| Param | Type |
| --- | --- |
| network | <code>string</code> | 

<a name="StardustDID.parse"></a>

### StardustDID.parse(input) ⇒ [<code>StardustDID</code>](#StardustDID)
Parses a `StardustDID` from the input string.

**Kind**: static method of [<code>StardustDID</code>](#StardustDID)  

| Param | Type |
| --- | --- |
| input | <code>string</code> | 

<a name="StardustDID.fromJSON"></a>

### StardustDID.fromJSON(json) ⇒ [<code>StardustDID</code>](#StardustDID)
Deserializes an instance from a JSON object.

**Kind**: static method of [<code>StardustDID</code>](#StardustDID)  

| Param | Type |
| --- | --- |
| json | <code>any</code> | 

<a name="StardustDIDUrl"></a>

## StardustDIDUrl
A DID URL conforming to the IOTA Stardust UTXO DID method specification.

**Kind**: global class  

* [StardustDIDUrl](#StardustDIDUrl)
    * _instance_
        * [.did()](#StardustDIDUrl+did) ⇒ [<code>StardustDID</code>](#StardustDID)
        * [.urlStr()](#StardustDIDUrl+urlStr) ⇒ <code>string</code>
        * [.fragment()](#StardustDIDUrl+fragment) ⇒ <code>string</code> \| <code>undefined</code>
        * [.setFragment(value)](#StardustDIDUrl+setFragment)
        * [.path()](#StardustDIDUrl+path) ⇒ <code>string</code> \| <code>undefined</code>
        * [.setPath(value)](#StardustDIDUrl+setPath)
        * [.query()](#StardustDIDUrl+query) ⇒ <code>string</code> \| <code>undefined</code>
        * [.setQuery(value)](#StardustDIDUrl+setQuery)
        * [.join(segment)](#StardustDIDUrl+join) ⇒ [<code>StardustDIDUrl</code>](#StardustDIDUrl)
        * [.toString()](#StardustDIDUrl+toString) ⇒ <code>string</code>
        * [.toJSON()](#StardustDIDUrl+toJSON) ⇒ <code>any</code>
        * [.clone()](#StardustDIDUrl+clone) ⇒ [<code>StardustDIDUrl</code>](#StardustDIDUrl)
    * _static_
        * [.parse(input)](#StardustDIDUrl.parse) ⇒ [<code>StardustDIDUrl</code>](#StardustDIDUrl)
        * [.fromJSON(json)](#StardustDIDUrl.fromJSON) ⇒ [<code>StardustDIDUrl</code>](#StardustDIDUrl)

<a name="StardustDIDUrl+did"></a>

### stardustDIDUrl.did() ⇒ [<code>StardustDID</code>](#StardustDID)
Return a copy of the `StardustDID` section of the `StardustDIDUrl`.

**Kind**: instance method of [<code>StardustDIDUrl</code>](#StardustDIDUrl)  
<a name="StardustDIDUrl+urlStr"></a>

### stardustDIDUrl.urlStr() ⇒ <code>string</code>
Return a copy of the relative DID Url as a string, including only the path, query, and fragment.

**Kind**: instance method of [<code>StardustDIDUrl</code>](#StardustDIDUrl)  
<a name="StardustDIDUrl+fragment"></a>

### stardustDIDUrl.fragment() ⇒ <code>string</code> \| <code>undefined</code>
Returns a copy of the `StardustDIDUrl` method fragment, if any. Excludes the leading '#'.

**Kind**: instance method of [<code>StardustDIDUrl</code>](#StardustDIDUrl)  
<a name="StardustDIDUrl+setFragment"></a>

### stardustDIDUrl.setFragment(value)
Sets the `fragment` component of the `StardustDIDUrl`.

**Kind**: instance method of [<code>StardustDIDUrl</code>](#StardustDIDUrl)  

| Param | Type |
| --- | --- |
| value | <code>string</code> \| <code>undefined</code> | 

<a name="StardustDIDUrl+path"></a>

### stardustDIDUrl.path() ⇒ <code>string</code> \| <code>undefined</code>
Returns a copy of the `StardustDIDUrl` path.

**Kind**: instance method of [<code>StardustDIDUrl</code>](#StardustDIDUrl)  
<a name="StardustDIDUrl+setPath"></a>

### stardustDIDUrl.setPath(value)
Sets the `path` component of the `StardustDIDUrl`.

**Kind**: instance method of [<code>StardustDIDUrl</code>](#StardustDIDUrl)  

| Param | Type |
| --- | --- |
| value | <code>string</code> \| <code>undefined</code> | 

<a name="StardustDIDUrl+query"></a>

### stardustDIDUrl.query() ⇒ <code>string</code> \| <code>undefined</code>
Returns a copy of the `StardustDIDUrl` method query, if any. Excludes the leading '?'.

**Kind**: instance method of [<code>StardustDIDUrl</code>](#StardustDIDUrl)  
<a name="StardustDIDUrl+setQuery"></a>

### stardustDIDUrl.setQuery(value)
Sets the `query` component of the `StardustDIDUrl`.

**Kind**: instance method of [<code>StardustDIDUrl</code>](#StardustDIDUrl)  

| Param | Type |
| --- | --- |
| value | <code>string</code> \| <code>undefined</code> | 

<a name="StardustDIDUrl+join"></a>

### stardustDIDUrl.join(segment) ⇒ [<code>StardustDIDUrl</code>](#StardustDIDUrl)
Append a string representing a path, query, and/or fragment, returning a new `StardustDIDUrl`.

Must begin with a valid delimiter character: '/', '?', '#'. Overwrites the existing URL
segment and any following segments in order of path, query, then fragment.

I.e.
- joining a path will clear the query and fragment.
- joining a query will clear the fragment.
- joining a fragment will only overwrite the fragment.

**Kind**: instance method of [<code>StardustDIDUrl</code>](#StardustDIDUrl)  

| Param | Type |
| --- | --- |
| segment | <code>string</code> | 

<a name="StardustDIDUrl+toString"></a>

### stardustDIDUrl.toString() ⇒ <code>string</code>
Returns the `StardustDIDUrl` as a string.

**Kind**: instance method of [<code>StardustDIDUrl</code>](#StardustDIDUrl)  
<a name="StardustDIDUrl+toJSON"></a>

### stardustDIDUrl.toJSON() ⇒ <code>any</code>
Serializes this to a JSON object.

**Kind**: instance method of [<code>StardustDIDUrl</code>](#StardustDIDUrl)  
<a name="StardustDIDUrl+clone"></a>

### stardustDIDUrl.clone() ⇒ [<code>StardustDIDUrl</code>](#StardustDIDUrl)
Deep clones the object.

**Kind**: instance method of [<code>StardustDIDUrl</code>](#StardustDIDUrl)  
<a name="StardustDIDUrl.parse"></a>

### StardustDIDUrl.parse(input) ⇒ [<code>StardustDIDUrl</code>](#StardustDIDUrl)
Parses a `StardustDIDUrl` from the input string.

**Kind**: static method of [<code>StardustDIDUrl</code>](#StardustDIDUrl)  

| Param | Type |
| --- | --- |
| input | <code>string</code> | 

<a name="StardustDIDUrl.fromJSON"></a>

### StardustDIDUrl.fromJSON(json) ⇒ [<code>StardustDIDUrl</code>](#StardustDIDUrl)
Deserializes an instance from a JSON object.

**Kind**: static method of [<code>StardustDIDUrl</code>](#StardustDIDUrl)  

| Param | Type |
| --- | --- |
| json | <code>any</code> | 

<a name="StardustDocument"></a>

## StardustDocument
**Kind**: global class  

* [StardustDocument](#StardustDocument)
    * [new StardustDocument(network)](#new_StardustDocument_new)
    * _instance_
        * [.id()](#StardustDocument+id) ⇒ [<code>StardustDID</code>](#StardustDID)
        * [.controller()](#StardustDocument+controller) ⇒ [<code>Array.&lt;StardustDID&gt;</code>](#StardustDID)
        * [.alsoKnownAs()](#StardustDocument+alsoKnownAs) ⇒ <code>Array.&lt;string&gt;</code>
        * [.setAlsoKnownAs(urls)](#StardustDocument+setAlsoKnownAs)
        * [.properties()](#StardustDocument+properties) ⇒ <code>Map.&lt;string, any&gt;</code>
        * [.setPropertyUnchecked(key, value)](#StardustDocument+setPropertyUnchecked)
        * [.service()](#StardustDocument+service) ⇒ [<code>Array.&lt;StardustService&gt;</code>](#StardustService)
        * [.insertService(service)](#StardustDocument+insertService) ⇒ <code>boolean</code>
        * [.removeService(did)](#StardustDocument+removeService) ⇒ <code>boolean</code>
        * [.resolveService(query)](#StardustDocument+resolveService) ⇒ [<code>StardustService</code>](#StardustService) \| <code>undefined</code>
        * [.methods()](#StardustDocument+methods) ⇒ [<code>Array.&lt;StardustVerificationMethod&gt;</code>](#StardustVerificationMethod)
        * [.insertMethod(method, scope)](#StardustDocument+insertMethod)
        * [.removeMethod(did)](#StardustDocument+removeMethod)
        * [.resolveMethod(query, scope)](#StardustDocument+resolveMethod) ⇒ [<code>StardustVerificationMethod</code>](#StardustVerificationMethod) \| <code>undefined</code>
        * [.attachMethodRelationship(didUrl, relationship)](#StardustDocument+attachMethodRelationship) ⇒ <code>boolean</code>
        * [.detachMethodRelationship(didUrl, relationship)](#StardustDocument+detachMethodRelationship) ⇒ <code>boolean</code>
        * [.signCredential(credential, privateKey, methodQuery, options)](#StardustDocument+signCredential) ⇒ [<code>Credential</code>](#Credential)
        * [.signPresentation(presentation, privateKey, methodQuery, options)](#StardustDocument+signPresentation) ⇒ [<code>Presentation</code>](#Presentation)
        * [.signData(data, privateKey, methodQuery, options)](#StardustDocument+signData) ⇒ <code>any</code>
        * [.verifyData(data, options)](#StardustDocument+verifyData) ⇒ <code>boolean</code>
        * [.pack()](#StardustDocument+pack) ⇒ <code>Uint8Array</code>
        * [.packWithEncoding(encoding)](#StardustDocument+packWithEncoding) ⇒ <code>Uint8Array</code>
        * [.metadata()](#StardustDocument+metadata) ⇒ [<code>StardustDocumentMetadata</code>](#StardustDocumentMetadata)
        * [.metadataCreated()](#StardustDocument+metadataCreated) ⇒ [<code>Timestamp</code>](#Timestamp) \| <code>undefined</code>
        * [.setMetadataCreated(timestamp)](#StardustDocument+setMetadataCreated)
        * [.metadataUpdated()](#StardustDocument+metadataUpdated) ⇒ [<code>Timestamp</code>](#Timestamp) \| <code>undefined</code>
        * [.setMetadataUpdated(timestamp)](#StardustDocument+setMetadataUpdated)
        * [.setMetadataPropertyUnchecked(key, value)](#StardustDocument+setMetadataPropertyUnchecked)
        * [.revokeCredentials(serviceQuery, indices)](#StardustDocument+revokeCredentials)
        * [.unrevokeCredentials(serviceQuery, indices)](#StardustDocument+unrevokeCredentials)
        * [.toJSON()](#StardustDocument+toJSON) ⇒ <code>any</code>
        * [.clone()](#StardustDocument+clone) ⇒ [<code>StardustDocument</code>](#StardustDocument)
    * _static_
        * [.newWithId(id)](#StardustDocument.newWithId) ⇒ [<code>StardustDocument</code>](#StardustDocument)
        * [.unpack(did, stateMetadata)](#StardustDocument.unpack) ⇒ [<code>StardustDocument</code>](#StardustDocument)
        * [.fromJSON(json)](#StardustDocument.fromJSON) ⇒ [<code>StardustDocument</code>](#StardustDocument)

<a name="new_StardustDocument_new"></a>

### new StardustDocument(network)
Constructs an empty DID Document with a [placeholder](#StardustDID.placeholder) identifier
for the given `network`.


| Param | Type |
| --- | --- |
| network | <code>string</code> | 

<a name="StardustDocument+id"></a>

### stardustDocument.id() ⇒ [<code>StardustDID</code>](#StardustDID)
Returns a copy of the DID Document `id`.

**Kind**: instance method of [<code>StardustDocument</code>](#StardustDocument)  
<a name="StardustDocument+controller"></a>

### stardustDocument.controller() ⇒ [<code>Array.&lt;StardustDID&gt;</code>](#StardustDID)
Returns a copy of the list of document controllers.

NOTE: controllers are determined by the `state_controller` unlock condition of the output
during resolution and are omitted when publishing.

**Kind**: instance method of [<code>StardustDocument</code>](#StardustDocument)  
<a name="StardustDocument+alsoKnownAs"></a>

### stardustDocument.alsoKnownAs() ⇒ <code>Array.&lt;string&gt;</code>
Returns a copy of the document's `alsoKnownAs` set.

**Kind**: instance method of [<code>StardustDocument</code>](#StardustDocument)  
<a name="StardustDocument+setAlsoKnownAs"></a>

### stardustDocument.setAlsoKnownAs(urls)
Sets the `alsoKnownAs` property in the DID document.

**Kind**: instance method of [<code>StardustDocument</code>](#StardustDocument)  

| Param | Type |
| --- | --- |
| urls | <code>string</code> \| <code>Array.&lt;string&gt;</code> \| <code>null</code> | 

<a name="StardustDocument+properties"></a>

### stardustDocument.properties() ⇒ <code>Map.&lt;string, any&gt;</code>
Returns a copy of the custom DID Document properties.

**Kind**: instance method of [<code>StardustDocument</code>](#StardustDocument)  
<a name="StardustDocument+setPropertyUnchecked"></a>

### stardustDocument.setPropertyUnchecked(key, value)
Sets a custom property in the DID Document.
If the value is set to `null`, the custom property will be removed.

### WARNING
This method can overwrite existing properties like `id` and result in an invalid document.

**Kind**: instance method of [<code>StardustDocument</code>](#StardustDocument)  

| Param | Type |
| --- | --- |
| key | <code>string</code> | 
| value | <code>any</code> | 

<a name="StardustDocument+service"></a>

### stardustDocument.service() ⇒ [<code>Array.&lt;StardustService&gt;</code>](#StardustService)
Return a set of all [StardustService](#StardustService) in the document.

**Kind**: instance method of [<code>StardustDocument</code>](#StardustDocument)  
<a name="StardustDocument+insertService"></a>

### stardustDocument.insertService(service) ⇒ <code>boolean</code>
Add a new [StardustService](#StardustService) to the document.

Returns `true` if the service was added.

**Kind**: instance method of [<code>StardustDocument</code>](#StardustDocument)  

| Param | Type |
| --- | --- |
| service | [<code>StardustService</code>](#StardustService) | 

<a name="StardustDocument+removeService"></a>

### stardustDocument.removeService(did) ⇒ <code>boolean</code>
Remove a [StardustService](#StardustService) identified by the given [DIDUrl](#DIDUrl) from the document.

Returns `true` if a service was removed.

**Kind**: instance method of [<code>StardustDocument</code>](#StardustDocument)  

| Param | Type |
| --- | --- |
| did | [<code>StardustDIDUrl</code>](#StardustDIDUrl) | 

<a name="StardustDocument+resolveService"></a>

### stardustDocument.resolveService(query) ⇒ [<code>StardustService</code>](#StardustService) \| <code>undefined</code>
Returns the first [StardustService](#StardustService) with an `id` property matching the provided `query`,
if present.

**Kind**: instance method of [<code>StardustDocument</code>](#StardustDocument)  

| Param | Type |
| --- | --- |
| query | [<code>StardustDIDUrl</code>](#StardustDIDUrl) \| <code>string</code> | 

<a name="StardustDocument+methods"></a>

### stardustDocument.methods() ⇒ [<code>Array.&lt;StardustVerificationMethod&gt;</code>](#StardustVerificationMethod)
Returns a list of all [StardustVerificationMethod](#StardustVerificationMethod) in the DID Document.

**Kind**: instance method of [<code>StardustDocument</code>](#StardustDocument)  
<a name="StardustDocument+insertMethod"></a>

### stardustDocument.insertMethod(method, scope)
Adds a new `method` to the document in the given `scope`.

**Kind**: instance method of [<code>StardustDocument</code>](#StardustDocument)  

| Param | Type |
| --- | --- |
| method | [<code>StardustVerificationMethod</code>](#StardustVerificationMethod) | 
| scope | [<code>MethodScope</code>](#MethodScope) | 

<a name="StardustDocument+removeMethod"></a>

### stardustDocument.removeMethod(did)
Removes all references to the specified Verification Method.

**Kind**: instance method of [<code>StardustDocument</code>](#StardustDocument)  

| Param | Type |
| --- | --- |
| did | [<code>StardustDIDUrl</code>](#StardustDIDUrl) | 

<a name="StardustDocument+resolveMethod"></a>

### stardustDocument.resolveMethod(query, scope) ⇒ [<code>StardustVerificationMethod</code>](#StardustVerificationMethod) \| <code>undefined</code>
Returns a copy of the first verification method with an `id` property
matching the provided `query` and the verification relationship
specified by `scope`, if present.

**Kind**: instance method of [<code>StardustDocument</code>](#StardustDocument)  

| Param | Type |
| --- | --- |
| query | [<code>StardustDIDUrl</code>](#StardustDIDUrl) \| <code>string</code> | 
| scope | [<code>MethodScope</code>](#MethodScope) \| <code>undefined</code> | 

<a name="StardustDocument+attachMethodRelationship"></a>

### stardustDocument.attachMethodRelationship(didUrl, relationship) ⇒ <code>boolean</code>
Attaches the relationship to the given method, if the method exists.

Note: The method needs to be in the set of verification methods,
so it cannot be an embedded one.

**Kind**: instance method of [<code>StardustDocument</code>](#StardustDocument)  

| Param | Type |
| --- | --- |
| didUrl | [<code>StardustDIDUrl</code>](#StardustDIDUrl) | 
| relationship | <code>number</code> | 

<a name="StardustDocument+detachMethodRelationship"></a>

### stardustDocument.detachMethodRelationship(didUrl, relationship) ⇒ <code>boolean</code>
Detaches the given relationship from the given method, if the method exists.

**Kind**: instance method of [<code>StardustDocument</code>](#StardustDocument)  

| Param | Type |
| --- | --- |
| didUrl | [<code>StardustDIDUrl</code>](#StardustDIDUrl) | 
| relationship | <code>number</code> | 

<a name="StardustDocument+signCredential"></a>

### stardustDocument.signCredential(credential, privateKey, methodQuery, options) ⇒ [<code>Credential</code>](#Credential)
Creates a signature for the given `Credential` with the specified DID Document
Verification Method.

**Kind**: instance method of [<code>StardustDocument</code>](#StardustDocument)  

| Param | Type |
| --- | --- |
| credential | [<code>Credential</code>](#Credential) | 
| privateKey | <code>Uint8Array</code> | 
| methodQuery | [<code>StardustDIDUrl</code>](#StardustDIDUrl) \| <code>string</code> | 
| options | [<code>ProofOptions</code>](#ProofOptions) | 

<a name="StardustDocument+signPresentation"></a>

### stardustDocument.signPresentation(presentation, privateKey, methodQuery, options) ⇒ [<code>Presentation</code>](#Presentation)
Creates a signature for the given `Presentation` with the specified DID Document
Verification Method.

**Kind**: instance method of [<code>StardustDocument</code>](#StardustDocument)  

| Param | Type |
| --- | --- |
| presentation | [<code>Presentation</code>](#Presentation) | 
| privateKey | <code>Uint8Array</code> | 
| methodQuery | [<code>StardustDIDUrl</code>](#StardustDIDUrl) \| <code>string</code> | 
| options | [<code>ProofOptions</code>](#ProofOptions) | 

<a name="StardustDocument+signData"></a>

### stardustDocument.signData(data, privateKey, methodQuery, options) ⇒ <code>any</code>
Creates a signature for the given `data` with the specified DID Document
Verification Method.

NOTE: use `signSelf` or `signDocument` for DID Documents.

**Kind**: instance method of [<code>StardustDocument</code>](#StardustDocument)  

| Param | Type |
| --- | --- |
| data | <code>any</code> | 
| privateKey | <code>Uint8Array</code> | 
| methodQuery | [<code>StardustDIDUrl</code>](#StardustDIDUrl) \| <code>string</code> | 
| options | [<code>ProofOptions</code>](#ProofOptions) | 

<a name="StardustDocument+verifyData"></a>

### stardustDocument.verifyData(data, options) ⇒ <code>boolean</code>
Verifies the authenticity of `data` using the target verification method.

**Kind**: instance method of [<code>StardustDocument</code>](#StardustDocument)  

| Param | Type |
| --- | --- |
| data | <code>any</code> | 
| options | [<code>VerifierOptions</code>](#VerifierOptions) | 

<a name="StardustDocument+pack"></a>

### stardustDocument.pack() ⇒ <code>Uint8Array</code>
Serializes the document for inclusion in an Alias Output's state metadata
with the default [StateMetadataEncoding](#StateMetadataEncoding).

**Kind**: instance method of [<code>StardustDocument</code>](#StardustDocument)  
<a name="StardustDocument+packWithEncoding"></a>

### stardustDocument.packWithEncoding(encoding) ⇒ <code>Uint8Array</code>
Serializes the document for inclusion in an Alias Output's state metadata.

**Kind**: instance method of [<code>StardustDocument</code>](#StardustDocument)  

| Param | Type |
| --- | --- |
| encoding | <code>number</code> | 

<a name="StardustDocument+metadata"></a>

### stardustDocument.metadata() ⇒ [<code>StardustDocumentMetadata</code>](#StardustDocumentMetadata)
Returns a copy of the metadata associated with this document.

NOTE: Copies all the metadata. See also `metadataCreated`, `metadataUpdated`,
`metadataPreviousMessageId`, `metadataProof` if only a subset of the metadata required.

**Kind**: instance method of [<code>StardustDocument</code>](#StardustDocument)  
<a name="StardustDocument+metadataCreated"></a>

### stardustDocument.metadataCreated() ⇒ [<code>Timestamp</code>](#Timestamp) \| <code>undefined</code>
Returns a copy of the timestamp of when the DID document was created.

**Kind**: instance method of [<code>StardustDocument</code>](#StardustDocument)  
<a name="StardustDocument+setMetadataCreated"></a>

### stardustDocument.setMetadataCreated(timestamp)
Sets the timestamp of when the DID document was created.

**Kind**: instance method of [<code>StardustDocument</code>](#StardustDocument)  

| Param | Type |
| --- | --- |
| timestamp | [<code>Timestamp</code>](#Timestamp) \| <code>undefined</code> | 

<a name="StardustDocument+metadataUpdated"></a>

### stardustDocument.metadataUpdated() ⇒ [<code>Timestamp</code>](#Timestamp) \| <code>undefined</code>
Returns a copy of the timestamp of the last DID document update.

**Kind**: instance method of [<code>StardustDocument</code>](#StardustDocument)  
<a name="StardustDocument+setMetadataUpdated"></a>

### stardustDocument.setMetadataUpdated(timestamp)
Sets the timestamp of the last DID document update.

**Kind**: instance method of [<code>StardustDocument</code>](#StardustDocument)  

| Param | Type |
| --- | --- |
| timestamp | [<code>Timestamp</code>](#Timestamp) \| <code>undefined</code> | 

<a name="StardustDocument+setMetadataPropertyUnchecked"></a>

### stardustDocument.setMetadataPropertyUnchecked(key, value)
Sets a custom property in the document metadata.
If the value is set to `null`, the custom property will be removed.

**Kind**: instance method of [<code>StardustDocument</code>](#StardustDocument)  

| Param | Type |
| --- | --- |
| key | <code>string</code> | 
| value | <code>any</code> | 

<a name="StardustDocument+revokeCredentials"></a>

### stardustDocument.revokeCredentials(serviceQuery, indices)
If the document has a `RevocationBitmap` service identified by `serviceQuery`,
revoke all specified `indices`.

**Kind**: instance method of [<code>StardustDocument</code>](#StardustDocument)  

| Param | Type |
| --- | --- |
| serviceQuery | [<code>StardustDIDUrl</code>](#StardustDIDUrl) \| <code>string</code> | 
| indices | <code>number</code> \| <code>Array.&lt;number&gt;</code> | 

<a name="StardustDocument+unrevokeCredentials"></a>

### stardustDocument.unrevokeCredentials(serviceQuery, indices)
If the document has a `RevocationBitmap` service identified by `serviceQuery`,
unrevoke all specified `indices`.

**Kind**: instance method of [<code>StardustDocument</code>](#StardustDocument)  

| Param | Type |
| --- | --- |
| serviceQuery | [<code>StardustDIDUrl</code>](#StardustDIDUrl) \| <code>string</code> | 
| indices | <code>number</code> \| <code>Array.&lt;number&gt;</code> | 

<a name="StardustDocument+toJSON"></a>

### stardustDocument.toJSON() ⇒ <code>any</code>
Serializes this to a JSON object.

**Kind**: instance method of [<code>StardustDocument</code>](#StardustDocument)  
<a name="StardustDocument+clone"></a>

### stardustDocument.clone() ⇒ [<code>StardustDocument</code>](#StardustDocument)
Deep clones the object.

**Kind**: instance method of [<code>StardustDocument</code>](#StardustDocument)  
<a name="StardustDocument.newWithId"></a>

### StardustDocument.newWithId(id) ⇒ [<code>StardustDocument</code>](#StardustDocument)
Constructs an empty DID Document with the given identifier.

**Kind**: static method of [<code>StardustDocument</code>](#StardustDocument)  

| Param | Type |
| --- | --- |
| id | [<code>StardustDID</code>](#StardustDID) | 

<a name="StardustDocument.unpack"></a>

### StardustDocument.unpack(did, stateMetadata) ⇒ [<code>StardustDocument</code>](#StardustDocument)
Deserializes the document from the state metadata bytes of an Alias Output.

NOTE: `did` is required since it is omitted from the serialized DID Document and
cannot be inferred from the state metadata. It also indicates the network, which is not
encoded in the `AliasId` alone.

**Kind**: static method of [<code>StardustDocument</code>](#StardustDocument)  

| Param | Type |
| --- | --- |
| did | [<code>StardustDID</code>](#StardustDID) | 
| stateMetadata | <code>Uint8Array</code> | 

<a name="StardustDocument.fromJSON"></a>

### StardustDocument.fromJSON(json) ⇒ [<code>StardustDocument</code>](#StardustDocument)
Deserializes an instance from a JSON object.

**Kind**: static method of [<code>StardustDocument</code>](#StardustDocument)  

| Param | Type |
| --- | --- |
| json | <code>any</code> | 

<a name="StardustDocumentMetadata"></a>

## StardustDocumentMetadata
Additional attributes related to an IOTA DID Document.

**Kind**: global class  

* [StardustDocumentMetadata](#StardustDocumentMetadata)
    * _instance_
        * [.created()](#StardustDocumentMetadata+created) ⇒ [<code>Timestamp</code>](#Timestamp) \| <code>undefined</code>
        * [.updated()](#StardustDocumentMetadata+updated) ⇒ [<code>Timestamp</code>](#Timestamp) \| <code>undefined</code>
        * [.properties()](#StardustDocumentMetadata+properties) ⇒ <code>Map.&lt;string, any&gt;</code>
        * [.toJSON()](#StardustDocumentMetadata+toJSON) ⇒ <code>any</code>
        * [.clone()](#StardustDocumentMetadata+clone) ⇒ [<code>StardustDocumentMetadata</code>](#StardustDocumentMetadata)
    * _static_
        * [.fromJSON(json)](#StardustDocumentMetadata.fromJSON) ⇒ [<code>StardustDocumentMetadata</code>](#StardustDocumentMetadata)

<a name="StardustDocumentMetadata+created"></a>

### stardustDocumentMetadata.created() ⇒ [<code>Timestamp</code>](#Timestamp) \| <code>undefined</code>
Returns a copy of the timestamp of when the DID document was created.

**Kind**: instance method of [<code>StardustDocumentMetadata</code>](#StardustDocumentMetadata)  
<a name="StardustDocumentMetadata+updated"></a>

### stardustDocumentMetadata.updated() ⇒ [<code>Timestamp</code>](#Timestamp) \| <code>undefined</code>
Returns a copy of the timestamp of the last DID document update.

**Kind**: instance method of [<code>StardustDocumentMetadata</code>](#StardustDocumentMetadata)  
<a name="StardustDocumentMetadata+properties"></a>

### stardustDocumentMetadata.properties() ⇒ <code>Map.&lt;string, any&gt;</code>
Returns a copy of the custom metadata properties.

**Kind**: instance method of [<code>StardustDocumentMetadata</code>](#StardustDocumentMetadata)  
<a name="StardustDocumentMetadata+toJSON"></a>

### stardustDocumentMetadata.toJSON() ⇒ <code>any</code>
Serializes this to a JSON object.

**Kind**: instance method of [<code>StardustDocumentMetadata</code>](#StardustDocumentMetadata)  
<a name="StardustDocumentMetadata+clone"></a>

### stardustDocumentMetadata.clone() ⇒ [<code>StardustDocumentMetadata</code>](#StardustDocumentMetadata)
Deep clones the object.

**Kind**: instance method of [<code>StardustDocumentMetadata</code>](#StardustDocumentMetadata)  
<a name="StardustDocumentMetadata.fromJSON"></a>

### StardustDocumentMetadata.fromJSON(json) ⇒ [<code>StardustDocumentMetadata</code>](#StardustDocumentMetadata)
Deserializes an instance from a JSON object.

**Kind**: static method of [<code>StardustDocumentMetadata</code>](#StardustDocumentMetadata)  

| Param | Type |
| --- | --- |
| json | <code>any</code> | 

<a name="StardustService"></a>

## StardustService
A `Service` adhering to the IOTA UTXO DID method specification.

**Kind**: global class  

* [StardustService](#StardustService)
    * [new StardustService(service)](#new_StardustService_new)
    * _instance_
        * [.id()](#StardustService+id) ⇒ [<code>StardustDIDUrl</code>](#StardustDIDUrl)
        * [.type()](#StardustService+type) ⇒ <code>Array.&lt;string&gt;</code>
        * [.serviceEndpoint()](#StardustService+serviceEndpoint) ⇒ <code>string</code> \| <code>Array.&lt;string&gt;</code> \| <code>Map.&lt;string, Array.&lt;string&gt;&gt;</code>
        * [.properties()](#StardustService+properties) ⇒ <code>Map.&lt;string, any&gt;</code>
        * [.toJSON()](#StardustService+toJSON) ⇒ <code>any</code>
        * [.clone()](#StardustService+clone) ⇒ [<code>StardustService</code>](#StardustService)
    * _static_
        * [.fromJSON(json)](#StardustService.fromJSON) ⇒ [<code>StardustService</code>](#StardustService)

<a name="new_StardustService_new"></a>

### new StardustService(service)

| Param | Type |
| --- | --- |
| service | <code>IStardustService</code> | 

<a name="StardustService+id"></a>

### stardustService.id() ⇒ [<code>StardustDIDUrl</code>](#StardustDIDUrl)
Returns a copy of the `Service` id.

**Kind**: instance method of [<code>StardustService</code>](#StardustService)  
<a name="StardustService+type"></a>

### stardustService.type() ⇒ <code>Array.&lt;string&gt;</code>
Returns a copy of the `Service` type.

**Kind**: instance method of [<code>StardustService</code>](#StardustService)  
<a name="StardustService+serviceEndpoint"></a>

### stardustService.serviceEndpoint() ⇒ <code>string</code> \| <code>Array.&lt;string&gt;</code> \| <code>Map.&lt;string, Array.&lt;string&gt;&gt;</code>
Returns a copy of the `Service` endpoint.

**Kind**: instance method of [<code>StardustService</code>](#StardustService)  
<a name="StardustService+properties"></a>

### stardustService.properties() ⇒ <code>Map.&lt;string, any&gt;</code>
Returns a copy of the custom properties on the `Service`.

**Kind**: instance method of [<code>StardustService</code>](#StardustService)  
<a name="StardustService+toJSON"></a>

### stardustService.toJSON() ⇒ <code>any</code>
Serializes this to a JSON object.

**Kind**: instance method of [<code>StardustService</code>](#StardustService)  
<a name="StardustService+clone"></a>

### stardustService.clone() ⇒ [<code>StardustService</code>](#StardustService)
Deep clones the object.

**Kind**: instance method of [<code>StardustService</code>](#StardustService)  
<a name="StardustService.fromJSON"></a>

### StardustService.fromJSON(json) ⇒ [<code>StardustService</code>](#StardustService)
Deserializes an instance from a JSON object.

**Kind**: static method of [<code>StardustService</code>](#StardustService)  

| Param | Type |
| --- | --- |
| json | <code>any</code> | 

<a name="StardustVerificationMethod"></a>

## StardustVerificationMethod
**Kind**: global class  

* [StardustVerificationMethod](#StardustVerificationMethod)
    * [new StardustVerificationMethod(did, keyType, publicKey, fragment)](#new_StardustVerificationMethod_new)
    * _instance_
        * [.id()](#StardustVerificationMethod+id) ⇒ [<code>StardustDIDUrl</code>](#StardustDIDUrl)
        * [.controller()](#StardustVerificationMethod+controller) ⇒ [<code>StardustDID</code>](#StardustDID)
        * [.setController(did)](#StardustVerificationMethod+setController)
        * [.type()](#StardustVerificationMethod+type) ⇒ [<code>MethodType</code>](#MethodType)
        * [.data()](#StardustVerificationMethod+data) ⇒ [<code>MethodData</code>](#MethodData)
        * [.toJSON()](#StardustVerificationMethod+toJSON) ⇒ <code>any</code>
        * [.clone()](#StardustVerificationMethod+clone) ⇒ [<code>StardustVerificationMethod</code>](#StardustVerificationMethod)
    * _static_
        * [.fromJSON(json)](#StardustVerificationMethod.fromJSON) ⇒ [<code>StardustVerificationMethod</code>](#StardustVerificationMethod)

<a name="new_StardustVerificationMethod_new"></a>

### new StardustVerificationMethod(did, keyType, publicKey, fragment)
Creates a new `StardustVerificationMethod` from the given `did` and public key.


| Param | Type |
| --- | --- |
| did | [<code>StardustDID</code>](#StardustDID) | 
| keyType | <code>number</code> | 
| publicKey | <code>Uint8Array</code> | 
| fragment | <code>string</code> | 

<a name="StardustVerificationMethod+id"></a>

### stardustVerificationMethod.id() ⇒ [<code>StardustDIDUrl</code>](#StardustDIDUrl)
Returns a reference to the `StardustVerificationMethod` id.

**Kind**: instance method of [<code>StardustVerificationMethod</code>](#StardustVerificationMethod)  
<a name="StardustVerificationMethod+controller"></a>

### stardustVerificationMethod.controller() ⇒ [<code>StardustDID</code>](#StardustDID)
Returns a copy of the `controller` `DID` of the `StardustVerificationMethod`.

**Kind**: instance method of [<code>StardustVerificationMethod</code>](#StardustVerificationMethod)  
<a name="StardustVerificationMethod+setController"></a>

### stardustVerificationMethod.setController(did)
Sets the `controller` `DID` of the `StardustVerificationMethod`.

**Kind**: instance method of [<code>StardustVerificationMethod</code>](#StardustVerificationMethod)  

| Param | Type |
| --- | --- |
| did | [<code>StardustDID</code>](#StardustDID) | 

<a name="StardustVerificationMethod+type"></a>

### stardustVerificationMethod.type() ⇒ [<code>MethodType</code>](#MethodType)
Returns a copy of the `StardustVerificationMethod` type.

**Kind**: instance method of [<code>StardustVerificationMethod</code>](#StardustVerificationMethod)  
<a name="StardustVerificationMethod+data"></a>

### stardustVerificationMethod.data() ⇒ [<code>MethodData</code>](#MethodData)
Returns a copy of the `StardustVerificationMethod` public key data.

**Kind**: instance method of [<code>StardustVerificationMethod</code>](#StardustVerificationMethod)  
<a name="StardustVerificationMethod+toJSON"></a>

### stardustVerificationMethod.toJSON() ⇒ <code>any</code>
Serializes this to a JSON object.

**Kind**: instance method of [<code>StardustVerificationMethod</code>](#StardustVerificationMethod)  
<a name="StardustVerificationMethod+clone"></a>

### stardustVerificationMethod.clone() ⇒ [<code>StardustVerificationMethod</code>](#StardustVerificationMethod)
Deep clones the object.

**Kind**: instance method of [<code>StardustVerificationMethod</code>](#StardustVerificationMethod)  
<a name="StardustVerificationMethod.fromJSON"></a>

### StardustVerificationMethod.fromJSON(json) ⇒ [<code>StardustVerificationMethod</code>](#StardustVerificationMethod)
Deserializes an instance from a JSON object.

**Kind**: static method of [<code>StardustVerificationMethod</code>](#StardustVerificationMethod)  

| Param | Type |
| --- | --- |
| json | <code>any</code> | 

<a name="StorageTestSuite"></a>

## StorageTestSuite
A test suite for the `Storage` interface.

This module contains a set of tests that a correct storage implementation
should pass. Note that not every edge case is tested.

Tests usually rely on multiple interface methods being implemented, so they should only
be run on a fully implemented version. That's why there is not a single test case for every
interface method.

**Kind**: global class  

* [StorageTestSuite](#StorageTestSuite)
    * [.didCreateGenerateKeyTest(storage)](#StorageTestSuite.didCreateGenerateKeyTest) ⇒ <code>Promise.&lt;void&gt;</code>
    * [.didCreatePrivateKeyTest(storage)](#StorageTestSuite.didCreatePrivateKeyTest) ⇒ <code>Promise.&lt;void&gt;</code>
    * [.didListTest(storage)](#StorageTestSuite.didListTest) ⇒ <code>Promise.&lt;void&gt;</code>
    * [.didPurgeTest(storage)](#StorageTestSuite.didPurgeTest) ⇒ <code>Promise.&lt;void&gt;</code>
    * [.keyGenerateTest(storage)](#StorageTestSuite.keyGenerateTest) ⇒ <code>Promise.&lt;void&gt;</code>
    * [.keyDeleteTest(storage)](#StorageTestSuite.keyDeleteTest) ⇒ <code>Promise.&lt;void&gt;</code>
    * [.keyInsertTest(storage)](#StorageTestSuite.keyInsertTest) ⇒ <code>Promise.&lt;void&gt;</code>
    * [.keySignEd25519Test(storage)](#StorageTestSuite.keySignEd25519Test) ⇒ <code>Promise.&lt;void&gt;</code>
    * [.encryptionTest(alice_storage, bob_storage)](#StorageTestSuite.encryptionTest) ⇒ <code>Promise.&lt;void&gt;</code>

<a name="StorageTestSuite.didCreateGenerateKeyTest"></a>

### StorageTestSuite.didCreateGenerateKeyTest(storage) ⇒ <code>Promise.&lt;void&gt;</code>
**Kind**: static method of [<code>StorageTestSuite</code>](#StorageTestSuite)  

| Param | Type |
| --- | --- |
| storage | <code>Storage</code> | 

<a name="StorageTestSuite.didCreatePrivateKeyTest"></a>

### StorageTestSuite.didCreatePrivateKeyTest(storage) ⇒ <code>Promise.&lt;void&gt;</code>
**Kind**: static method of [<code>StorageTestSuite</code>](#StorageTestSuite)  

| Param | Type |
| --- | --- |
| storage | <code>Storage</code> | 

<a name="StorageTestSuite.didListTest"></a>

### StorageTestSuite.didListTest(storage) ⇒ <code>Promise.&lt;void&gt;</code>
**Kind**: static method of [<code>StorageTestSuite</code>](#StorageTestSuite)  

| Param | Type |
| --- | --- |
| storage | <code>Storage</code> | 

<a name="StorageTestSuite.didPurgeTest"></a>

### StorageTestSuite.didPurgeTest(storage) ⇒ <code>Promise.&lt;void&gt;</code>
**Kind**: static method of [<code>StorageTestSuite</code>](#StorageTestSuite)  

| Param | Type |
| --- | --- |
| storage | <code>Storage</code> | 

<a name="StorageTestSuite.keyGenerateTest"></a>

### StorageTestSuite.keyGenerateTest(storage) ⇒ <code>Promise.&lt;void&gt;</code>
**Kind**: static method of [<code>StorageTestSuite</code>](#StorageTestSuite)  

| Param | Type |
| --- | --- |
| storage | <code>Storage</code> | 

<a name="StorageTestSuite.keyDeleteTest"></a>

### StorageTestSuite.keyDeleteTest(storage) ⇒ <code>Promise.&lt;void&gt;</code>
**Kind**: static method of [<code>StorageTestSuite</code>](#StorageTestSuite)  

| Param | Type |
| --- | --- |
| storage | <code>Storage</code> | 

<a name="StorageTestSuite.keyInsertTest"></a>

### StorageTestSuite.keyInsertTest(storage) ⇒ <code>Promise.&lt;void&gt;</code>
**Kind**: static method of [<code>StorageTestSuite</code>](#StorageTestSuite)  

| Param | Type |
| --- | --- |
| storage | <code>Storage</code> | 

<a name="StorageTestSuite.keySignEd25519Test"></a>

### StorageTestSuite.keySignEd25519Test(storage) ⇒ <code>Promise.&lt;void&gt;</code>
**Kind**: static method of [<code>StorageTestSuite</code>](#StorageTestSuite)  

| Param | Type |
| --- | --- |
| storage | <code>Storage</code> | 

<a name="StorageTestSuite.encryptionTest"></a>

### StorageTestSuite.encryptionTest(alice_storage, bob_storage) ⇒ <code>Promise.&lt;void&gt;</code>
**Kind**: static method of [<code>StorageTestSuite</code>](#StorageTestSuite)  

| Param | Type |
| --- | --- |
| alice_storage | <code>Storage</code> | 
| bob_storage | <code>Storage</code> | 

<a name="Timestamp"></a>

## Timestamp
**Kind**: global class  

* [Timestamp](#Timestamp)
    * _instance_
        * [.toRFC3339()](#Timestamp+toRFC3339) ⇒ <code>string</code>
        * [.checkedAdd(duration)](#Timestamp+checkedAdd) ⇒ [<code>Timestamp</code>](#Timestamp) \| <code>undefined</code>
        * [.checkedSub(duration)](#Timestamp+checkedSub) ⇒ [<code>Timestamp</code>](#Timestamp) \| <code>undefined</code>
        * [.toJSON()](#Timestamp+toJSON) ⇒ <code>any</code>
    * _static_
        * [.parse(input)](#Timestamp.parse) ⇒ [<code>Timestamp</code>](#Timestamp)
        * [.nowUTC()](#Timestamp.nowUTC) ⇒ [<code>Timestamp</code>](#Timestamp)
        * [.fromJSON(json)](#Timestamp.fromJSON) ⇒ [<code>Timestamp</code>](#Timestamp)

<a name="Timestamp+toRFC3339"></a>

### timestamp.toRFC3339() ⇒ <code>string</code>
Returns the `Timestamp` as an RFC 3339 `String`.

**Kind**: instance method of [<code>Timestamp</code>](#Timestamp)  
<a name="Timestamp+checkedAdd"></a>

### timestamp.checkedAdd(duration) ⇒ [<code>Timestamp</code>](#Timestamp) \| <code>undefined</code>
Computes `self + duration`

Returns `null` if the operation leads to a timestamp not in the valid range for [RFC 3339](https://tools.ietf.org/html/rfc3339).

**Kind**: instance method of [<code>Timestamp</code>](#Timestamp)  

| Param | Type |
| --- | --- |
| duration | [<code>Duration</code>](#Duration) | 

<a name="Timestamp+checkedSub"></a>

### timestamp.checkedSub(duration) ⇒ [<code>Timestamp</code>](#Timestamp) \| <code>undefined</code>
Computes `self - duration`

Returns `null` if the operation leads to a timestamp not in the valid range for [RFC 3339](https://tools.ietf.org/html/rfc3339).

**Kind**: instance method of [<code>Timestamp</code>](#Timestamp)  

| Param | Type |
| --- | --- |
| duration | [<code>Duration</code>](#Duration) | 

<a name="Timestamp+toJSON"></a>

### timestamp.toJSON() ⇒ <code>any</code>
Serializes this to a JSON object.

**Kind**: instance method of [<code>Timestamp</code>](#Timestamp)  
<a name="Timestamp.parse"></a>

### Timestamp.parse(input) ⇒ [<code>Timestamp</code>](#Timestamp)
Parses a `Timestamp` from the provided input string.

**Kind**: static method of [<code>Timestamp</code>](#Timestamp)  

| Param | Type |
| --- | --- |
| input | <code>string</code> | 

<a name="Timestamp.nowUTC"></a>

### Timestamp.nowUTC() ⇒ [<code>Timestamp</code>](#Timestamp)
Creates a new `Timestamp` with the current date and time.

**Kind**: static method of [<code>Timestamp</code>](#Timestamp)  
<a name="Timestamp.fromJSON"></a>

### Timestamp.fromJSON(json) ⇒ [<code>Timestamp</code>](#Timestamp)
Deserializes an instance from a JSON object.

**Kind**: static method of [<code>Timestamp</code>](#Timestamp)  

| Param | Type |
| --- | --- |
| json | <code>any</code> | 

<a name="VerificationMethod"></a>

## VerificationMethod
**Kind**: global class  

* [VerificationMethod](#VerificationMethod)
    * [new VerificationMethod(did, keyType, publicKey, fragment)](#new_VerificationMethod_new)
    * _instance_
        * [.id()](#VerificationMethod+id) ⇒ [<code>DIDUrl</code>](#DIDUrl)
<<<<<<< HEAD
        * [.controller()](#VerificationMethod+controller) ⇒ [<code>IotaDID</code>](#IotaDID)
        * [.SetController(did)](#VerificationMethod+SetController)
=======
        * [.controller()](#VerificationMethod+controller) ⇒ [<code>DID</code>](#DID)
        * [.setController(did)](#VerificationMethod+setController)
>>>>>>> ba4d4e2f
        * [.type()](#VerificationMethod+type) ⇒ [<code>MethodType</code>](#MethodType)
        * [.data()](#VerificationMethod+data) ⇒ [<code>MethodData</code>](#MethodData)
        * [.toJSON()](#VerificationMethod+toJSON) ⇒ <code>any</code>
        * [.clone()](#VerificationMethod+clone) ⇒ [<code>VerificationMethod</code>](#VerificationMethod)
    * _static_
        * [.fromJSON(json)](#VerificationMethod.fromJSON) ⇒ [<code>VerificationMethod</code>](#VerificationMethod)

<a name="new_VerificationMethod_new"></a>

### new VerificationMethod(did, keyType, publicKey, fragment)
Creates a new `VerificationMethod` from the given `did` and public key.


| Param | Type |
| --- | --- |
<<<<<<< HEAD
| did | [<code>IotaDID</code>](#IotaDID) | 
| key_type | <code>number</code> | 
| public_key | <code>Uint8Array</code> | 
=======
| did | [<code>DID</code>](#DID) | 
| keyType | <code>number</code> | 
| publicKey | <code>Uint8Array</code> | 
>>>>>>> ba4d4e2f
| fragment | <code>string</code> | 

<a name="VerificationMethod+id"></a>

### verificationMethod.id() ⇒ [<code>DIDUrl</code>](#DIDUrl)
Returns a copy of the `id` `DIDUrl` of the `VerificationMethod`.

**Kind**: instance method of [<code>VerificationMethod</code>](#VerificationMethod)  
<a name="VerificationMethod+controller"></a>

<<<<<<< HEAD
### verificationMethod.controller() ⇒ [<code>IotaDID</code>](#IotaDID)
Returns a copy of the `controller` `DID` of the `VerificationMethod` object.
=======
### verificationMethod.controller() ⇒ [<code>DID</code>](#DID)
Returns a copy of the `controller` `DID` of the `VerificationMethod`.
>>>>>>> ba4d4e2f

**Kind**: instance method of [<code>VerificationMethod</code>](#VerificationMethod)  
<a name="VerificationMethod+setController"></a>

### verificationMethod.setController(did)
Sets the `controller` `DID` of the `VerificationMethod`.

**Kind**: instance method of [<code>VerificationMethod</code>](#VerificationMethod)  

| Param | Type |
| --- | --- |
| did | [<code>IotaDID</code>](#IotaDID) | 

<a name="VerificationMethod+type"></a>

### verificationMethod.type() ⇒ [<code>MethodType</code>](#MethodType)
Returns a copy of the `VerificationMethod` type.

**Kind**: instance method of [<code>VerificationMethod</code>](#VerificationMethod)  
<a name="VerificationMethod+data"></a>

### verificationMethod.data() ⇒ [<code>MethodData</code>](#MethodData)
Returns a copy of the `VerificationMethod` public key data.

**Kind**: instance method of [<code>VerificationMethod</code>](#VerificationMethod)  
<a name="VerificationMethod+toJSON"></a>

### verificationMethod.toJSON() ⇒ <code>any</code>
Serializes this to a JSON object.

**Kind**: instance method of [<code>VerificationMethod</code>](#VerificationMethod)  
<a name="VerificationMethod+clone"></a>

### verificationMethod.clone() ⇒ [<code>VerificationMethod</code>](#VerificationMethod)
Deep clones the object.

**Kind**: instance method of [<code>VerificationMethod</code>](#VerificationMethod)  
<a name="VerificationMethod.fromJSON"></a>

### VerificationMethod.fromJSON(json) ⇒ [<code>VerificationMethod</code>](#VerificationMethod)
Deserializes an instance from a JSON object.

**Kind**: static method of [<code>VerificationMethod</code>](#VerificationMethod)  

| Param | Type |
| --- | --- |
| json | <code>any</code> | 

<a name="VerifierOptions"></a>

## VerifierOptions
Holds additional proof verification options.
See `IVerifierOptions`.

**Kind**: global class  

* [VerifierOptions](#VerifierOptions)
    * [new VerifierOptions(options)](#new_VerifierOptions_new)
    * _instance_
        * [.toJSON()](#VerifierOptions+toJSON) ⇒ <code>any</code>
        * [.clone()](#VerifierOptions+clone) ⇒ [<code>VerifierOptions</code>](#VerifierOptions)
    * _static_
        * [.default()](#VerifierOptions.default) ⇒ [<code>VerifierOptions</code>](#VerifierOptions)
        * [.fromJSON(json)](#VerifierOptions.fromJSON) ⇒ [<code>VerifierOptions</code>](#VerifierOptions)

<a name="new_VerifierOptions_new"></a>

### new VerifierOptions(options)
Creates a new `VerifierOptions` from the given fields.

Throws an error if any of the options are invalid.


| Param | Type |
| --- | --- |
| options | <code>IVerifierOptions</code> | 

<a name="VerifierOptions+toJSON"></a>

### verifierOptions.toJSON() ⇒ <code>any</code>
Serializes this to a JSON object.

**Kind**: instance method of [<code>VerifierOptions</code>](#VerifierOptions)  
<a name="VerifierOptions+clone"></a>

### verifierOptions.clone() ⇒ [<code>VerifierOptions</code>](#VerifierOptions)
Deep clones the object.

**Kind**: instance method of [<code>VerifierOptions</code>](#VerifierOptions)  
<a name="VerifierOptions.default"></a>

### VerifierOptions.default() ⇒ [<code>VerifierOptions</code>](#VerifierOptions)
Creates a new `VerifierOptions` with default options.

**Kind**: static method of [<code>VerifierOptions</code>](#VerifierOptions)  
<a name="VerifierOptions.fromJSON"></a>

### VerifierOptions.fromJSON(json) ⇒ [<code>VerifierOptions</code>](#VerifierOptions)
Deserializes an instance from a JSON object.

**Kind**: static method of [<code>VerifierOptions</code>](#VerifierOptions)  

| Param | Type |
| --- | --- |
| json | <code>any</code> | 

<a name="X25519"></a>

## X25519
An implementation of `X25519` Elliptic-curve Diffie-Hellman (ECDH) cryptographic key exchange.

**Kind**: global class  

* [X25519](#X25519)
    * [.PRIVATE_KEY_LENGTH()](#X25519.PRIVATE_KEY_LENGTH) ⇒ <code>number</code>
    * [.PUBLIC_KEY_LENGTH()](#X25519.PUBLIC_KEY_LENGTH) ⇒ <code>number</code>
    * [.keyExchange(privateKey, publicKey)](#X25519.keyExchange) ⇒ <code>Uint8Array</code>
    * [.Ed25519toX25519Private(privateKey)](#X25519.Ed25519toX25519Private) ⇒ <code>Uint8Array</code>
    * [.Ed25519toX25519Public(publicKey)](#X25519.Ed25519toX25519Public) ⇒ <code>Uint8Array</code>

<a name="X25519.PRIVATE_KEY_LENGTH"></a>

### X25519.PRIVATE\_KEY\_LENGTH() ⇒ <code>number</code>
Length in bytes of an X25519 private key.

**Kind**: static method of [<code>X25519</code>](#X25519)  
<a name="X25519.PUBLIC_KEY_LENGTH"></a>

### X25519.PUBLIC\_KEY\_LENGTH() ⇒ <code>number</code>
Length in bytes of an X25519 public key.

**Kind**: static method of [<code>X25519</code>](#X25519)  
<a name="X25519.keyExchange"></a>

### X25519.keyExchange(privateKey, publicKey) ⇒ <code>Uint8Array</code>
Performs Diffie-Hellman key exchange using the private key of the first party with the
public key of the second party, resulting in a shared secret.

**Kind**: static method of [<code>X25519</code>](#X25519)  

| Param | Type |
| --- | --- |
| privateKey | <code>Uint8Array</code> | 
| publicKey | <code>Uint8Array</code> | 

<a name="X25519.Ed25519toX25519Private"></a>

### X25519.Ed25519toX25519Private(privateKey) ⇒ <code>Uint8Array</code>
Transforms an `Ed25519` private key to an `X25519` private key.

This is possible because Ed25519 is birationally equivalent to Curve25519 used by X25519.

**Kind**: static method of [<code>X25519</code>](#X25519)  

| Param | Type |
| --- | --- |
| privateKey | <code>Uint8Array</code> | 

<a name="X25519.Ed25519toX25519Public"></a>

### X25519.Ed25519toX25519Public(publicKey) ⇒ <code>Uint8Array</code>
Transforms an `Ed25519` public key to an `X25519` public key.

This is possible because Ed25519 is birationally equivalent to Curve25519 used by X25519.

**Kind**: static method of [<code>X25519</code>](#X25519)  

| Param | Type |
| --- | --- |
| publicKey | <code>Uint8Array</code> | 

<a name="DIDMessageEncoding"></a>

## DIDMessageEncoding
**Kind**: global variable  
<a name="StateMetadataEncoding"></a>

## StateMetadataEncoding
**Kind**: global variable  
<a name="StatusCheck"></a>

## StatusCheck
Controls validation behaviour when checking whether or not a credential has been revoked by its
[`credentialStatus`](https://www.w3.org/TR/vc-data-model/#status).

**Kind**: global variable  
<a name="Strict"></a>

## Strict
Validate the status if supported, reject any unsupported
[`credentialStatus`](https://www.w3.org/TR/vc-data-model/#status) types.

Only `RevocationBitmap2022` is currently supported.

This is the default.

**Kind**: global variable  
<a name="SkipUnsupported"></a>

## SkipUnsupported
Validate the status if supported, skip any unsupported
[`credentialStatus`](https://www.w3.org/TR/vc-data-model/#status) types.

**Kind**: global variable  
<a name="SkipAll"></a>

## SkipAll
Skip all status checks.

**Kind**: global variable  
<a name="SubjectHolderRelationship"></a>

## SubjectHolderRelationship
Declares how credential subjects must relate to the presentation holder during validation.
See `PresentationValidationOptions::subject_holder_relationship`.

See also the [Subject-Holder Relationship](https://www.w3.org/TR/vc-data-model/#subject-holder-relationships) section of the specification.

**Kind**: global variable  
<a name="AlwaysSubject"></a>

## AlwaysSubject
The holder must always match the subject on all credentials, regardless of their [`nonTransferable`](https://www.w3.org/TR/vc-data-model/#nontransferable-property) property.
This variant is the default used if no other variant is specified when constructing a new
`PresentationValidationOptions`.

**Kind**: global variable  
<a name="SubjectOnNonTransferable"></a>

## SubjectOnNonTransferable
The holder must match the subject only for credentials where the [`nonTransferable`](https://www.w3.org/TR/vc-data-model/#nontransferable-property) property is `true`.

**Kind**: global variable  
<a name="Any"></a>

## Any
The holder is not required to have any kind of relationship to any credential subject.

**Kind**: global variable  
<a name="FailFast"></a>

## FailFast
Declares when validation should return if an error occurs.

**Kind**: global variable  
<a name="AllErrors"></a>

## AllErrors
Return all errors that occur during validation.

**Kind**: global variable  
<a name="FirstError"></a>

## FirstError
Return after the first error occurs.

**Kind**: global variable  
<a name="KeyType"></a>

## KeyType
**Kind**: global variable  
<a name="MethodRelationship"></a>

## MethodRelationship
**Kind**: global variable  
<a name="start"></a>

## start()
Initializes the console error panic hook for better error messages

**Kind**: global function  <|MERGE_RESOLUTION|>--- conflicted
+++ resolved
@@ -36,12 +36,6 @@
 </dd>
 <dt><a href="#CredentialValidator">CredentialValidator</a></dt>
 <dd></dd>
-<<<<<<< HEAD
-=======
-<dt><a href="#DID">DID</a></dt>
-<dd><p>A DID conforming to the IOTA DID method specification.</p>
-</dd>
->>>>>>> ba4d4e2f
 <dt><a href="#DIDUrl">DIDUrl</a></dt>
 <dd><p>A DID URL conforming to the IOTA DID method specification.</p>
 </dd>
@@ -181,6 +175,8 @@
 ## Members
 
 <dl>
+<dt><a href="#DIDType">DIDType</a></dt>
+<dd></dd>
 <dt><a href="#DIDMessageEncoding">DIDMessageEncoding</a></dt>
 <dd></dd>
 <dt><a href="#StateMetadataEncoding">StateMetadataEncoding</a></dt>
@@ -253,8 +249,8 @@
 
 * [Account](#Account)
     * [.createService(options)](#Account+createService) ⇒ <code>Promise.&lt;void&gt;</code>
+    * [.attachMethodRelationships(options)](#Account+attachMethodRelationships) ⇒ <code>Promise.&lt;void&gt;</code>
     * [.createMethod(options)](#Account+createMethod) ⇒ <code>Promise.&lt;void&gt;</code>
-    * [.attachMethodRelationships(options)](#Account+attachMethodRelationships) ⇒ <code>Promise.&lt;void&gt;</code>
     * [.detachMethodRelationships(options)](#Account+detachMethodRelationships) ⇒ <code>Promise.&lt;void&gt;</code>
     * [.did()](#Account+did) ⇒ [<code>IotaDID</code>](#IotaDID)
     * [.autopublish()](#Account+autopublish) ⇒ <code>boolean</code>
@@ -273,9 +269,9 @@
     * [.unrevokeCredentials(fragment, indices)](#Account+unrevokeCredentials) ⇒ <code>Promise.&lt;void&gt;</code>
     * [.encryptData(plaintext, associated_data, encryption_algorithm, cek_algorithm, public_key)](#Account+encryptData) ⇒ [<code>Promise.&lt;EncryptedData&gt;</code>](#EncryptedData)
     * [.decryptData(data, encryption_algorithm, cek_algorithm, fragment)](#Account+decryptData) ⇒ <code>Promise.&lt;Uint8Array&gt;</code>
-    * [.setAlsoKnownAs(options)](#Account+setAlsoKnownAs) ⇒ <code>Promise.&lt;void&gt;</code>
     * [.deleteMethod(options)](#Account+deleteMethod) ⇒ <code>Promise.&lt;void&gt;</code>
     * [.deleteService(options)](#Account+deleteService) ⇒ <code>Promise.&lt;void&gt;</code>
+    * [.setAlsoKnownAs(options)](#Account+setAlsoKnownAs) ⇒ <code>Promise.&lt;void&gt;</code>
     * [.setController(options)](#Account+setController) ⇒ <code>Promise.&lt;void&gt;</code>
 
 <a name="Account+createService"></a>
@@ -289,6 +285,20 @@
 | --- | --- |
 | options | <code>CreateServiceOptions</code> | 
 
+<a name="Account+attachMethodRelationships"></a>
+
+### account.attachMethodRelationships(options) ⇒ <code>Promise.&lt;void&gt;</code>
+Attach one or more verification relationships to a method.
+
+Note: the method must exist and be in the set of verification methods;
+it cannot be an embedded method.
+
+**Kind**: instance method of [<code>Account</code>](#Account)  
+
+| Param | Type |
+| --- | --- |
+| options | <code>AttachMethodRelationshipOptions</code> | 
+
 <a name="Account+createMethod"></a>
 
 ### account.createMethod(options) ⇒ <code>Promise.&lt;void&gt;</code>
@@ -299,20 +309,6 @@
 | Param | Type |
 | --- | --- |
 | options | <code>CreateMethodOptions</code> | 
-
-<a name="Account+attachMethodRelationships"></a>
-
-### account.attachMethodRelationships(options) ⇒ <code>Promise.&lt;void&gt;</code>
-Attach one or more verification relationships to a method.
-
-Note: the method must exist and be in the set of verification methods;
-it cannot be an embedded method.
-
-**Kind**: instance method of [<code>Account</code>](#Account)  
-
-| Param | Type |
-| --- | --- |
-| options | <code>AttachMethodRelationshipOptions</code> | 
 
 <a name="Account+detachMethodRelationships"></a>
 
@@ -516,6 +512,28 @@
 | cek_algorithm | [<code>CekAlgorithm</code>](#CekAlgorithm) | 
 | fragment | <code>string</code> | 
 
+<a name="Account+deleteMethod"></a>
+
+### account.deleteMethod(options) ⇒ <code>Promise.&lt;void&gt;</code>
+Deletes a verification method if the method exists.
+
+**Kind**: instance method of [<code>Account</code>](#Account)  
+
+| Param | Type |
+| --- | --- |
+| options | <code>DeleteMethodOptions</code> | 
+
+<a name="Account+deleteService"></a>
+
+### account.deleteService(options) ⇒ <code>Promise.&lt;void&gt;</code>
+Deletes a Service if it exists.
+
+**Kind**: instance method of [<code>Account</code>](#Account)  
+
+| Param | Type |
+| --- | --- |
+| options | <code>DeleteServiceOptions</code> | 
+
 <a name="Account+setAlsoKnownAs"></a>
 
 ### account.setAlsoKnownAs(options) ⇒ <code>Promise.&lt;void&gt;</code>
@@ -526,28 +544,6 @@
 | Param | Type |
 | --- | --- |
 | options | <code>SetAlsoKnownAsOptions</code> | 
-
-<a name="Account+deleteMethod"></a>
-
-### account.deleteMethod(options) ⇒ <code>Promise.&lt;void&gt;</code>
-Deletes a verification method if the method exists.
-
-**Kind**: instance method of [<code>Account</code>](#Account)  
-
-| Param | Type |
-| --- | --- |
-| options | <code>DeleteMethodOptions</code> | 
-
-<a name="Account+deleteService"></a>
-
-### account.deleteService(options) ⇒ <code>Promise.&lt;void&gt;</code>
-Deletes a Service if it exists.
-
-**Kind**: instance method of [<code>Account</code>](#Account)  
-
-| Param | Type |
-| --- | --- |
-| options | <code>DeleteServiceOptions</code> | 
 
 <a name="Account+setController"></a>
 
@@ -935,7 +931,7 @@
 
 | Param | Type |
 | --- | --- |
-| did | [<code>CoreDID</code>](#CoreDID) \| <code>string</code> | 
+| did | [<code>IotaDID</code>](#IotaDID) \| <code>string</code> | 
 
 <a name="Client+resolveHistory"></a>
 
@@ -946,7 +942,7 @@
 
 | Param | Type |
 | --- | --- |
-| did | [<code>CoreDID</code>](#CoreDID) \| <code>string</code> | 
+| did | [<code>IotaDID</code>](#IotaDID) \| <code>string</code> | 
 
 <a name="Client+resolveDiffHistory"></a>
 
@@ -1413,182 +1409,6 @@
 | --- | --- |
 | credential | [<code>Credential</code>](#Credential) | 
 
-<<<<<<< HEAD
-=======
-<a name="DID"></a>
-
-## DID
-A DID conforming to the IOTA DID method specification.
-
-**Kind**: global class  
-
-* [DID](#DID)
-    * [new DID(public_key, network)](#new_DID_new)
-    * _instance_
-        * [.network()](#DID+network) ⇒ [<code>Network</code>](#Network)
-        * [.networkStr()](#DID+networkStr) ⇒ <code>string</code>
-        * [.tag()](#DID+tag) ⇒ <code>string</code>
-        * [.scheme()](#DID+scheme) ⇒ <code>string</code>
-        * [.authority()](#DID+authority) ⇒ <code>string</code>
-        * [.method()](#DID+method) ⇒ <code>string</code>
-        * [.methodId()](#DID+methodId) ⇒ <code>string</code>
-        * [.join(segment)](#DID+join) ⇒ [<code>DIDUrl</code>](#DIDUrl)
-        * [.toUrl()](#DID+toUrl) ⇒ [<code>DIDUrl</code>](#DIDUrl)
-        * [.intoUrl()](#DID+intoUrl) ⇒ [<code>DIDUrl</code>](#DIDUrl)
-        * [.toString()](#DID+toString) ⇒ <code>string</code>
-        * [.toJSON()](#DID+toJSON) ⇒ <code>any</code>
-        * [.clone()](#DID+clone) ⇒ [<code>DID</code>](#DID)
-    * _static_
-        * [.METHOD](#DID.METHOD) ⇒ <code>string</code>
-        * [.DEFAULT_NETWORK](#DID.DEFAULT_NETWORK) ⇒ <code>string</code>
-        * [.parse(input)](#DID.parse) ⇒ [<code>DID</code>](#DID)
-        * [.fromJSON(json)](#DID.fromJSON) ⇒ [<code>DID</code>](#DID)
-
-<a name="new_DID_new"></a>
-
-### new DID(public_key, network)
-Creates a new `DID` from a public key.
-
-
-| Param | Type |
-| --- | --- |
-| public_key | <code>Uint8Array</code> | 
-| network | <code>string</code> \| <code>undefined</code> | 
-
-<a name="DID+network"></a>
-
-### did.network() ⇒ [<code>Network</code>](#Network)
-Returns the Tangle network of the `DID`.
-
-**Kind**: instance method of [<code>DID</code>](#DID)  
-<a name="DID+networkStr"></a>
-
-### did.networkStr() ⇒ <code>string</code>
-Returns the Tangle network name of the `DID`.
-
-**Kind**: instance method of [<code>DID</code>](#DID)  
-<a name="DID+tag"></a>
-
-### did.tag() ⇒ <code>string</code>
-Returns a copy of the unique tag of the `DID`.
-
-**Kind**: instance method of [<code>DID</code>](#DID)  
-<a name="DID+scheme"></a>
-
-### did.scheme() ⇒ <code>string</code>
-Returns the `DID` scheme.
-
-E.g.
-- `"did:example:12345678" -> "did"`
-- `"did:iota:main:12345678" -> "did"`
-
-**Kind**: instance method of [<code>DID</code>](#DID)  
-<a name="DID+authority"></a>
-
-### did.authority() ⇒ <code>string</code>
-Returns the `DID` authority: the method name and method-id.
-
-E.g.
-- `"did:example:12345678" -> "example:12345678"`
-- `"did:iota:main:12345678" -> "iota:main:12345678"`
-
-**Kind**: instance method of [<code>DID</code>](#DID)  
-<a name="DID+method"></a>
-
-### did.method() ⇒ <code>string</code>
-Returns the `DID` method name.
-
-E.g.
-- `"did:example:12345678" -> "example"`
-- `"did:iota:main:12345678" -> "iota"`
-
-**Kind**: instance method of [<code>DID</code>](#DID)  
-<a name="DID+methodId"></a>
-
-### did.methodId() ⇒ <code>string</code>
-Returns the `DID` method-specific ID.
-
-E.g.
-- `"did:example:12345678" -> "12345678"`
-- `"did:iota:main:12345678" -> "main:12345678"`
-
-**Kind**: instance method of [<code>DID</code>](#DID)  
-<a name="DID+join"></a>
-
-### did.join(segment) ⇒ [<code>DIDUrl</code>](#DIDUrl)
-Construct a new `DIDUrl` by joining with a relative DID Url string.
-
-**Kind**: instance method of [<code>DID</code>](#DID)  
-
-| Param | Type |
-| --- | --- |
-| segment | <code>string</code> | 
-
-<a name="DID+toUrl"></a>
-
-### did.toUrl() ⇒ [<code>DIDUrl</code>](#DIDUrl)
-Clones the `DID` into a `DIDUrl`.
-
-**Kind**: instance method of [<code>DID</code>](#DID)  
-<a name="DID+intoUrl"></a>
-
-### did.intoUrl() ⇒ [<code>DIDUrl</code>](#DIDUrl)
-Converts the `DID` into a `DIDUrl`, consuming it.
-
-**Kind**: instance method of [<code>DID</code>](#DID)  
-<a name="DID+toString"></a>
-
-### did.toString() ⇒ <code>string</code>
-Returns the `DID` as a string.
-
-**Kind**: instance method of [<code>DID</code>](#DID)  
-<a name="DID+toJSON"></a>
-
-### did.toJSON() ⇒ <code>any</code>
-Serializes this to a JSON object.
-
-**Kind**: instance method of [<code>DID</code>](#DID)  
-<a name="DID+clone"></a>
-
-### did.clone() ⇒ [<code>DID</code>](#DID)
-Deep clones the object.
-
-**Kind**: instance method of [<code>DID</code>](#DID)  
-<a name="DID.METHOD"></a>
-
-### DID.METHOD ⇒ <code>string</code>
-The IOTA DID method name (`"iota"`).
-
-**Kind**: static property of [<code>DID</code>](#DID)  
-<a name="DID.DEFAULT_NETWORK"></a>
-
-### DID.DEFAULT\_NETWORK ⇒ <code>string</code>
-The default Tangle network (`"main"`).
-
-**Kind**: static property of [<code>DID</code>](#DID)  
-<a name="DID.parse"></a>
-
-### DID.parse(input) ⇒ [<code>DID</code>](#DID)
-Parses a `DID` from the input string.
-
-**Kind**: static method of [<code>DID</code>](#DID)  
-
-| Param | Type |
-| --- | --- |
-| input | <code>string</code> | 
-
-<a name="DID.fromJSON"></a>
-
-### DID.fromJSON(json) ⇒ [<code>DID</code>](#DID)
-Deserializes an instance from a JSON object.
-
-**Kind**: static method of [<code>DID</code>](#DID)  
-
-| Param | Type |
-| --- | --- |
-| json | <code>any</code> | 
-
->>>>>>> ba4d4e2f
 <a name="DIDUrl"></a>
 
 ## DIDUrl
@@ -2028,13 +1848,8 @@
 
 <a name="Document+controller"></a>
 
-<<<<<<< HEAD
 ### document.controller() ⇒ <code>Array.&lt;DID&gt;</code>
-Returns a list of document controllers.
-=======
-### document.controller() ⇒ [<code>Array.&lt;DID&gt;</code>](#DID)
 Returns a copy of the list of document controllers.
->>>>>>> ba4d4e2f
 
 **Kind**: instance method of [<code>Document</code>](#Document)  
 <a name="Document+setAlsoKnownAs"></a>
@@ -3011,7 +2826,7 @@
 
 | Param | Type |
 | --- | --- |
-| did | [<code>CoreDID</code>](#CoreDID) \| <code>string</code> | 
+| did | [<code>IotaDID</code>](#IotaDID) \| <code>string</code> | 
 
 <a name="ExplorerUrl+toString"></a>
 
@@ -3116,9 +2931,13 @@
 * [IotaDID](#IotaDID)
     * [new IotaDID(public_key, network)](#new_IotaDID_new)
     * _instance_
-        * [.networkName](#IotaDID+networkName) ⇒ <code>string</code>
         * [.network()](#IotaDID+network) ⇒ [<code>Network</code>](#Network)
+        * [.networkStr()](#IotaDID+networkStr) ⇒ <code>string</code>
         * [.tag()](#IotaDID+tag) ⇒ <code>string</code>
+        * [.scheme()](#IotaDID+scheme) ⇒ <code>string</code>
+        * [.authority()](#IotaDID+authority) ⇒ <code>string</code>
+        * [.method()](#IotaDID+method) ⇒ <code>string</code>
+        * [.methodId()](#IotaDID+methodId) ⇒ <code>string</code>
         * [.join(segment)](#IotaDID+join) ⇒ [<code>DIDUrl</code>](#DIDUrl)
         * [.toUrl()](#IotaDID+toUrl) ⇒ [<code>DIDUrl</code>](#DIDUrl)
         * [.intoUrl()](#IotaDID+intoUrl) ⇒ [<code>DIDUrl</code>](#DIDUrl)
@@ -3126,13 +2945,15 @@
         * [.toJSON()](#IotaDID+toJSON) ⇒ <code>any</code>
         * [.clone()](#IotaDID+clone) ⇒ [<code>IotaDID</code>](#IotaDID)
     * _static_
+        * [.METHOD](#IotaDID.METHOD) ⇒ <code>string</code>
+        * [.DEFAULT_NETWORK](#IotaDID.DEFAULT_NETWORK) ⇒ <code>string</code>
         * [.parse(input)](#IotaDID.parse) ⇒ [<code>IotaDID</code>](#IotaDID)
         * [.fromJSON(json)](#IotaDID.fromJSON) ⇒ [<code>IotaDID</code>](#IotaDID)
 
 <a name="new_IotaDID_new"></a>
 
 ### new IotaDID(public_key, network)
-Creates a new `IotaDID` from a public key.
+Creates a new `DID` from a public key.
 
 
 | Param | Type |
@@ -3140,27 +2961,67 @@
 | public_key | <code>Uint8Array</code> | 
 | network | <code>string</code> \| <code>undefined</code> | 
 
-<a name="IotaDID+networkName"></a>
-
-### iotaDID.networkName ⇒ <code>string</code>
-Returns the IOTA tangle network of the `IotaDID`.
-
-**Kind**: instance property of [<code>IotaDID</code>](#IotaDID)  
 <a name="IotaDID+network"></a>
 
-### iotaDID.network() ⇒ [<code>Network</code>](#Network)
-Returns the IOTA tangle network of the `IotaDID`.
+### did.network() ⇒ [<code>Network</code>](#Network)
+Returns the Tangle network of the `IotaDID`.
+
+**Kind**: instance method of [<code>IotaDID</code>](#IotaDID)  
+<a name="IotaDID+networkStr"></a>
+
+### did.networkStr() ⇒ <code>string</code>
+Returns the Tangle network name of the `IotaDID`.
 
 **Kind**: instance method of [<code>IotaDID</code>](#IotaDID)  
 <a name="IotaDID+tag"></a>
 
-### iotaDID.tag() ⇒ <code>string</code>
+### did.tag() ⇒ <code>string</code>
 Returns a copy of the unique tag of the `IotaDID`.
+
+**Kind**: instance method of [<code>IotaDID</code>](#IotaDID)  
+<a name="IotaDID+scheme"></a>
+
+### did.scheme() ⇒ <code>string</code>
+Returns the `DID` scheme.
+
+E.g.
+- `"did:example:12345678" -> "did"`
+- `"did:iota:main:12345678" -> "did"`
+
+**Kind**: instance method of [<code>IotaDID</code>](#IotaDID)  
+<a name="IotaDID+authority"></a>
+
+### did.authority() ⇒ <code>string</code>
+Returns the `DID` authority: the method name and method-id.
+
+E.g.
+- `"did:example:12345678" -> "example:12345678"`
+- `"did:iota:main:12345678" -> "iota:main:12345678"`
+
+**Kind**: instance method of [<code>IotaDID</code>](#IotaDID)  
+<a name="IotaDID+method"></a>
+
+### did.method() ⇒ <code>string</code>
+Returns the `DID` method name.
+
+E.g.
+- `"did:example:12345678" -> "example"`
+- `"did:iota:main:12345678" -> "iota"`
+
+**Kind**: instance method of [<code>IotaDID</code>](#IotaDID)  
+<a name="IotaDID+methodId"></a>
+
+### did.methodId() ⇒ <code>string</code>
+Returns the `DID` method-specific ID.
+
+E.g.
+- `"did:example:12345678" -> "12345678"`
+- `"did:iota:main:12345678" -> "main:12345678"`
 
 **Kind**: instance method of [<code>IotaDID</code>](#IotaDID)  
 <a name="IotaDID+join"></a>
 
-### iotaDID.join(segment) ⇒ [<code>DIDUrl</code>](#DIDUrl)
+### did.join(segment) ⇒ [<code>DIDUrl</code>](#DIDUrl)
 Construct a new `DIDUrl` by joining with a relative DID Url string.
 
 **Kind**: instance method of [<code>IotaDID</code>](#IotaDID)  
@@ -3171,34 +3032,46 @@
 
 <a name="IotaDID+toUrl"></a>
 
-### iotaDID.toUrl() ⇒ [<code>DIDUrl</code>](#DIDUrl)
+### did.toUrl() ⇒ [<code>DIDUrl</code>](#DIDUrl)
 Clones the `IotaDID` into a `DIDUrl`.
 
 **Kind**: instance method of [<code>IotaDID</code>](#IotaDID)  
 <a name="IotaDID+intoUrl"></a>
 
-### iotaDID.intoUrl() ⇒ [<code>DIDUrl</code>](#DIDUrl)
-Converts the `IotaDID` into a `DIDUrl`.
+### did.intoUrl() ⇒ [<code>DIDUrl</code>](#DIDUrl)
+Converts the `IotaDID` into a `DIDUrl`, consuming it.
 
 **Kind**: instance method of [<code>IotaDID</code>](#IotaDID)  
 <a name="IotaDID+toString"></a>
 
-### iotaDID.toString() ⇒ <code>string</code>
+### did.toString() ⇒ <code>string</code>
 Returns the `IotaDID` as a string.
 
 **Kind**: instance method of [<code>IotaDID</code>](#IotaDID)  
 <a name="IotaDID+toJSON"></a>
 
-### iotaDID.toJSON() ⇒ <code>any</code>
+### did.toJSON() ⇒ <code>any</code>
 Serializes this to a JSON object.
 
 **Kind**: instance method of [<code>IotaDID</code>](#IotaDID)  
 <a name="IotaDID+clone"></a>
 
-### iotaDID.clone() ⇒ [<code>IotaDID</code>](#IotaDID)
+### did.clone() ⇒ [<code>IotaDID</code>](#IotaDID)
 Deep clones the object.
 
 **Kind**: instance method of [<code>IotaDID</code>](#IotaDID)  
+<a name="IotaDID.METHOD"></a>
+
+### IotaDID.METHOD ⇒ <code>string</code>
+The IOTA DID method name (`"iota"`).
+
+**Kind**: static property of [<code>IotaDID</code>](#IotaDID)  
+<a name="IotaDID.DEFAULT_NETWORK"></a>
+
+### IotaDID.DEFAULT\_NETWORK ⇒ <code>string</code>
+The default Tangle network (`"main"`).
+
+**Kind**: static property of [<code>IotaDID</code>](#IotaDID)  
 <a name="IotaDID.parse"></a>
 
 ### IotaDID.parse(input) ⇒ [<code>IotaDID</code>](#IotaDID)
@@ -4498,7 +4371,7 @@
 
 | Param | Type |
 | --- | --- |
-| did | [<code>CoreDID</code>](#CoreDID) \| <code>string</code> | 
+| did | [<code>IotaDID</code>](#IotaDID) \| <code>string</code> | 
 
 <a name="Resolver+resolveHistory"></a>
 
@@ -4509,7 +4382,7 @@
 
 | Param | Type |
 | --- | --- |
-| did | [<code>CoreDID</code>](#CoreDID) \| <code>string</code> | 
+| did | [<code>IotaDID</code>](#IotaDID) \| <code>string</code> | 
 
 <a name="Resolver+resolveDiffHistory"></a>
 
@@ -6056,13 +5929,8 @@
     * [new VerificationMethod(did, keyType, publicKey, fragment)](#new_VerificationMethod_new)
     * _instance_
         * [.id()](#VerificationMethod+id) ⇒ [<code>DIDUrl</code>](#DIDUrl)
-<<<<<<< HEAD
         * [.controller()](#VerificationMethod+controller) ⇒ [<code>IotaDID</code>](#IotaDID)
-        * [.SetController(did)](#VerificationMethod+SetController)
-=======
-        * [.controller()](#VerificationMethod+controller) ⇒ [<code>DID</code>](#DID)
         * [.setController(did)](#VerificationMethod+setController)
->>>>>>> ba4d4e2f
         * [.type()](#VerificationMethod+type) ⇒ [<code>MethodType</code>](#MethodType)
         * [.data()](#VerificationMethod+data) ⇒ [<code>MethodData</code>](#MethodData)
         * [.toJSON()](#VerificationMethod+toJSON) ⇒ <code>any</code>
@@ -6078,15 +5946,9 @@
 
 | Param | Type |
 | --- | --- |
-<<<<<<< HEAD
 | did | [<code>IotaDID</code>](#IotaDID) | 
-| key_type | <code>number</code> | 
-| public_key | <code>Uint8Array</code> | 
-=======
-| did | [<code>DID</code>](#DID) | 
 | keyType | <code>number</code> | 
 | publicKey | <code>Uint8Array</code> | 
->>>>>>> ba4d4e2f
 | fragment | <code>string</code> | 
 
 <a name="VerificationMethod+id"></a>
@@ -6097,19 +5959,14 @@
 **Kind**: instance method of [<code>VerificationMethod</code>](#VerificationMethod)  
 <a name="VerificationMethod+controller"></a>
 
-<<<<<<< HEAD
 ### verificationMethod.controller() ⇒ [<code>IotaDID</code>](#IotaDID)
-Returns a copy of the `controller` `DID` of the `VerificationMethod` object.
-=======
-### verificationMethod.controller() ⇒ [<code>DID</code>](#DID)
 Returns a copy of the `controller` `DID` of the `VerificationMethod`.
->>>>>>> ba4d4e2f
 
 **Kind**: instance method of [<code>VerificationMethod</code>](#VerificationMethod)  
 <a name="VerificationMethod+setController"></a>
 
 ### verificationMethod.setController(did)
-Sets the `controller` `DID` of the `VerificationMethod`.
+Sets the `controller` `DID` of the `VerificationMethod` object.
 
 **Kind**: instance method of [<code>VerificationMethod</code>](#VerificationMethod)  
 
@@ -6275,6 +6132,10 @@
 | --- | --- |
 | publicKey | <code>Uint8Array</code> | 
 
+<a name="DIDType"></a>
+
+## DIDType
+**Kind**: global variable  
 <a name="DIDMessageEncoding"></a>
 
 ## DIDMessageEncoding

--- conflicted
+++ resolved
@@ -119,9 +119,6 @@
 <dt><a href="#ResolverBuilder">ResolverBuilder</a></dt>
 <dd><p>Builder for configuring [<code>Clients</code>][Client] when constructing a [<code>Resolver</code>].</p>
 </dd>
-<dt><a href="#RevocationBitmap">RevocationBitmap</a></dt>
-<dd><p>A compressed bitmap for managing credential revocation.</p>
-</dd>
 <dt><a href="#Service">Service</a></dt>
 <dd><p>A DID Document Service used to enable trusted interactions associated
 with a DID subject.</p>
@@ -180,8 +177,6 @@
 <dt><a href="#FirstError">FirstError</a></dt>
 <dd><p>Return after the first error occurs.</p>
 </dd>
-<dt><a href="#MethodRelationship">MethodRelationship</a></dt>
-<dd></dd>
 <dt><a href="#KeyType">KeyType</a></dt>
 <dd></dd>
 <dt><a href="#MethodRelationship">MethodRelationship</a></dt>
@@ -208,11 +203,6 @@
 
 * [Account](#Account)
     * [.attachMethodRelationships(options)](#Account+attachMethodRelationships) ⇒ <code>Promise.&lt;void&gt;</code>
-<<<<<<< HEAD
-    * [.createMethod(options)](#Account+createMethod) ⇒ <code>Promise.&lt;void&gt;</code>
-    * [.detachMethodRelationships(options)](#Account+detachMethodRelationships) ⇒ <code>Promise.&lt;void&gt;</code>
-=======
->>>>>>> d467cf1d
     * [.did()](#Account+did) ⇒ [<code>DID</code>](#DID)
     * [.autopublish()](#Account+autopublish) ⇒ <code>boolean</code>
     * [.autosave()](#Account+autosave) ⇒ [<code>AutoSave</code>](#AutoSave)
@@ -226,7 +216,6 @@
     * [.createSignedData(fragment, data, options)](#Account+createSignedData) ⇒ <code>Promise.&lt;any&gt;</code>
     * [.updateDocumentUnchecked(document)](#Account+updateDocumentUnchecked) ⇒ <code>Promise.&lt;void&gt;</code>
     * [.fetchDocument()](#Account+fetchDocument) ⇒ <code>Promise.&lt;void&gt;</code>
-    * [.revokeCredentials(fragment, credential_indices)](#Account+revokeCredentials) ⇒ <code>Promise.&lt;void&gt;</code>
     * [.encryptData(plaintext, associated_data, encryption_algorithm, cek_algorithm, public_key)](#Account+encryptData) ⇒ [<code>Promise.&lt;EncryptedData&gt;</code>](#EncryptedData)
     * [.decryptData(data, encryption_algorithm, cek_algorithm, fragment)](#Account+decryptData) ⇒ <code>Promise.&lt;Uint8Array&gt;</code>
     * [.deleteMethod(options)](#Account+deleteMethod) ⇒ <code>Promise.&lt;void&gt;</code>
@@ -234,47 +223,8 @@
     * [.setAlsoKnownAs(options)](#Account+setAlsoKnownAs) ⇒ <code>Promise.&lt;void&gt;</code>
     * [.setController(options)](#Account+setController) ⇒ <code>Promise.&lt;void&gt;</code>
     * [.createService(options)](#Account+createService) ⇒ <code>Promise.&lt;void&gt;</code>
-<<<<<<< HEAD
-
-<a name="Account+attachMethodRelationships"></a>
-
-### account.attachMethodRelationships(options) ⇒ <code>Promise.&lt;void&gt;</code>
-Attach one or more verification relationships to a method.
-
-Note: the method must exist and be in the set of verification methods;
-it cannot be an embedded method.
-
-**Kind**: instance method of [<code>Account</code>](#Account)  
-
-| Param | Type |
-| --- | --- |
-| options | <code>AttachMethodRelationshipOptions</code> | 
-
-<a name="Account+createMethod"></a>
-
-### account.createMethod(options) ⇒ <code>Promise.&lt;void&gt;</code>
-Adds a new verification method to the DID document.
-
-**Kind**: instance method of [<code>Account</code>](#Account)  
-
-| Param | Type |
-| --- | --- |
-| options | <code>CreateMethodOptions</code> | 
-
-<a name="Account+detachMethodRelationships"></a>
-
-### account.detachMethodRelationships(options) ⇒ <code>Promise.&lt;void&gt;</code>
-Detaches the given relationship from the given method, if the method exists.
-
-**Kind**: instance method of [<code>Account</code>](#Account)  
-
-| Param | Type |
-| --- | --- |
-| options | <code>DetachMethodRelationshipOptions</code> | 
-=======
     * [.createMethod(options)](#Account+createMethod) ⇒ <code>Promise.&lt;void&gt;</code>
     * [.detachMethodRelationships(options)](#Account+detachMethodRelationships) ⇒ <code>Promise.&lt;void&gt;</code>
->>>>>>> d467cf1d
 
 <a name="Account+attachMethodRelationships"></a>
 
@@ -421,19 +371,6 @@
 to the identity, to avoid publishing updates that would be ignored.
 
 **Kind**: instance method of [<code>Account</code>](#Account)  
-<a name="Account+revokeCredentials"></a>
-
-### account.revokeCredentials(fragment, credential_indices) ⇒ <code>Promise.&lt;void&gt;</code>
-If the document has a RevocationBitmapService identified by `fragment`,
-revokes all credentials identified by the given `credential_indices`.
-
-**Kind**: instance method of [<code>Account</code>](#Account)  
-
-| Param | Type |
-| --- | --- |
-| fragment | <code>string</code> | 
-| credential_indices | <code>number</code> \| <code>Array.&lt;number&gt;</code> | 
-
 <a name="Account+encryptData"></a>
 
 ### account.encryptData(plaintext, associated_data, encryption_algorithm, cek_algorithm, public_key) ⇒ [<code>Promise.&lt;EncryptedData&gt;</code>](#EncryptedData)
@@ -523,8 +460,6 @@
 | --- | --- |
 | options | <code>CreateServiceOptions</code> | 
 
-<<<<<<< HEAD
-=======
 <a name="Account+createMethod"></a>
 
 ### account.createMethod(options) ⇒ <code>Promise.&lt;void&gt;</code>
@@ -547,7 +482,6 @@
 | --- | --- |
 | options | <code>DetachMethodRelationshipOptions</code> | 
 
->>>>>>> d467cf1d
 <a name="AccountBuilder"></a>
 
 ## AccountBuilder
@@ -1181,7 +1115,6 @@
     * [.checkIssuedOnOrBefore(credential, timestamp)](#CredentialValidator.checkIssuedOnOrBefore)
     * [.verifySignature(credential, trusted_issuers, options)](#CredentialValidator.verifySignature)
     * [.check_subject_holder_relationship(credential, holder_url, relationship)](#CredentialValidator.check_subject_holder_relationship)
-    * [.checkRevoked(credential, trusted_issuers)](#CredentialValidator.checkRevoked)
 
 <a name="CredentialValidator.validate"></a>
 
@@ -1291,18 +1224,6 @@
 | credential | [<code>Credential</code>](#Credential) | 
 | holder_url | <code>string</code> | 
 | relationship | <code>number</code> | 
-
-<a name="CredentialValidator.checkRevoked"></a>
-
-### CredentialValidator.checkRevoked(credential, trusted_issuers)
-If the credential has a status of type `EmbeddedRevocationList`, checks if the credential has been revoked.
-
-**Kind**: static method of [<code>CredentialValidator</code>](#CredentialValidator)  
-
-| Param | Type |
-| --- | --- |
-| credential | [<code>Credential</code>](#Credential) | 
-| trusted_issuers | [<code>Array.&lt;Document&gt;</code>](#Document) \| [<code>Array.&lt;ResolvedDocument&gt;</code>](#ResolvedDocument) | 
 
 <a name="DID"></a>
 
@@ -4208,77 +4129,6 @@
 Constructs a new [`Resolver`] based on the builder configuration.
 
 **Kind**: instance method of [<code>ResolverBuilder</code>](#ResolverBuilder)  
-<a name="RevocationBitmap"></a>
-
-## RevocationBitmap
-A compressed bitmap for managing credential revocation.
-
-**Kind**: global class  
-
-* [RevocationBitmap](#RevocationBitmap)
-    * [new RevocationBitmap()](#new_RevocationBitmap_new)
-    * _instance_
-        * [.isRevoked(index)](#RevocationBitmap+isRevoked) ⇒ <code>boolean</code>
-        * [.revoke(index)](#RevocationBitmap+revoke) ⇒ <code>boolean</code>
-        * [.unrevoke(index)](#RevocationBitmap+unrevoke) ⇒ <code>boolean</code>
-        * [.toEndpoint()](#RevocationBitmap+toEndpoint) ⇒ <code>string</code> \| <code>Array.&lt;string&gt;</code> \| <code>Map.&lt;string, Array.&lt;string&gt;&gt;</code>
-    * _static_
-        * [.type()](#RevocationBitmap.type) ⇒ <code>string</code>
-
-<a name="new_RevocationBitmap_new"></a>
-
-### new RevocationBitmap()
-Creates a new `RevocationBitmap` instance.
-
-<a name="RevocationBitmap+isRevoked"></a>
-
-### revocationBitmap.isRevoked(index) ⇒ <code>boolean</code>
-Returns `true` if the credential at the given `index` is revoked.
-
-**Kind**: instance method of [<code>RevocationBitmap</code>](#RevocationBitmap)  
-
-| Param | Type |
-| --- | --- |
-| index | <code>number</code> | 
-
-<a name="RevocationBitmap+revoke"></a>
-
-### revocationBitmap.revoke(index) ⇒ <code>boolean</code>
-Mark the given index as revoked.
-
-Returns true if the index was absent from the set.
-
-**Kind**: instance method of [<code>RevocationBitmap</code>](#RevocationBitmap)  
-
-| Param | Type |
-| --- | --- |
-| index | <code>number</code> | 
-
-<a name="RevocationBitmap+unrevoke"></a>
-
-### revocationBitmap.unrevoke(index) ⇒ <code>boolean</code>
-Mark the index as not revoked.
-
-Returns true if the index was present in the set.
-
-**Kind**: instance method of [<code>RevocationBitmap</code>](#RevocationBitmap)  
-
-| Param | Type |
-| --- | --- |
-| index | <code>number</code> | 
-
-<a name="RevocationBitmap+toEndpoint"></a>
-
-### revocationBitmap.toEndpoint() ⇒ <code>string</code> \| <code>Array.&lt;string&gt;</code> \| <code>Map.&lt;string, Array.&lt;string&gt;&gt;</code>
-Return the bitmap as a data url embedded in a service endpoint.
-
-**Kind**: instance method of [<code>RevocationBitmap</code>](#RevocationBitmap)  
-<a name="RevocationBitmap.type"></a>
-
-### RevocationBitmap.type() ⇒ <code>string</code>
-The name of the service type.
-
-**Kind**: static method of [<code>RevocationBitmap</code>](#RevocationBitmap)  
 <a name="Service"></a>
 
 ## Service
@@ -4854,10 +4704,6 @@
 Return after the first error occurs.
 
 **Kind**: global variable  
-<a name="MethodRelationship"></a>
-
-## MethodRelationship
-**Kind**: global variable  
 <a name="KeyType"></a>
 
 ## KeyType

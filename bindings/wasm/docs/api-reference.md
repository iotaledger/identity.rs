## Classes

<dl>
<dt><a href="#Client">Client</a></dt>
<dd></dd>
<dt><a href="#Credential">Credential</a></dt>
<dd></dd>
<dt><a href="#CredentialValidationOptions">CredentialValidationOptions</a></dt>
<dd><p>Options to declare validation criteria when validating credentials.</p>
</dd>
<dt><a href="#CredentialValidator">CredentialValidator</a></dt>
<dd></dd>
<dt><a href="#DID">DID</a></dt>
<dd></dd>
<dt><a href="#DIDUrl">DIDUrl</a></dt>
<dd></dd>
<dt><a href="#DiffChainHistory">DiffChainHistory</a></dt>
<dd></dd>
<dt><a href="#DiffMessage">DiffMessage</a></dt>
<dd><p>Defines the difference between two DID <code>Document</code>s&#39; JSON representations.</p>
</dd>
<dt><a href="#Document">Document</a></dt>
<dd></dd>
<dt><a href="#DocumentHistory">DocumentHistory</a></dt>
<dd><p>A DID Document&#39;s history and current state.</p>
</dd>
<dt><a href="#DocumentMetadata">DocumentMetadata</a></dt>
<dd><p>Additional attributes related to an IOTA DID Document.</p>
</dd>
<dt><a href="#Duration">Duration</a></dt>
<dd><p>A span of time.</p>
</dd>
<dt><a href="#ExplorerUrl">ExplorerUrl</a></dt>
<dd></dd>
<dt><a href="#IntegrationChainHistory">IntegrationChainHistory</a></dt>
<dd></dd>
<dt><a href="#KeyCollection">KeyCollection</a></dt>
<dd></dd>
<dt><a href="#KeyPair">KeyPair</a></dt>
<dd></dd>
<dt><a href="#MethodScope">MethodScope</a></dt>
<dd><p>Supported verification method types.</p>
</dd>
<dt><a href="#MethodType">MethodType</a></dt>
<dd><p>Supported verification method types.</p>
</dd>
<dt><a href="#Network">Network</a></dt>
<dd></dd>
<dt><a href="#Presentation">Presentation</a></dt>
<dd></dd>
<dt><a href="#PresentationValidationOptions">PresentationValidationOptions</a></dt>
<dd><p>Options to declare validation criteria when validating presentation.</p>
</dd>
<dt><a href="#PresentationValidator">PresentationValidator</a></dt>
<dd></dd>
<dt><a href="#ProofPurpose">ProofPurpose</a></dt>
<dd><p>Associates a purpose with a <code>Signature</code>.</p>
<p>See <a href="https://w3c-ccg.github.io/security-vocab/#proofPurpose">https://w3c-ccg.github.io/security-vocab/#proofPurpose</a></p>
</dd>
<dt><a href="#Receipt">Receipt</a></dt>
<dd></dd>
<dt><a href="#ResolvedDocument">ResolvedDocument</a></dt>
<dd><p>An IOTA DID document resolved from the Tangle. Represents an integration chain message possibly
merged with one or more <code>DiffMessages</code>.</p>
</dd>
<dt><a href="#Resolver">Resolver</a></dt>
<dd></dd>
<dt><a href="#ResolverBuilder">ResolverBuilder</a></dt>
<dd><p>Builder for configuring [<code>Clients</code>][Client] when constructing a [<code>Resolver</code>].</p>
</dd>
<dt><a href="#Service">Service</a></dt>
<dd><p>A DID Document Service used to enable trusted interactions associated
with a DID subject.</p>
<p>See: <a href="https://www.w3.org/TR/did-core/#services">https://www.w3.org/TR/did-core/#services</a></p>
</dd>
<dt><a href="#SignatureOptions">SignatureOptions</a></dt>
<dd><p>Holds additional options for creating signatures.
See <code>ISignatureOptions</code>.</p>
</dd>
<dt><a href="#Timestamp">Timestamp</a></dt>
<dd></dd>
<dt><a href="#VerificationMethod">VerificationMethod</a></dt>
<dd></dd>
<dt><a href="#VerifierOptions">VerifierOptions</a></dt>
<dd><p>Holds additional signature verification options.
See <code>IVerifierOptions</code>.</p>
</dd>
</dl>

## Members

<dl>
<dt><a href="#MethodRelationship">MethodRelationship</a></dt>
<dd></dd>
<dt><a href="#KeyType">KeyType</a></dt>
<dd></dd>
<dt><a href="#Digest">Digest</a></dt>
<dd></dd>
<dt><a href="#SubjectHolderRelationship">SubjectHolderRelationship</a></dt>
<dd><p>Declares how credential subjects must relate to the presentation holder during validation.
See <code>PresentationValidationOptions::subject_holder_relationship</code>.</p>
<p>See also the <a href="https://www.w3.org/TR/vc-data-model/#subject-holder-relationships">Subject-Holder Relationship</a> section of the specification.</p>
</dd>
<dt><a href="#AlwaysSubject">AlwaysSubject</a></dt>
<dd><p>The holder must always match the subject on all credentials, regardless of their <a href="https://www.w3.org/TR/vc-data-model/#nontransferable-property"><code>nonTransferable</code></a> property.
This variant is the default used if no other variant is specified when constructing a new
<code>PresentationValidationOptions</code>.</p>
</dd>
<dt><a href="#SubjectOnNonTransferable">SubjectOnNonTransferable</a></dt>
<dd><p>The holder must match the subject only for credentials where the <a href="https://www.w3.org/TR/vc-data-model/#nontransferable-property"><code>nonTransferable</code></a> property is <code>true</code>.</p>
</dd>
<dt><a href="#Any">Any</a></dt>
<dd><p>The holder is not required to have any kind of relationship to any credential subject.</p>
</dd>
<dt><a href="#FailFast">FailFast</a></dt>
<dd><p>Declares when validation should return if an error occurs.</p>
</dd>
<dt><a href="#AllErrors">AllErrors</a></dt>
<dd><p>Return all errors that occur during validation.</p>
</dd>
<dt><a href="#FirstError">FirstError</a></dt>
<dd><p>Return after the first error occurs.</p>
</dd>
<dt><a href="#DIDMessageEncoding">DIDMessageEncoding</a></dt>
<dd></dd>
</dl>

## Functions

<dl>
<dt><a href="#start">start()</a></dt>
<dd><p>Initializes the console error panic hook for better error messages</p>
</dd>
</dl>

<a name="Client"></a>

## Client
**Kind**: global class  

* [Client](#Client)
    * [new Client()](#new_Client_new)
    * _instance_
        * [.network()](#Client+network) ⇒ [<code>Network</code>](#Network)
        * [.publishDocument(document)](#Client+publishDocument) ⇒ [<code>Promise.&lt;Receipt&gt;</code>](#Receipt)
        * [.publishDiff(message_id, diff)](#Client+publishDiff) ⇒ [<code>Promise.&lt;Receipt&gt;</code>](#Receipt)
        * [.publishJSON(index, data)](#Client+publishJSON) ⇒ [<code>Promise.&lt;Receipt&gt;</code>](#Receipt)
        * [.publishJsonWithRetry(index, data, interval, max_attempts)](#Client+publishJsonWithRetry) ⇒ <code>Promise.&lt;any&gt;</code>
        * [.resolve(did)](#Client+resolve) ⇒ [<code>Promise.&lt;ResolvedDocument&gt;</code>](#ResolvedDocument)
        * [.resolveHistory(did)](#Client+resolveHistory) ⇒ [<code>Promise.&lt;DocumentHistory&gt;</code>](#DocumentHistory)
        * [.resolveDiffHistory(document)](#Client+resolveDiffHistory) ⇒ [<code>Promise.&lt;DiffChainHistory&gt;</code>](#DiffChainHistory)
    * _static_
        * [.fromConfig(config)](#Client.fromConfig) ⇒ [<code>Promise.&lt;Client&gt;</code>](#Client)

<a name="new_Client_new"></a>

### new Client()
Creates a new `Client` with default settings.

<a name="Client+network"></a>

### client.network() ⇒ [<code>Network</code>](#Network)
Returns the `Client` Tangle network.

**Kind**: instance method of [<code>Client</code>](#Client)  
<a name="Client+publishDocument"></a>

### client.publishDocument(document) ⇒ [<code>Promise.&lt;Receipt&gt;</code>](#Receipt)
Publishes an `IotaDocument` to the Tangle.

**Kind**: instance method of [<code>Client</code>](#Client)  

| Param | Type |
| --- | --- |
| document | [<code>Document</code>](#Document) | 

<a name="Client+publishDiff"></a>

### client.publishDiff(message_id, diff) ⇒ [<code>Promise.&lt;Receipt&gt;</code>](#Receipt)
Publishes a `DiffMessage` to the Tangle.

**Kind**: instance method of [<code>Client</code>](#Client)  

| Param | Type |
| --- | --- |
| message_id | <code>string</code> | 
| diff | [<code>DiffMessage</code>](#DiffMessage) | 

<a name="Client+publishJSON"></a>

### client.publishJSON(index, data) ⇒ [<code>Promise.&lt;Receipt&gt;</code>](#Receipt)
Publishes arbitrary JSON data to the specified index on the Tangle.

**Kind**: instance method of [<code>Client</code>](#Client)  

| Param | Type |
| --- | --- |
| index | <code>string</code> | 
| data | <code>any</code> | 

<a name="Client+publishJsonWithRetry"></a>

### client.publishJsonWithRetry(index, data, interval, max_attempts) ⇒ <code>Promise.&lt;any&gt;</code>
Publishes arbitrary JSON data to the specified index on the Tangle.
Retries (promotes or reattaches) the message until it’s included (referenced by a milestone).
Default interval is 5 seconds and max attempts is 40.

**Kind**: instance method of [<code>Client</code>](#Client)  

| Param | Type |
| --- | --- |
| index | <code>string</code> | 
| data | <code>any</code> | 
| interval | <code>number</code> \| <code>undefined</code> | 
| max_attempts | <code>number</code> \| <code>undefined</code> | 

<a name="Client+resolve"></a>

### client.resolve(did) ⇒ [<code>Promise.&lt;ResolvedDocument&gt;</code>](#ResolvedDocument)
Fetch the DID document specified by the given `DID`.

**Kind**: instance method of [<code>Client</code>](#Client)  

| Param | Type |
| --- | --- |
| did | [<code>DID</code>](#DID) \| <code>string</code> | 

<a name="Client+resolveHistory"></a>

### client.resolveHistory(did) ⇒ [<code>Promise.&lt;DocumentHistory&gt;</code>](#DocumentHistory)
Returns the message history of the given DID.

**Kind**: instance method of [<code>Client</code>](#Client)  

| Param | Type |
| --- | --- |
| did | [<code>DID</code>](#DID) \| <code>string</code> | 

<a name="Client+resolveDiffHistory"></a>

### client.resolveDiffHistory(document) ⇒ [<code>Promise.&lt;DiffChainHistory&gt;</code>](#DiffChainHistory)
Returns the `DiffChainHistory` of a diff chain starting from a document on the
integration chain.

NOTE: the document must have been published to the tangle and have a valid message id and
capability invocation method.

**Kind**: instance method of [<code>Client</code>](#Client)  

| Param | Type |
| --- | --- |
| document | [<code>ResolvedDocument</code>](#ResolvedDocument) | 

<a name="Client.fromConfig"></a>

### Client.fromConfig(config) ⇒ [<code>Promise.&lt;Client&gt;</code>](#Client)
Creates a new `Client` with the given settings.

**Kind**: static method of [<code>Client</code>](#Client)  

| Param | Type |
| --- | --- |
| config | <code>IClientConfig</code> | 

<a name="Credential"></a>

## Credential
**Kind**: global class  

* [Credential](#Credential)
    * _instance_
        * [.toJSON()](#Credential+toJSON) ⇒ <code>any</code>
    * _static_
        * [.extend(value)](#Credential.extend) ⇒ [<code>Credential</code>](#Credential)
        * [.issue(issuer_doc, subject_data, credential_type, credential_id)](#Credential.issue) ⇒ [<code>Credential</code>](#Credential)
        * [.fromJSON(json)](#Credential.fromJSON) ⇒ [<code>Credential</code>](#Credential)

<a name="Credential+toJSON"></a>

### credential.toJSON() ⇒ <code>any</code>
Serializes a `Credential` object as a JSON object.

**Kind**: instance method of [<code>Credential</code>](#Credential)  
<a name="Credential.extend"></a>

### Credential.extend(value) ⇒ [<code>Credential</code>](#Credential)
**Kind**: static method of [<code>Credential</code>](#Credential)  

| Param | Type |
| --- | --- |
| value | <code>any</code> | 

<a name="Credential.issue"></a>

### Credential.issue(issuer_doc, subject_data, credential_type, credential_id) ⇒ [<code>Credential</code>](#Credential)
**Kind**: static method of [<code>Credential</code>](#Credential)  

| Param | Type |
| --- | --- |
| issuer_doc | [<code>Document</code>](#Document) | 
| subject_data | <code>any</code> | 
| credential_type | <code>string</code> \| <code>undefined</code> | 
| credential_id | <code>string</code> \| <code>undefined</code> | 

<a name="Credential.fromJSON"></a>

### Credential.fromJSON(json) ⇒ [<code>Credential</code>](#Credential)
Deserializes a `Credential` object from a JSON object.

**Kind**: static method of [<code>Credential</code>](#Credential)  

| Param | Type |
| --- | --- |
| json | <code>any</code> | 

<a name="CredentialValidationOptions"></a>

## CredentialValidationOptions
Options to declare validation criteria when validating credentials.

**Kind**: global class  

* [CredentialValidationOptions](#CredentialValidationOptions)
    * [new CredentialValidationOptions(options)](#new_CredentialValidationOptions_new)
    * _instance_
        * [.toJSON()](#CredentialValidationOptions+toJSON) ⇒ <code>any</code>
    * _static_
        * [.default()](#CredentialValidationOptions.default) ⇒ [<code>CredentialValidationOptions</code>](#CredentialValidationOptions)
        * [.fromJSON(json)](#CredentialValidationOptions.fromJSON) ⇒ [<code>CredentialValidationOptions</code>](#CredentialValidationOptions)

<a name="new_CredentialValidationOptions_new"></a>

### new CredentialValidationOptions(options)
Creates a new `CredentialValidationOptions` from the given fields.

Throws an error if any of the options are invalid.


| Param | Type |
| --- | --- |
| options | <code>ICredentialValidationOptions</code> | 

<a name="CredentialValidationOptions+toJSON"></a>

### credentialValidationOptions.toJSON() ⇒ <code>any</code>
Serializes a `CredentialValidationOptions` as a JSON object.

**Kind**: instance method of [<code>CredentialValidationOptions</code>](#CredentialValidationOptions)  
<a name="CredentialValidationOptions.default"></a>

### CredentialValidationOptions.default() ⇒ [<code>CredentialValidationOptions</code>](#CredentialValidationOptions)
Creates a new `CredentialValidationOptions` with defaults.

**Kind**: static method of [<code>CredentialValidationOptions</code>](#CredentialValidationOptions)  
<a name="CredentialValidationOptions.fromJSON"></a>

### CredentialValidationOptions.fromJSON(json) ⇒ [<code>CredentialValidationOptions</code>](#CredentialValidationOptions)
Deserializes a `CredentialValidationOptions` from a JSON object.

**Kind**: static method of [<code>CredentialValidationOptions</code>](#CredentialValidationOptions)  

| Param | Type |
| --- | --- |
| json | <code>any</code> | 

<a name="CredentialValidator"></a>

## CredentialValidator
**Kind**: global class  

* [CredentialValidator](#CredentialValidator)
    * [.validate(credential, issuer, options, fail_fast)](#CredentialValidator.validate)
    * [.checkStructure(credential)](#CredentialValidator.checkStructure)
    * [.checkExpiresOnOrAfter(credential, timestamp)](#CredentialValidator.checkExpiresOnOrAfter)
    * [.checkIssuedOnOrBefore(credential, timestamp)](#CredentialValidator.checkIssuedOnOrBefore)
    * [.verifySignature(credential, trusted_issuers, options)](#CredentialValidator.verifySignature)
    * [.check_subject_holder_relationship(credential, holder_url, relationship)](#CredentialValidator.check_subject_holder_relationship)

<a name="CredentialValidator.validate"></a>

### CredentialValidator.validate(credential, issuer, options, fail_fast)
Validates a `Credential`.

The following properties are validated according to `options`:
- the issuer's signature,
- the expiration date,
- the issuance date,
- the semantic structure.

### Warning
The lack of an error returned from this method is in of itself not enough to conclude that the credential can be
trusted. This section contains more information on additional checks that should be carried out before and after
calling this method.

#### The state of the issuer's DID Document
The caller must ensure that `issuer` represents an up-to-date DID Document. The convenience method
`Resolver::resolveCredentialIssuer` can help extract the latest available state of the issuer's DID Document.

#### Properties that are not validated
 There are many properties defined in [The Verifiable Credentials Data Model](https://www.w3.org/TR/vc-data-model/) that are **not** validated, such as:
`credentialStatus`, `type`, `credentialSchema`, `refreshService`, **and more**.
These should be manually checked after validation, according to your requirements.

### Errors
An error is returned whenever a validated condition is not satisfied.

**Kind**: static method of [<code>CredentialValidator</code>](#CredentialValidator)  

| Param | Type |
| --- | --- |
| credential | [<code>Credential</code>](#Credential) | 
| issuer | [<code>Document</code>](#Document) \| [<code>ResolvedDocument</code>](#ResolvedDocument) | 
| options | [<code>CredentialValidationOptions</code>](#CredentialValidationOptions) | 
| fail_fast | <code>number</code> | 

<a name="CredentialValidator.checkStructure"></a>

### CredentialValidator.checkStructure(credential)
Validates the semantic structure of the `Credential`.

### Warning
This does not validate against the credential's schema nor the structure of the subject claims.

**Kind**: static method of [<code>CredentialValidator</code>](#CredentialValidator)  

| Param | Type |
| --- | --- |
| credential | [<code>Credential</code>](#Credential) | 

<a name="CredentialValidator.checkExpiresOnOrAfter"></a>

### CredentialValidator.checkExpiresOnOrAfter(credential, timestamp)
Validate that the credential expires on or after the specified timestamp.

**Kind**: static method of [<code>CredentialValidator</code>](#CredentialValidator)  

| Param | Type |
| --- | --- |
| credential | [<code>Credential</code>](#Credential) | 
| timestamp | [<code>Timestamp</code>](#Timestamp) | 

<a name="CredentialValidator.checkIssuedOnOrBefore"></a>

### CredentialValidator.checkIssuedOnOrBefore(credential, timestamp)
Validate that the credential is issued on or before the specified timestamp.

**Kind**: static method of [<code>CredentialValidator</code>](#CredentialValidator)  

| Param | Type |
| --- | --- |
<<<<<<< HEAD
| network | [<code>Network</code>](#Network) | 

<a name="Credential"></a>

## Credential
**Kind**: global class  

* [Credential](#Credential)
    * _instance_
        * [.toJSON()](#Credential+toJSON) ⇒ <code>any</code>
        * [.clone()](#Credential+clone) ⇒ [<code>Credential</code>](#Credential)
    * _static_
        * [.extend(value)](#Credential.extend) ⇒ [<code>Credential</code>](#Credential)
        * [.issue(issuer_doc, subject_data, credential_type, credential_id)](#Credential.issue) ⇒ [<code>Credential</code>](#Credential)
        * [.fromJSON(json)](#Credential.fromJSON) ⇒ [<code>Credential</code>](#Credential)

<a name="Credential+toJSON"></a>

### credential.toJSON() ⇒ <code>any</code>
Serializes a `Credential` object as a JSON object.

**Kind**: instance method of [<code>Credential</code>](#Credential)  
<a name="Credential+clone"></a>

### credential.clone() ⇒ [<code>Credential</code>](#Credential)
**Kind**: instance method of [<code>Credential</code>](#Credential)  
<a name="Credential.extend"></a>
=======
| credential | [<code>Credential</code>](#Credential) | 
| timestamp | [<code>Timestamp</code>](#Timestamp) | 
>>>>>>> b350727a

<a name="CredentialValidator.verifySignature"></a>

### CredentialValidator.verifySignature(credential, trusted_issuers, options)
Verify the signature using the DID Document of a trusted issuer.

# Warning
The caller must ensure that the DID Documents of the trusted issuers are up-to-date.
### Errors
This method immediately returns an error if
the credential issuer' url cannot be parsed to a DID belonging to one of the trusted issuers. Otherwise an attempt
to verify the credential's signature will be made and an error is returned upon failure.

**Kind**: static method of [<code>CredentialValidator</code>](#CredentialValidator)  

| Param | Type |
| --- | --- |
| credential | [<code>Credential</code>](#Credential) | 
| trusted_issuers | [<code>Array.&lt;Document&gt;</code>](#Document) \| [<code>Array.&lt;ResolvedDocument&gt;</code>](#ResolvedDocument) | 
| options | [<code>VerifierOptions</code>](#VerifierOptions) | 

<a name="CredentialValidator.check_subject_holder_relationship"></a>

### CredentialValidator.check\_subject\_holder\_relationship(credential, holder_url, relationship)
Validate that the relationship between the `holder` and the credential subjects is in accordance with
`relationship`. The `holder_url` parameter is expected to be the URL of the holder.

**Kind**: static method of [<code>CredentialValidator</code>](#CredentialValidator)  

| Param | Type |
| --- | --- |
| credential | [<code>Credential</code>](#Credential) | 
| holder_url | <code>string</code> | 
| relationship | <code>number</code> | 

<a name="DID"></a>

## DID
**Kind**: global class  

* [DID](#DID)
    * [new DID(key, network)](#new_DID_new)
    * _instance_
        * [.networkName](#DID+networkName) ⇒ <code>string</code>
        * [.tag](#DID+tag) ⇒ <code>string</code>
        * [.network()](#DID+network) ⇒ [<code>Network</code>](#Network)
        * [.join(segment)](#DID+join) ⇒ [<code>DIDUrl</code>](#DIDUrl)
        * [.toUrl()](#DID+toUrl) ⇒ [<code>DIDUrl</code>](#DIDUrl)
        * [.intoUrl()](#DID+intoUrl) ⇒ [<code>DIDUrl</code>](#DIDUrl)
        * [.toString()](#DID+toString) ⇒ <code>string</code>
        * [.toJSON()](#DID+toJSON) ⇒ <code>any</code>
        * [.clone()](#DID+clone) ⇒ [<code>DID</code>](#DID)
    * _static_
        * [.fromBase58(key, network)](#DID.fromBase58) ⇒ [<code>DID</code>](#DID)
        * [.parse(input)](#DID.parse) ⇒ [<code>DID</code>](#DID)

<a name="new_DID_new"></a>

### new DID(key, network)
Creates a new `DID` from a `KeyPair` object.


| Param | Type |
| --- | --- |
| key | [<code>KeyPair</code>](#KeyPair) | 
| network | <code>string</code> \| <code>undefined</code> | 

<a name="DID+networkName"></a>

### did.networkName ⇒ <code>string</code>
Returns the IOTA tangle network of the `DID`.

**Kind**: instance property of [<code>DID</code>](#DID)  
<a name="DID+tag"></a>

### did.tag ⇒ <code>string</code>
Returns the unique tag of the `DID`.

**Kind**: instance property of [<code>DID</code>](#DID)  
<a name="DID+network"></a>

### did.network() ⇒ [<code>Network</code>](#Network)
Returns the IOTA tangle network of the `DID`.

**Kind**: instance method of [<code>DID</code>](#DID)  
<a name="DID+join"></a>

### did.join(segment) ⇒ [<code>DIDUrl</code>](#DIDUrl)
Construct a new `DIDUrl` by joining with a relative DID Url string.

**Kind**: instance method of [<code>DID</code>](#DID)  

| Param | Type |
| --- | --- |
| segment | <code>string</code> | 

<a name="DID+toUrl"></a>

### did.toUrl() ⇒ [<code>DIDUrl</code>](#DIDUrl)
Clones the `DID` into a `DIDUrl`.

**Kind**: instance method of [<code>DID</code>](#DID)  
<a name="DID+intoUrl"></a>

### did.intoUrl() ⇒ [<code>DIDUrl</code>](#DIDUrl)
Converts the `DID` into a `DIDUrl`.

**Kind**: instance method of [<code>DID</code>](#DID)  
<a name="DID+toString"></a>

### did.toString() ⇒ <code>string</code>
Returns the `DID` as a string.

**Kind**: instance method of [<code>DID</code>](#DID)  
<a name="DID+toJSON"></a>

### did.toJSON() ⇒ <code>any</code>
Serializes a `DID` as a JSON object.

**Kind**: instance method of [<code>DID</code>](#DID)  
<a name="DID+clone"></a>

### did.clone() ⇒ [<code>DID</code>](#DID)
**Kind**: instance method of [<code>DID</code>](#DID)  
<a name="DID.fromBase58"></a>

### DID.fromBase58(key, network) ⇒ [<code>DID</code>](#DID)
Creates a new `DID` from a base58-encoded public key.

**Kind**: static method of [<code>DID</code>](#DID)  

| Param | Type |
| --- | --- |
| key | <code>string</code> | 
| network | <code>string</code> \| <code>undefined</code> | 

<a name="DID.parse"></a>

### DID.parse(input) ⇒ [<code>DID</code>](#DID)
Parses a `DID` from the input string.

**Kind**: static method of [<code>DID</code>](#DID)  

| Param | Type |
| --- | --- |
| input | <code>string</code> | 

<a name="DIDUrl"></a>

## DIDUrl
**Kind**: global class  

* [DIDUrl](#DIDUrl)
    * _instance_
        * [.did](#DIDUrl+did) ⇒ [<code>DID</code>](#DID)
        * [.url_str](#DIDUrl+url_str) ⇒ <code>string</code>
        * [.fragment](#DIDUrl+fragment) ⇒ <code>string</code> \| <code>undefined</code>
        * [.fragment](#DIDUrl+fragment)
        * [.path](#DIDUrl+path) ⇒ <code>string</code> \| <code>undefined</code>
        * [.path](#DIDUrl+path)
        * [.query](#DIDUrl+query) ⇒ <code>string</code> \| <code>undefined</code>
        * [.query](#DIDUrl+query)
        * [.join(segment)](#DIDUrl+join) ⇒ [<code>DIDUrl</code>](#DIDUrl)
        * [.toString()](#DIDUrl+toString) ⇒ <code>string</code>
        * [.toJSON()](#DIDUrl+toJSON) ⇒ <code>any</code>
        * [.clone()](#DIDUrl+clone) ⇒ [<code>DIDUrl</code>](#DIDUrl)
    * _static_
        * [.parse(input)](#DIDUrl.parse) ⇒ [<code>DIDUrl</code>](#DIDUrl)

<a name="DIDUrl+did"></a>

### didUrl.did ⇒ [<code>DID</code>](#DID)
Return the `DID` section of the `DIDUrl`.

Note: clones the data

**Kind**: instance property of [<code>DIDUrl</code>](#DIDUrl)  
<a name="DIDUrl+url_str"></a>

### didUrl.url\_str ⇒ <code>string</code>
Return the relative DID Url as a string, including only the path, query, and fragment.

**Kind**: instance property of [<code>DIDUrl</code>](#DIDUrl)  
<a name="DIDUrl+fragment"></a>

### didUrl.fragment ⇒ <code>string</code> \| <code>undefined</code>
Returns the `DIDUrl` method fragment, if any. Excludes the leading '#'.

**Kind**: instance property of [<code>DIDUrl</code>](#DIDUrl)  
<a name="DIDUrl+fragment"></a>

### didUrl.fragment
Sets the `fragment` component of the `DIDUrl`.

**Kind**: instance property of [<code>DIDUrl</code>](#DIDUrl)  

| Param | Type |
| --- | --- |
| value | <code>string</code> \| <code>undefined</code> | 

<a name="DIDUrl+path"></a>

### didUrl.path ⇒ <code>string</code> \| <code>undefined</code>
Returns the `DIDUrl` path.

**Kind**: instance property of [<code>DIDUrl</code>](#DIDUrl)  
<a name="DIDUrl+path"></a>

### didUrl.path
Sets the `path` component of the `DIDUrl`.

**Kind**: instance property of [<code>DIDUrl</code>](#DIDUrl)  

| Param | Type |
| --- | --- |
| value | <code>string</code> \| <code>undefined</code> | 

<a name="DIDUrl+query"></a>

### didUrl.query ⇒ <code>string</code> \| <code>undefined</code>
Returns the `DIDUrl` method query, if any. Excludes the leading '?'.

**Kind**: instance property of [<code>DIDUrl</code>](#DIDUrl)  
<a name="DIDUrl+query"></a>

### didUrl.query
Sets the `query` component of the `DIDUrl`.

**Kind**: instance property of [<code>DIDUrl</code>](#DIDUrl)  

| Param | Type |
| --- | --- |
| value | <code>string</code> \| <code>undefined</code> | 

<a name="DIDUrl+join"></a>

### didUrl.join(segment) ⇒ [<code>DIDUrl</code>](#DIDUrl)
Append a string representing a path, query, and/or fragment to this `DIDUrl`.

Must begin with a valid delimiter character: '/', '?', '#'. Overwrites the existing URL
segment and any following segments in order of path, query, then fragment.

I.e.
- joining a path will clear the query and fragment.
- joining a query will clear the fragment.
- joining a fragment will only overwrite the fragment.

**Kind**: instance method of [<code>DIDUrl</code>](#DIDUrl)  

| Param | Type |
| --- | --- |
| segment | <code>string</code> | 

<a name="DIDUrl+toString"></a>

### didUrl.toString() ⇒ <code>string</code>
Returns the `DIDUrl` as a string.

**Kind**: instance method of [<code>DIDUrl</code>](#DIDUrl)  
<a name="DIDUrl+toJSON"></a>

### didUrl.toJSON() ⇒ <code>any</code>
Serializes a `DIDUrl` as a JSON object.

**Kind**: instance method of [<code>DIDUrl</code>](#DIDUrl)  
<a name="DIDUrl+clone"></a>

### didUrl.clone() ⇒ [<code>DIDUrl</code>](#DIDUrl)
**Kind**: instance method of [<code>DIDUrl</code>](#DIDUrl)  
<a name="DIDUrl.parse"></a>

### DIDUrl.parse(input) ⇒ [<code>DIDUrl</code>](#DIDUrl)
Parses a `DIDUrl` from the input string.

**Kind**: static method of [<code>DIDUrl</code>](#DIDUrl)  

| Param | Type |
| --- | --- |
| input | <code>string</code> | 

<a name="DiffChainHistory"></a>

## DiffChainHistory
**Kind**: global class  

* [DiffChainHistory](#DiffChainHistory)
    * _instance_
        * [.chainData()](#DiffChainHistory+chainData) ⇒ [<code>Array.&lt;DiffMessage&gt;</code>](#DiffMessage)
        * [.spam()](#DiffChainHistory+spam) ⇒ <code>Array.&lt;string&gt;</code>
        * [.toJSON()](#DiffChainHistory+toJSON) ⇒ <code>any</code>
    * _static_
        * [.fromJSON(json)](#DiffChainHistory.fromJSON) ⇒ [<code>DiffChainHistory</code>](#DiffChainHistory)

<a name="DiffChainHistory+chainData"></a>

### diffChainHistory.chainData() ⇒ [<code>Array.&lt;DiffMessage&gt;</code>](#DiffMessage)
Returns an `Array` of the diff chain `DiffMessages`.

NOTE: this clones the field.

**Kind**: instance method of [<code>DiffChainHistory</code>](#DiffChainHistory)  
<a name="DiffChainHistory+spam"></a>

### diffChainHistory.spam() ⇒ <code>Array.&lt;string&gt;</code>
Returns an `Array` of `MessageIds` as strings.

NOTE: this clones the field.

**Kind**: instance method of [<code>DiffChainHistory</code>](#DiffChainHistory)  
<a name="DiffChainHistory+toJSON"></a>

### diffChainHistory.toJSON() ⇒ <code>any</code>
Serializes as a JSON object.

**Kind**: instance method of [<code>DiffChainHistory</code>](#DiffChainHistory)  
<a name="DiffChainHistory.fromJSON"></a>

### DiffChainHistory.fromJSON(json) ⇒ [<code>DiffChainHistory</code>](#DiffChainHistory)
Deserializes from a JSON object.

**Kind**: static method of [<code>DiffChainHistory</code>](#DiffChainHistory)  

| Param | Type |
| --- | --- |
| json | <code>any</code> | 

<a name="DiffMessage"></a>

## DiffMessage
Defines the difference between two DID `Document`s' JSON representations.

**Kind**: global class  

* [DiffMessage](#DiffMessage)
<<<<<<< HEAD
    * [.did](#DiffMessage+did) ⇒ [<code>DID</code>](#DID)
    * [.diff](#DiffMessage+diff) ⇒ <code>string</code>
    * [.messageId](#DiffMessage+messageId) ⇒ <code>string</code>
    * [.messageId](#DiffMessage+messageId)
    * [.previousMessageId](#DiffMessage+previousMessageId) ⇒ <code>string</code>
    * [.previousMessageId](#DiffMessage+previousMessageId)
    * [.proof](#DiffMessage+proof) ⇒ <code>any</code>
    * [.id()](#DiffMessage+id) ⇒ [<code>DID</code>](#DID)
    * [.merge(document)](#DiffMessage+merge) ⇒ [<code>Document</code>](#Document)
    * [.clone()](#DiffMessage+clone) ⇒ [<code>DiffMessage</code>](#DiffMessage)
=======
    * _instance_
        * [.did](#DiffMessage+did) ⇒ [<code>DID</code>](#DID)
        * [.diff](#DiffMessage+diff) ⇒ <code>string</code>
        * [.messageId](#DiffMessage+messageId) ⇒ <code>string</code>
        * [.messageId](#DiffMessage+messageId)
        * [.previousMessageId](#DiffMessage+previousMessageId) ⇒ <code>string</code>
        * [.previousMessageId](#DiffMessage+previousMessageId)
        * [.proof](#DiffMessage+proof) ⇒ <code>any</code>
        * [.id()](#DiffMessage+id) ⇒ [<code>DID</code>](#DID)
        * [.merge(document)](#DiffMessage+merge) ⇒ [<code>Document</code>](#Document)
        * [.toJSON()](#DiffMessage+toJSON) ⇒ <code>any</code>
    * _static_
        * [.fromJSON(json)](#DiffMessage.fromJSON) ⇒ [<code>DiffMessage</code>](#DiffMessage)
>>>>>>> b350727a

<a name="DiffMessage+did"></a>

### diffMessage.did ⇒ [<code>DID</code>](#DID)
Returns the DID of the associated DID Document.

**Kind**: instance property of [<code>DiffMessage</code>](#DiffMessage)  
<a name="DiffMessage+diff"></a>

### diffMessage.diff ⇒ <code>string</code>
Returns the raw contents of the DID Document diff as a JSON string.

NOTE: clones the data.

**Kind**: instance property of [<code>DiffMessage</code>](#DiffMessage)  
<a name="DiffMessage+messageId"></a>

### diffMessage.messageId ⇒ <code>string</code>
Returns the message_id of the DID Document diff.

**Kind**: instance property of [<code>DiffMessage</code>](#DiffMessage)  
<a name="DiffMessage+messageId"></a>

### diffMessage.messageId
Sets the message_id of the DID Document diff.

**Kind**: instance property of [<code>DiffMessage</code>](#DiffMessage)  

| Param | Type |
| --- | --- |
| message_id | <code>string</code> | 

<a name="DiffMessage+previousMessageId"></a>

### diffMessage.previousMessageId ⇒ <code>string</code>
Returns the Tangle message id of the previous DID Document diff.

**Kind**: instance property of [<code>DiffMessage</code>](#DiffMessage)  
<a name="DiffMessage+previousMessageId"></a>

### diffMessage.previousMessageId
Sets the Tangle message id of the previous DID Document diff.

**Kind**: instance property of [<code>DiffMessage</code>](#DiffMessage)  

| Param | Type |
| --- | --- |
| message_id | <code>string</code> | 

<a name="DiffMessage+proof"></a>

### diffMessage.proof ⇒ <code>any</code>
Returns the `proof` object.

**Kind**: instance property of [<code>DiffMessage</code>](#DiffMessage)  
<a name="DiffMessage+id"></a>

### diffMessage.id() ⇒ [<code>DID</code>](#DID)
Returns the DID of the associated DID Document.

NOTE: clones the data.

**Kind**: instance method of [<code>DiffMessage</code>](#DiffMessage)  
<a name="DiffMessage+merge"></a>

### diffMessage.merge(document) ⇒ [<code>Document</code>](#Document)
Returns a new DID Document which is the result of merging `self`
with the given Document.

**Kind**: instance method of [<code>DiffMessage</code>](#DiffMessage)  

| Param | Type |
| --- | --- |
| document | [<code>Document</code>](#Document) | 

<<<<<<< HEAD
<a name="DiffMessage+clone"></a>

### diffMessage.clone() ⇒ [<code>DiffMessage</code>](#DiffMessage)
**Kind**: instance method of [<code>DiffMessage</code>](#DiffMessage)  
=======
<a name="DiffMessage+toJSON"></a>

### diffMessage.toJSON() ⇒ <code>any</code>
Serializes a `DiffMessage` as a JSON object.

**Kind**: instance method of [<code>DiffMessage</code>](#DiffMessage)  
<a name="DiffMessage.fromJSON"></a>

### DiffMessage.fromJSON(json) ⇒ [<code>DiffMessage</code>](#DiffMessage)
Deserializes a `DiffMessage` from a JSON object.

**Kind**: static method of [<code>DiffMessage</code>](#DiffMessage)  

| Param | Type |
| --- | --- |
| json | <code>any</code> | 

>>>>>>> b350727a
<a name="Document"></a>

## Document
**Kind**: global class  

* [Document](#Document)
    * [new Document(keypair, network, fragment)](#new_Document_new)
    * _instance_
        * [.id](#Document+id) ⇒ [<code>DID</code>](#DID)
        * [.metadata](#Document+metadata) ⇒ [<code>DocumentMetadata</code>](#DocumentMetadata)
        * [.metadataCreated](#Document+metadataCreated) ⇒ [<code>Timestamp</code>](#Timestamp)
        * [.metadataCreated](#Document+metadataCreated)
        * [.metadataUpdated](#Document+metadataUpdated) ⇒ [<code>Timestamp</code>](#Timestamp)
        * [.metadataUpdated](#Document+metadataUpdated)
        * [.metadataPreviousMessageId](#Document+metadataPreviousMessageId) ⇒ <code>string</code>
        * [.metadataPreviousMessageId](#Document+metadataPreviousMessageId)
        * [.metadataProof](#Document+metadataProof) ⇒ <code>any</code>
        * [.setController(controllers)](#Document+setController)
        * [.controller()](#Document+controller) ⇒ [<code>Array.&lt;DID&gt;</code>](#DID)
        * [.setAlsoKnownAs(urls)](#Document+setAlsoKnownAs)
        * [.alsoKnownAs()](#Document+alsoKnownAs) ⇒ <code>Array.&lt;string&gt;</code>
        * [.setPropertyUnchecked(key, value)](#Document+setPropertyUnchecked)
        * [.properties()](#Document+properties) ⇒ <code>Map.&lt;string, any&gt;</code>
        * [.service()](#Document+service) ⇒ [<code>Array.&lt;Service&gt;</code>](#Service)
        * [.insertService(service)](#Document+insertService) ⇒ <code>boolean</code>
        * [.removeService(did)](#Document+removeService)
        * [.methods()](#Document+methods) ⇒ [<code>Array.&lt;VerificationMethod&gt;</code>](#VerificationMethod)
        * [.insertMethod(method, scope)](#Document+insertMethod)
        * [.removeMethod(did)](#Document+removeMethod)
        * [.defaultSigningMethod()](#Document+defaultSigningMethod) ⇒ [<code>VerificationMethod</code>](#VerificationMethod)
        * [.resolveMethod(query, scope)](#Document+resolveMethod) ⇒ [<code>VerificationMethod</code>](#VerificationMethod)
        * [.resolveSigningMethod(query)](#Document+resolveSigningMethod) ⇒ [<code>VerificationMethod</code>](#VerificationMethod)
        * [.revokeMerkleKey(query, index)](#Document+revokeMerkleKey) ⇒ <code>boolean</code>
        * [.attachMethodRelationship(did_url, relationship)](#Document+attachMethodRelationship) ⇒ <code>boolean</code>
        * [.detachMethodRelationship(did_url, relationship)](#Document+detachMethodRelationship) ⇒ <code>boolean</code>
        * [.signSelf(key_pair, method_query)](#Document+signSelf)
        * [.signDocument(document, key_pair, method_query)](#Document+signDocument)
        * [.signCredential(data, args, options)](#Document+signCredential) ⇒ [<code>Credential</code>](#Credential)
        * [.signPresentation(data, args, options)](#Document+signPresentation) ⇒ [<code>Presentation</code>](#Presentation)
        * [.signData(data, args, options)](#Document+signData) ⇒ <code>any</code>
        * [.verifyData(data, options)](#Document+verifyData) ⇒ <code>boolean</code>
        * [.verifyDocument(signed)](#Document+verifyDocument)
        * [.diff(other, message_id, key, method_query)](#Document+diff) ⇒ [<code>DiffMessage</code>](#DiffMessage)
        * [.verifyDiff(diff)](#Document+verifyDiff)
        * [.mergeDiff(diff)](#Document+mergeDiff)
        * [.integrationIndex()](#Document+integrationIndex) ⇒ <code>string</code>
        * [.toJSON()](#Document+toJSON) ⇒ <code>any</code>
        * [.clone()](#Document+clone) ⇒ [<code>Document</code>](#Document)
    * _static_
        * [.fromVerificationMethod(method)](#Document.fromVerificationMethod) ⇒ [<code>Document</code>](#Document)
        * [.isSigningMethodType(method_type)](#Document.isSigningMethodType) ⇒ <code>boolean</code>
        * [.verifyRootDocument(document)](#Document.verifyRootDocument)
        * [.diffIndex(message_id)](#Document.diffIndex) ⇒ <code>string</code>
        * [.fromJSON(json)](#Document.fromJSON) ⇒ [<code>Document</code>](#Document)

<a name="new_Document_new"></a>

### new Document(keypair, network, fragment)
Creates a new DID Document from the given `KeyPair`, network, and verification method
fragment name.

The DID Document will be pre-populated with a single verification method
derived from the provided `KeyPair` embedded as a capability invocation
verification relationship. This method will have the DID URL fragment
`#sign-0` by default and can be easily retrieved with `Document::defaultSigningMethod`.

NOTE: the generated document is unsigned, see `Document::signSelf`.

Arguments:

* keypair: the initial verification method is derived from the public key with this keypair.
* network: Tangle network to use for the DID, default `Network::mainnet`.
* fragment: name of the initial verification method, default "sign-0".


| Param | Type |
| --- | --- |
| keypair | [<code>KeyPair</code>](#KeyPair) | 
| network | <code>string</code> \| <code>undefined</code> | 
| fragment | <code>string</code> \| <code>undefined</code> | 

<a name="Document+id"></a>

### document.id ⇒ [<code>DID</code>](#DID)
Returns the DID Document `id`.

**Kind**: instance property of [<code>Document</code>](#Document)  
<a name="Document+metadata"></a>

### document.metadata ⇒ [<code>DocumentMetadata</code>](#DocumentMetadata)
Returns the metadata associated with this document.

NOTE: clones the data. Use the `metadataCreated`, `metadataUpdated`,
`metadataPreviousMessageId`, `metadataProof` properties instead.

**Kind**: instance property of [<code>Document</code>](#Document)  
<a name="Document+metadataCreated"></a>

### document.metadataCreated ⇒ [<code>Timestamp</code>](#Timestamp)
Returns the timestamp of when the DID document was created.

**Kind**: instance property of [<code>Document</code>](#Document)  
<a name="Document+metadataCreated"></a>

### document.metadataCreated
Sets the timestamp of when the DID document was created.

**Kind**: instance property of [<code>Document</code>](#Document)  

| Param | Type |
| --- | --- |
| timestamp | [<code>Timestamp</code>](#Timestamp) | 

<a name="Document+metadataUpdated"></a>

### document.metadataUpdated ⇒ [<code>Timestamp</code>](#Timestamp)
Returns the timestamp of the last DID document update.

**Kind**: instance property of [<code>Document</code>](#Document)  
<a name="Document+metadataUpdated"></a>

### document.metadataUpdated
Sets the timestamp of the last DID document update.

**Kind**: instance property of [<code>Document</code>](#Document)  

| Param | Type |
| --- | --- |
| timestamp | [<code>Timestamp</code>](#Timestamp) | 

<a name="Document+metadataPreviousMessageId"></a>

### document.metadataPreviousMessageId ⇒ <code>string</code>
Returns the previous integration chain message id.

**Kind**: instance property of [<code>Document</code>](#Document)  
<a name="Document+metadataPreviousMessageId"></a>

### document.metadataPreviousMessageId
Sets the previous integration chain message id.

**Kind**: instance property of [<code>Document</code>](#Document)  

| Param | Type |
| --- | --- |
| value | <code>string</code> | 

<a name="Document+metadataProof"></a>

### document.metadataProof ⇒ <code>any</code>
Returns the `proof` object.

**Kind**: instance property of [<code>Document</code>](#Document)  
<a name="Document+setController"></a>

### document.setController(controllers)
Sets the controllers of the DID Document.

Note: Duplicates will be ignored.
Use `null` to remove all controllers.

**Kind**: instance method of [<code>Document</code>](#Document)  

| Param | Type |
| --- | --- |
| controllers | [<code>DID</code>](#DID) \| [<code>Array.&lt;DID&gt;</code>](#DID) \| <code>null</code> | 

<a name="Document+controller"></a>

### document.controller() ⇒ [<code>Array.&lt;DID&gt;</code>](#DID)
Returns a list of document controllers.

**Kind**: instance method of [<code>Document</code>](#Document)  
<a name="Document+setAlsoKnownAs"></a>

### document.setAlsoKnownAs(urls)
Sets the `alsoKnownAs` property in the DID document.

**Kind**: instance method of [<code>Document</code>](#Document)  

| Param | Type |
| --- | --- |
| urls | <code>string</code> \| <code>Array.&lt;string&gt;</code> \| <code>null</code> | 

<a name="Document+alsoKnownAs"></a>

### document.alsoKnownAs() ⇒ <code>Array.&lt;string&gt;</code>
Returns a set of the document's `alsoKnownAs`.

**Kind**: instance method of [<code>Document</code>](#Document)  
<a name="Document+setPropertyUnchecked"></a>

### document.setPropertyUnchecked(key, value)
Adds a custom property to the DID Document.
If the value is set to `null`, the custom property will be removed.

### WARNING
This method can overwrite existing properties like `id` and result in an invalid document.

**Kind**: instance method of [<code>Document</code>](#Document)  

| Param | Type |
| --- | --- |
| key | <code>string</code> | 
| value | <code>any</code> | 

<a name="Document+properties"></a>

### document.properties() ⇒ <code>Map.&lt;string, any&gt;</code>
Returns a copy of the custom DID Document properties.

**Kind**: instance method of [<code>Document</code>](#Document)  
<a name="Document+service"></a>

### document.service() ⇒ [<code>Array.&lt;Service&gt;</code>](#Service)
Return a set of all [Services](#Service) in the document.

**Kind**: instance method of [<code>Document</code>](#Document)  
<a name="Document+insertService"></a>

### document.insertService(service) ⇒ <code>boolean</code>
Add a new [Service](#Service) to the document.

**Kind**: instance method of [<code>Document</code>](#Document)  

| Param | Type |
| --- | --- |
| service | [<code>Service</code>](#Service) | 

<a name="Document+removeService"></a>

### document.removeService(did)
Remove a [Service](#Service) identified by the given [DIDUrl](#DIDUrl) from the document.

**Kind**: instance method of [<code>Document</code>](#Document)  

| Param | Type |
| --- | --- |
| did | [<code>DIDUrl</code>](#DIDUrl) | 

<a name="Document+methods"></a>

### document.methods() ⇒ [<code>Array.&lt;VerificationMethod&gt;</code>](#VerificationMethod)
Returns a list of all [VerificationMethod](#VerificationMethod) in the DID Document.

**Kind**: instance method of [<code>Document</code>](#Document)  
<a name="Document+insertMethod"></a>

### document.insertMethod(method, scope)
Adds a new Verification Method to the DID Document.

**Kind**: instance method of [<code>Document</code>](#Document)  

| Param | Type |
| --- | --- |
| method | [<code>VerificationMethod</code>](#VerificationMethod) | 
| scope | [<code>MethodScope</code>](#MethodScope) | 

<a name="Document+removeMethod"></a>

### document.removeMethod(did)
Removes all references to the specified Verification Method.

**Kind**: instance method of [<code>Document</code>](#Document)  

| Param | Type |
| --- | --- |
| did | [<code>DIDUrl</code>](#DIDUrl) | 

<a name="Document+defaultSigningMethod"></a>

### document.defaultSigningMethod() ⇒ [<code>VerificationMethod</code>](#VerificationMethod)
Returns a copy of the first `VerificationMethod` with a capability invocation relationship
capable of signing this DID document.

Throws an error if no signing method is present.

**Kind**: instance method of [<code>Document</code>](#Document)  
<a name="Document+resolveMethod"></a>

### document.resolveMethod(query, scope) ⇒ [<code>VerificationMethod</code>](#VerificationMethod)
Returns a copy of the first `VerificationMethod` with an `id` property
matching the provided `query`.

Throws an error if the method is not found.

**Kind**: instance method of [<code>Document</code>](#Document)  

| Param | Type |
| --- | --- |
| query | [<code>DIDUrl</code>](#DIDUrl) \| <code>string</code> | 
| scope | [<code>MethodScope</code>](#MethodScope) \| <code>undefined</code> | 

<a name="Document+resolveSigningMethod"></a>

### document.resolveSigningMethod(query) ⇒ [<code>VerificationMethod</code>](#VerificationMethod)
Attempts to resolve the given method query into a method capable of signing a document update.

**Kind**: instance method of [<code>Document</code>](#Document)  

| Param | Type |
| --- | --- |
| query | [<code>DIDUrl</code>](#DIDUrl) \| <code>string</code> | 

<a name="Document+revokeMerkleKey"></a>

### document.revokeMerkleKey(query, index) ⇒ <code>boolean</code>
**Kind**: instance method of [<code>Document</code>](#Document)  

| Param | Type |
| --- | --- |
| query | [<code>DIDUrl</code>](#DIDUrl) \| <code>string</code> | 
| index | <code>number</code> | 

<a name="Document+attachMethodRelationship"></a>

### document.attachMethodRelationship(did_url, relationship) ⇒ <code>boolean</code>
Attaches the relationship to the given method, if the method exists.

Note: The method needs to be in the set of verification methods,
so it cannot be an embedded one.

**Kind**: instance method of [<code>Document</code>](#Document)  

| Param | Type |
| --- | --- |
| did_url | [<code>DIDUrl</code>](#DIDUrl) | 
| relationship | <code>number</code> | 

<a name="Document+detachMethodRelationship"></a>

### document.detachMethodRelationship(did_url, relationship) ⇒ <code>boolean</code>
Detaches the given relationship from the given method, if the method exists.

**Kind**: instance method of [<code>Document</code>](#Document)  

| Param | Type |
| --- | --- |
| did_url | [<code>DIDUrl</code>](#DIDUrl) | 
| relationship | <code>number</code> | 

<a name="Document+signSelf"></a>

### document.signSelf(key_pair, method_query)
Signs the DID document with the verification method specified by `method_query`.
The `method_query` may be the full `DIDUrl` of the method or just its fragment,
e.g. "#sign-0".

NOTE: does not validate whether the private key of the given `key_pair` corresponds to the
verification method. See `Document::verifySelfSigned`.

**Kind**: instance method of [<code>Document</code>](#Document)  

| Param | Type |
| --- | --- |
| key_pair | [<code>KeyPair</code>](#KeyPair) | 
| method_query | [<code>DIDUrl</code>](#DIDUrl) \| <code>string</code> | 

<a name="Document+signDocument"></a>

### document.signDocument(document, key_pair, method_query)
Signs another DID document using the verification method specified by `method_query`.
The `method_query` may be the full `DIDUrl` of the method or just its fragment,
e.g. "#sign-0".

`Document.signSelf` should be used in general, this throws an error if trying to operate
on the same document. This is intended for signing updates to a document where a sole
capability invocation method is rotated or replaced entirely.

NOTE: does not validate whether the private key of the given `key_pair` corresponds to the
verification method. See [Document.verifyDocument](Document.verifyDocument).

**Kind**: instance method of [<code>Document</code>](#Document)  

| Param | Type |
| --- | --- |
| document | [<code>Document</code>](#Document) | 
| key_pair | [<code>KeyPair</code>](#KeyPair) | 
| method_query | [<code>DIDUrl</code>](#DIDUrl) \| <code>string</code> | 

<a name="Document+signCredential"></a>

### document.signCredential(data, args, options) ⇒ [<code>Credential</code>](#Credential)
**Kind**: instance method of [<code>Document</code>](#Document)  

| Param | Type |
| --- | --- |
| data | <code>any</code> | 
| args | <code>any</code> | 
| options | [<code>SignatureOptions</code>](#SignatureOptions) | 

<a name="Document+signPresentation"></a>

### document.signPresentation(data, args, options) ⇒ [<code>Presentation</code>](#Presentation)
**Kind**: instance method of [<code>Document</code>](#Document)  

| Param | Type |
| --- | --- |
| data | <code>any</code> | 
| args | <code>any</code> | 
| options | [<code>SignatureOptions</code>](#SignatureOptions) | 

<a name="Document+signData"></a>

### document.signData(data, args, options) ⇒ <code>any</code>
Creates a signature for the given `data` with the specified DID Document
Verification Method.

An additional `proof` property is required if using a Merkle Key
Collection verification Method.

NOTE: use `signSelf` or `signDocument` for DID Documents.

**Kind**: instance method of [<code>Document</code>](#Document)  

| Param | Type |
| --- | --- |
| data | <code>any</code> | 
| args | <code>any</code> | 
| options | [<code>SignatureOptions</code>](#SignatureOptions) | 

<a name="Document+verifyData"></a>

### document.verifyData(data, options) ⇒ <code>boolean</code>
Verifies the authenticity of `data` using the target verification method.

**Kind**: instance method of [<code>Document</code>](#Document)  

| Param | Type |
| --- | --- |
| data | <code>any</code> | 
| options | [<code>VerifierOptions</code>](#VerifierOptions) | 

<a name="Document+verifyDocument"></a>

### document.verifyDocument(signed)
Verifies that the signature on the DID document `signed` was generated by a valid method from
this DID document.

# Errors

Fails if:
- The signature proof section is missing in the `signed` document.
- The method is not found in this document.
- An unsupported verification method is used.
- The signature verification operation fails.

**Kind**: instance method of [<code>Document</code>](#Document)  

| Param | Type |
| --- | --- |
| signed | [<code>Document</code>](#Document) | 

<a name="Document+diff"></a>

### document.diff(other, message_id, key, method_query) ⇒ [<code>DiffMessage</code>](#DiffMessage)
Generate a `DiffMessage` between two DID Documents and sign it using the specified
`key` and `method`.

**Kind**: instance method of [<code>Document</code>](#Document)  

| Param | Type |
| --- | --- |
| other | [<code>Document</code>](#Document) | 
| message_id | <code>string</code> | 
| key | [<code>KeyPair</code>](#KeyPair) | 
| method_query | [<code>DIDUrl</code>](#DIDUrl) \| <code>string</code> | 

<a name="Document+verifyDiff"></a>

### document.verifyDiff(diff)
Verifies the signature of the `diff` was created using a capability invocation method
in this DID Document.

# Errors

Fails if an unsupported verification method is used or the verification operation fails.

**Kind**: instance method of [<code>Document</code>](#Document)  

| Param | Type |
| --- | --- |
| diff | [<code>DiffMessage</code>](#DiffMessage) | 

<a name="Document+mergeDiff"></a>

### document.mergeDiff(diff)
Verifies a `DiffMessage` signature and attempts to merge the changes into `self`.

**Kind**: instance method of [<code>Document</code>](#Document)  

| Param | Type |
| --- | --- |
| diff | [<code>DiffMessage</code>](#DiffMessage) | 

<a name="Document+integrationIndex"></a>

### document.integrationIndex() ⇒ <code>string</code>
Returns the Tangle index of the integration chain for this DID.

This is simply the tag segment of the `DID`.
E.g.
For a document with DID: did:iota:1234567890abcdefghijklmnopqrstuvxyzABCDEFGHI,
`doc.integration_index()` == "1234567890abcdefghijklmnopqrstuvxyzABCDEFGHI"

**Kind**: instance method of [<code>Document</code>](#Document)  
<a name="Document+toJSON"></a>

### document.toJSON() ⇒ <code>any</code>
Serializes a `Document` as a JSON object.

**Kind**: instance method of [<code>Document</code>](#Document)  
<a name="Document+clone"></a>

### document.clone() ⇒ [<code>Document</code>](#Document)
**Kind**: instance method of [<code>Document</code>](#Document)  
<a name="Document.fromVerificationMethod"></a>

### Document.fromVerificationMethod(method) ⇒ [<code>Document</code>](#Document)
Creates a new DID Document from the given `VerificationMethod`.

NOTE: the generated document is unsigned, see `Document::signSelf`.

**Kind**: static method of [<code>Document</code>](#Document)  

| Param | Type |
| --- | --- |
| method | [<code>VerificationMethod</code>](#VerificationMethod) | 

<a name="Document.isSigningMethodType"></a>

### Document.isSigningMethodType(method_type) ⇒ <code>boolean</code>
Returns whether the given [MethodType](#MethodType) can be used to sign document updates.

**Kind**: static method of [<code>Document</code>](#Document)  

| Param | Type |
| --- | --- |
| method_type | [<code>MethodType</code>](#MethodType) | 

<a name="Document.verifyRootDocument"></a>

### Document.verifyRootDocument(document)
Verifies whether `document` is a valid root DID document according to the IOTA DID method
specification.

It must be signed using a verification method with a public key whose BLAKE2b-256 hash matches
the DID tag.

**Kind**: static method of [<code>Document</code>](#Document)  

| Param | Type |
| --- | --- |
| document | [<code>Document</code>](#Document) | 

<a name="Document.diffIndex"></a>

### Document.diffIndex(message_id) ⇒ <code>string</code>
Returns the Tangle index of the DID diff chain. This should only be called on documents
published on the integration chain.

This is the Base58-btc encoded SHA-256 digest of the hex-encoded message id.

**Kind**: static method of [<code>Document</code>](#Document)  

| Param | Type |
| --- | --- |
| message_id | <code>string</code> | 

<a name="Document.fromJSON"></a>

### Document.fromJSON(json) ⇒ [<code>Document</code>](#Document)
Deserializes a `Document` from a JSON object.

**Kind**: static method of [<code>Document</code>](#Document)  

| Param | Type |
| --- | --- |
| json | <code>any</code> | 

<a name="DocumentHistory"></a>

## DocumentHistory
A DID Document's history and current state.

**Kind**: global class  

* [DocumentHistory](#DocumentHistory)
    * _instance_
        * [.integrationChainData()](#DocumentHistory+integrationChainData) ⇒ [<code>Array.&lt;ResolvedDocument&gt;</code>](#ResolvedDocument)
        * [.integrationChainSpam()](#DocumentHistory+integrationChainSpam) ⇒ <code>Array.&lt;string&gt;</code>
        * [.diffChainData()](#DocumentHistory+diffChainData) ⇒ [<code>Array.&lt;DiffMessage&gt;</code>](#DiffMessage)
        * [.diffChainSpam()](#DocumentHistory+diffChainSpam) ⇒ <code>Array.&lt;string&gt;</code>
        * [.toJSON()](#DocumentHistory+toJSON) ⇒ <code>any</code>
        * [.clone()](#DocumentHistory+clone) ⇒ [<code>DocumentHistory</code>](#DocumentHistory)
    * _static_
        * [.fromJSON(json)](#DocumentHistory.fromJSON) ⇒ [<code>DocumentHistory</code>](#DocumentHistory)

<a name="DocumentHistory+integrationChainData"></a>

### documentHistory.integrationChainData() ⇒ [<code>Array.&lt;ResolvedDocument&gt;</code>](#ResolvedDocument)
Returns an `Array` of integration chain `Documents`.

NOTE: clones the data.

**Kind**: instance method of [<code>DocumentHistory</code>](#DocumentHistory)  
<a name="DocumentHistory+integrationChainSpam"></a>

### documentHistory.integrationChainSpam() ⇒ <code>Array.&lt;string&gt;</code>
Returns an `Array` of message id strings for "spam" messages on the same index
as the integration chain.

NOTE: clones the data.

**Kind**: instance method of [<code>DocumentHistory</code>](#DocumentHistory)  
<a name="DocumentHistory+diffChainData"></a>

### documentHistory.diffChainData() ⇒ [<code>Array.&lt;DiffMessage&gt;</code>](#DiffMessage)
Returns an `Array` of diff chain `DiffMessages`.

NOTE: clones the data.

**Kind**: instance method of [<code>DocumentHistory</code>](#DocumentHistory)  
<a name="DocumentHistory+diffChainSpam"></a>

### documentHistory.diffChainSpam() ⇒ <code>Array.&lt;string&gt;</code>
Returns an `Array` of message id strings for "spam" messages on the same index
as the diff chain.

NOTE: clones the data.

**Kind**: instance method of [<code>DocumentHistory</code>](#DocumentHistory)  
<a name="DocumentHistory+toJSON"></a>

### documentHistory.toJSON() ⇒ <code>any</code>
Serializes `DocumentHistory` as a JSON object.

**Kind**: instance method of [<code>DocumentHistory</code>](#DocumentHistory)  
<a name="DocumentHistory+clone"></a>

### documentHistory.clone() ⇒ [<code>DocumentHistory</code>](#DocumentHistory)
**Kind**: instance method of [<code>DocumentHistory</code>](#DocumentHistory)  
<a name="DocumentHistory.fromJSON"></a>

### DocumentHistory.fromJSON(json) ⇒ [<code>DocumentHistory</code>](#DocumentHistory)
Deserializes `DocumentHistory` from a JSON object.

**Kind**: static method of [<code>DocumentHistory</code>](#DocumentHistory)  

| Param | Type |
| --- | --- |
| json | <code>any</code> | 

<a name="DocumentMetadata"></a>

## DocumentMetadata
Additional attributes related to an IOTA DID Document.

**Kind**: global class  

* [DocumentMetadata](#DocumentMetadata)
    * [.created](#DocumentMetadata+created) ⇒ [<code>Timestamp</code>](#Timestamp)
    * [.updated](#DocumentMetadata+updated) ⇒ [<code>Timestamp</code>](#Timestamp)
    * [.previousMessageId](#DocumentMetadata+previousMessageId) ⇒ <code>string</code>
    * [.proof](#DocumentMetadata+proof) ⇒ <code>any</code>
    * [.clone()](#DocumentMetadata+clone) ⇒ [<code>DocumentMetadata</code>](#DocumentMetadata)

<a name="DocumentMetadata+created"></a>

### documentMetadata.created ⇒ [<code>Timestamp</code>](#Timestamp)
Returns the timestamp of when the DID document was created.

**Kind**: instance property of [<code>DocumentMetadata</code>](#DocumentMetadata)  
<a name="DocumentMetadata+updated"></a>

### documentMetadata.updated ⇒ [<code>Timestamp</code>](#Timestamp)
Returns the timestamp of the last DID document update.

**Kind**: instance property of [<code>DocumentMetadata</code>](#DocumentMetadata)  
<a name="DocumentMetadata+previousMessageId"></a>

### documentMetadata.previousMessageId ⇒ <code>string</code>
**Kind**: instance property of [<code>DocumentMetadata</code>](#DocumentMetadata)  
<a name="DocumentMetadata+proof"></a>

### documentMetadata.proof ⇒ <code>any</code>
Returns a reference to the `proof`.

**Kind**: instance property of [<code>DocumentMetadata</code>](#DocumentMetadata)  
<a name="DocumentMetadata+clone"></a>

### documentMetadata.clone() ⇒ [<code>DocumentMetadata</code>](#DocumentMetadata)
**Kind**: instance method of [<code>DocumentMetadata</code>](#DocumentMetadata)  
<a name="Duration"></a>

## Duration
A span of time.

**Kind**: global class  

* [Duration](#Duration)
    * [.seconds(seconds)](#Duration.seconds) ⇒ [<code>Duration</code>](#Duration)
    * [.minutes(minutes)](#Duration.minutes) ⇒ [<code>Duration</code>](#Duration)
    * [.hours(hours)](#Duration.hours) ⇒ [<code>Duration</code>](#Duration)
    * [.days(days)](#Duration.days) ⇒ [<code>Duration</code>](#Duration)
    * [.weeks(weeks)](#Duration.weeks) ⇒ [<code>Duration</code>](#Duration)

<a name="Duration.seconds"></a>

### Duration.seconds(seconds) ⇒ [<code>Duration</code>](#Duration)
Create a new `Duration` with the given number of seconds.

**Kind**: static method of [<code>Duration</code>](#Duration)  

| Param | Type |
| --- | --- |
| seconds | <code>number</code> | 

<a name="Duration.minutes"></a>

### Duration.minutes(minutes) ⇒ [<code>Duration</code>](#Duration)
Create a new `Duration` with the given number of minutes.

**Kind**: static method of [<code>Duration</code>](#Duration)  

| Param | Type |
| --- | --- |
| minutes | <code>number</code> | 

<a name="Duration.hours"></a>

### Duration.hours(hours) ⇒ [<code>Duration</code>](#Duration)
Create a new `Duration` with the given number of hours.

**Kind**: static method of [<code>Duration</code>](#Duration)  

| Param | Type |
| --- | --- |
| hours | <code>number</code> | 

<a name="Duration.days"></a>

### Duration.days(days) ⇒ [<code>Duration</code>](#Duration)
Create a new `Duration` with the given number of days.

**Kind**: static method of [<code>Duration</code>](#Duration)  

| Param | Type |
| --- | --- |
| days | <code>number</code> | 

<a name="Duration.weeks"></a>

### Duration.weeks(weeks) ⇒ [<code>Duration</code>](#Duration)
Create a new `Duration` with the given number of weeks.

**Kind**: static method of [<code>Duration</code>](#Duration)  

| Param | Type |
| --- | --- |
| weeks | <code>number</code> | 

<a name="ExplorerUrl"></a>

## ExplorerUrl
**Kind**: global class  

* [ExplorerUrl](#ExplorerUrl)
    * _instance_
        * [.messageUrl(message_id)](#ExplorerUrl+messageUrl) ⇒ <code>string</code>
        * [.resolverUrl(did)](#ExplorerUrl+resolverUrl) ⇒ <code>string</code>
        * [.toString()](#ExplorerUrl+toString) ⇒ <code>string</code>
    * _static_
        * [.parse(url)](#ExplorerUrl.parse) ⇒ [<code>ExplorerUrl</code>](#ExplorerUrl)
        * [.mainnet()](#ExplorerUrl.mainnet) ⇒ [<code>ExplorerUrl</code>](#ExplorerUrl)
        * [.devnet()](#ExplorerUrl.devnet) ⇒ [<code>ExplorerUrl</code>](#ExplorerUrl)

<a name="ExplorerUrl+messageUrl"></a>

### explorerUrl.messageUrl(message_id) ⇒ <code>string</code>
Returns the web explorer URL of the given `message_id`.

E.g. https://explorer.iota.org/mainnet/message/{message_id}

**Kind**: instance method of [<code>ExplorerUrl</code>](#ExplorerUrl)  

| Param | Type |
| --- | --- |
| message_id | <code>string</code> | 

<a name="ExplorerUrl+resolverUrl"></a>

### explorerUrl.resolverUrl(did) ⇒ <code>string</code>
Returns the web identity resolver URL for the given DID.

E.g. https://explorer.iota.org/mainnet/identity-resolver/{did}

**Kind**: instance method of [<code>ExplorerUrl</code>](#ExplorerUrl)  

| Param | Type |
| --- | --- |
| did | [<code>DID</code>](#DID) \| <code>string</code> | 

<a name="ExplorerUrl+toString"></a>

### explorerUrl.toString() ⇒ <code>string</code>
**Kind**: instance method of [<code>ExplorerUrl</code>](#ExplorerUrl)  
<a name="ExplorerUrl.parse"></a>

### ExplorerUrl.parse(url) ⇒ [<code>ExplorerUrl</code>](#ExplorerUrl)
Constructs a new Tangle explorer URL from a string.

Use `ExplorerUrl::mainnet` or `ExplorerUrl::devnet` unless using a private Tangle
or local explorer.

**Kind**: static method of [<code>ExplorerUrl</code>](#ExplorerUrl)  

| Param | Type |
| --- | --- |
| url | <code>string</code> | 

<a name="ExplorerUrl.mainnet"></a>

### ExplorerUrl.mainnet() ⇒ [<code>ExplorerUrl</code>](#ExplorerUrl)
Returns the Tangle explorer URL for the mainnet.

**Kind**: static method of [<code>ExplorerUrl</code>](#ExplorerUrl)  
<a name="ExplorerUrl.devnet"></a>

### ExplorerUrl.devnet() ⇒ [<code>ExplorerUrl</code>](#ExplorerUrl)
Returns the Tangle explorer URL for the devnet.

**Kind**: static method of [<code>ExplorerUrl</code>](#ExplorerUrl)  
<a name="IntegrationChainHistory"></a>

## IntegrationChainHistory
**Kind**: global class  

* [IntegrationChainHistory](#IntegrationChainHistory)
    * _instance_
        * [.chainData()](#IntegrationChainHistory+chainData) ⇒ [<code>Array.&lt;ResolvedDocument&gt;</code>](#ResolvedDocument)
        * [.spam()](#IntegrationChainHistory+spam) ⇒ <code>Array.&lt;string&gt;</code>
        * [.toJSON()](#IntegrationChainHistory+toJSON) ⇒ <code>any</code>
    * _static_
        * [.fromJSON(json)](#IntegrationChainHistory.fromJSON) ⇒ [<code>IntegrationChainHistory</code>](#IntegrationChainHistory)

<a name="IntegrationChainHistory+chainData"></a>

### integrationChainHistory.chainData() ⇒ [<code>Array.&lt;ResolvedDocument&gt;</code>](#ResolvedDocument)
Returns an `Array` of the integration chain `Documents`.

NOTE: this clones the field.

**Kind**: instance method of [<code>IntegrationChainHistory</code>](#IntegrationChainHistory)  
<a name="IntegrationChainHistory+spam"></a>

### integrationChainHistory.spam() ⇒ <code>Array.&lt;string&gt;</code>
Returns an `Array` of `MessageIds` as strings.

NOTE: this clones the field.

**Kind**: instance method of [<code>IntegrationChainHistory</code>](#IntegrationChainHistory)  
<a name="IntegrationChainHistory+toJSON"></a>

### integrationChainHistory.toJSON() ⇒ <code>any</code>
Serializes as a JSON object.

**Kind**: instance method of [<code>IntegrationChainHistory</code>](#IntegrationChainHistory)  
<a name="IntegrationChainHistory.fromJSON"></a>

### IntegrationChainHistory.fromJSON(json) ⇒ [<code>IntegrationChainHistory</code>](#IntegrationChainHistory)
Deserializes from a JSON object.

**Kind**: static method of [<code>IntegrationChainHistory</code>](#IntegrationChainHistory)  

| Param | Type |
| --- | --- |
| json | <code>any</code> | 

<a name="KeyCollection"></a>

## KeyCollection
**Kind**: global class  

* [KeyCollection](#KeyCollection)
    * [new KeyCollection(type_, count)](#new_KeyCollection_new)
    * _instance_
        * [.length](#KeyCollection+length) ⇒ <code>number</code>
        * [.isEmpty()](#KeyCollection+isEmpty) ⇒ <code>boolean</code>
        * [.keypair(index)](#KeyCollection+keypair) ⇒ [<code>KeyPair</code>](#KeyPair) \| <code>undefined</code>
        * [.public(index)](#KeyCollection+public) ⇒ <code>string</code> \| <code>undefined</code>
        * [.private(index)](#KeyCollection+private) ⇒ <code>string</code> \| <code>undefined</code>
        * [.merkleRoot(digest)](#KeyCollection+merkleRoot) ⇒ <code>string</code>
        * [.merkleProof(digest, index)](#KeyCollection+merkleProof) ⇒ <code>string</code> \| <code>undefined</code>
        * [.toJSON()](#KeyCollection+toJSON) ⇒ <code>any</code>
        * [.clone()](#KeyCollection+clone) ⇒ [<code>KeyCollection</code>](#KeyCollection)
    * _static_
        * [.fromJSON(json)](#KeyCollection.fromJSON) ⇒ [<code>KeyCollection</code>](#KeyCollection)

<a name="new_KeyCollection_new"></a>

### new KeyCollection(type_, count)
Creates a new `KeyCollection` with the specified key type.


| Param | Type |
| --- | --- |
| type_ | <code>number</code> | 
| count | <code>number</code> | 

<a name="KeyCollection+length"></a>

### keyCollection.length ⇒ <code>number</code>
Returns the number of keys in the collection.

**Kind**: instance property of [<code>KeyCollection</code>](#KeyCollection)  
<a name="KeyCollection+isEmpty"></a>

### keyCollection.isEmpty() ⇒ <code>boolean</code>
Returns `true` if the collection contains no keys.

**Kind**: instance method of [<code>KeyCollection</code>](#KeyCollection)  
<a name="KeyCollection+keypair"></a>

### keyCollection.keypair(index) ⇒ [<code>KeyPair</code>](#KeyPair) \| <code>undefined</code>
Returns the keypair at the specified `index`.

**Kind**: instance method of [<code>KeyCollection</code>](#KeyCollection)  

| Param | Type |
| --- | --- |
| index | <code>number</code> | 

<a name="KeyCollection+public"></a>

### keyCollection.public(index) ⇒ <code>string</code> \| <code>undefined</code>
Returns the public key at the specified `index` as a base58-encoded string.

**Kind**: instance method of [<code>KeyCollection</code>](#KeyCollection)  

| Param | Type |
| --- | --- |
| index | <code>number</code> | 

<a name="KeyCollection+private"></a>

### keyCollection.private(index) ⇒ <code>string</code> \| <code>undefined</code>
Returns the private key at the specified `index` as a base58-encoded string.

**Kind**: instance method of [<code>KeyCollection</code>](#KeyCollection)  

| Param | Type |
| --- | --- |
| index | <code>number</code> | 

<a name="KeyCollection+merkleRoot"></a>

### keyCollection.merkleRoot(digest) ⇒ <code>string</code>
**Kind**: instance method of [<code>KeyCollection</code>](#KeyCollection)  

| Param | Type |
| --- | --- |
| digest | <code>number</code> | 

<a name="KeyCollection+merkleProof"></a>

### keyCollection.merkleProof(digest, index) ⇒ <code>string</code> \| <code>undefined</code>
**Kind**: instance method of [<code>KeyCollection</code>](#KeyCollection)  

| Param | Type |
| --- | --- |
| digest | <code>number</code> | 
| index | <code>number</code> | 

<a name="KeyCollection+toJSON"></a>

### keyCollection.toJSON() ⇒ <code>any</code>
Serializes a `KeyCollection` object as a JSON object.

**Kind**: instance method of [<code>KeyCollection</code>](#KeyCollection)  
<a name="KeyCollection+clone"></a>

### keyCollection.clone() ⇒ [<code>KeyCollection</code>](#KeyCollection)
**Kind**: instance method of [<code>KeyCollection</code>](#KeyCollection)  
<a name="KeyCollection.fromJSON"></a>

### KeyCollection.fromJSON(json) ⇒ [<code>KeyCollection</code>](#KeyCollection)
Deserializes a `KeyCollection` object from a JSON object.

**Kind**: static method of [<code>KeyCollection</code>](#KeyCollection)  

| Param | Type |
| --- | --- |
| json | <code>any</code> | 

<a name="KeyPair"></a>

## KeyPair
**Kind**: global class  

* [KeyPair](#KeyPair)
    * [new KeyPair(type_)](#new_KeyPair_new)
    * _instance_
        * [.type](#KeyPair+type) ⇒ <code>number</code>
        * [.public](#KeyPair+public) ⇒ <code>string</code>
        * [.private](#KeyPair+private) ⇒ <code>string</code>
        * [.toJSON()](#KeyPair+toJSON) ⇒ <code>any</code>
        * [.clone()](#KeyPair+clone) ⇒ [<code>KeyPair</code>](#KeyPair)
    * _static_
        * [.fromBase58(type_, public_key, private_key)](#KeyPair.fromBase58) ⇒ [<code>KeyPair</code>](#KeyPair)
        * [.fromJSON(json)](#KeyPair.fromJSON) ⇒ [<code>KeyPair</code>](#KeyPair)

<a name="new_KeyPair_new"></a>

### new KeyPair(type_)
Generates a new `KeyPair` object.


| Param | Type |
| --- | --- |
| type_ | <code>number</code> | 

<a name="KeyPair+type"></a>

### keyPair.type ⇒ <code>number</code>
Returns the private key as a base58-encoded string.

**Kind**: instance property of [<code>KeyPair</code>](#KeyPair)  
<a name="KeyPair+public"></a>

### keyPair.public ⇒ <code>string</code>
Returns the public key as a base58-encoded string.

**Kind**: instance property of [<code>KeyPair</code>](#KeyPair)  
<a name="KeyPair+private"></a>

### keyPair.private ⇒ <code>string</code>
Returns the private key as a base58-encoded string.

**Kind**: instance property of [<code>KeyPair</code>](#KeyPair)  
<a name="KeyPair+toJSON"></a>

### keyPair.toJSON() ⇒ <code>any</code>
Serializes a `KeyPair` object as a JSON object.

**Kind**: instance method of [<code>KeyPair</code>](#KeyPair)  
<a name="KeyPair+clone"></a>

### keyPair.clone() ⇒ [<code>KeyPair</code>](#KeyPair)
**Kind**: instance method of [<code>KeyPair</code>](#KeyPair)  
<a name="KeyPair.fromBase58"></a>

### KeyPair.fromBase58(type_, public_key, private_key) ⇒ [<code>KeyPair</code>](#KeyPair)
Parses a `KeyPair` object from base58-encoded public/private keys.

**Kind**: static method of [<code>KeyPair</code>](#KeyPair)  

| Param | Type |
| --- | --- |
| type_ | <code>number</code> | 
| public_key | <code>string</code> | 
| private_key | <code>string</code> | 

<a name="KeyPair.fromJSON"></a>

### KeyPair.fromJSON(json) ⇒ [<code>KeyPair</code>](#KeyPair)
Deserializes a `KeyPair` object from a JSON object.

**Kind**: static method of [<code>KeyPair</code>](#KeyPair)  

| Param | Type |
| --- | --- |
| json | <code>any</code> | 

<a name="MethodScope"></a>

## MethodScope
Supported verification method types.

**Kind**: global class  

* [MethodScope](#MethodScope)
    * _instance_
        * [.toString()](#MethodScope+toString) ⇒ <code>string</code>
        * [.toJSON()](#MethodScope+toJSON) ⇒ <code>any</code>
        * [.clone()](#MethodScope+clone) ⇒ [<code>MethodScope</code>](#MethodScope)
    * _static_
        * [.VerificationMethod()](#MethodScope.VerificationMethod) ⇒ [<code>MethodScope</code>](#MethodScope)
        * [.Authentication()](#MethodScope.Authentication) ⇒ [<code>MethodScope</code>](#MethodScope)
        * [.AssertionMethod()](#MethodScope.AssertionMethod) ⇒ [<code>MethodScope</code>](#MethodScope)
        * [.KeyAgreement()](#MethodScope.KeyAgreement) ⇒ [<code>MethodScope</code>](#MethodScope)
        * [.CapabilityDelegation()](#MethodScope.CapabilityDelegation) ⇒ [<code>MethodScope</code>](#MethodScope)
        * [.CapabilityInvocation()](#MethodScope.CapabilityInvocation) ⇒ [<code>MethodScope</code>](#MethodScope)
        * [.fromJSON(json)](#MethodScope.fromJSON) ⇒ [<code>MethodScope</code>](#MethodScope)

<a name="MethodScope+toString"></a>

### methodScope.toString() ⇒ <code>string</code>
Returns the `MethodScope` as a string.

**Kind**: instance method of [<code>MethodScope</code>](#MethodScope)  
<a name="MethodScope+toJSON"></a>

### methodScope.toJSON() ⇒ <code>any</code>
Serializes a `MethodScope` object as a JSON object.

**Kind**: instance method of [<code>MethodScope</code>](#MethodScope)  
<a name="MethodScope+clone"></a>

### methodScope.clone() ⇒ [<code>MethodScope</code>](#MethodScope)
**Kind**: instance method of [<code>MethodScope</code>](#MethodScope)  
<a name="MethodScope.VerificationMethod"></a>

### MethodScope.VerificationMethod() ⇒ [<code>MethodScope</code>](#MethodScope)
**Kind**: static method of [<code>MethodScope</code>](#MethodScope)  
<a name="MethodScope.Authentication"></a>

### MethodScope.Authentication() ⇒ [<code>MethodScope</code>](#MethodScope)
**Kind**: static method of [<code>MethodScope</code>](#MethodScope)  
<a name="MethodScope.AssertionMethod"></a>

### MethodScope.AssertionMethod() ⇒ [<code>MethodScope</code>](#MethodScope)
**Kind**: static method of [<code>MethodScope</code>](#MethodScope)  
<a name="MethodScope.KeyAgreement"></a>

### MethodScope.KeyAgreement() ⇒ [<code>MethodScope</code>](#MethodScope)
**Kind**: static method of [<code>MethodScope</code>](#MethodScope)  
<a name="MethodScope.CapabilityDelegation"></a>

### MethodScope.CapabilityDelegation() ⇒ [<code>MethodScope</code>](#MethodScope)
**Kind**: static method of [<code>MethodScope</code>](#MethodScope)  
<a name="MethodScope.CapabilityInvocation"></a>

### MethodScope.CapabilityInvocation() ⇒ [<code>MethodScope</code>](#MethodScope)
**Kind**: static method of [<code>MethodScope</code>](#MethodScope)  
<a name="MethodScope.fromJSON"></a>

### MethodScope.fromJSON(json) ⇒ [<code>MethodScope</code>](#MethodScope)
Deserializes a `MethodScope` object from a JSON object.

**Kind**: static method of [<code>MethodScope</code>](#MethodScope)  

| Param | Type |
| --- | --- |
| json | <code>any</code> | 

<a name="MethodType"></a>

## MethodType
Supported verification method types.

**Kind**: global class  

* [MethodType](#MethodType)
    * _instance_
        * [.toJSON()](#MethodType+toJSON) ⇒ <code>any</code>
        * [.clone()](#MethodType+clone) ⇒ [<code>MethodType</code>](#MethodType)
    * _static_
        * [.Ed25519VerificationKey2018()](#MethodType.Ed25519VerificationKey2018) ⇒ [<code>MethodType</code>](#MethodType)
        * [.MerkleKeyCollection2021()](#MethodType.MerkleKeyCollection2021) ⇒ [<code>MethodType</code>](#MethodType)
        * [.fromJSON(json)](#MethodType.fromJSON) ⇒ [<code>MethodType</code>](#MethodType)

<a name="MethodType+toJSON"></a>

### methodType.toJSON() ⇒ <code>any</code>
Serializes a `MethodType` object as a JSON object.

**Kind**: instance method of [<code>MethodType</code>](#MethodType)  
<a name="MethodType+clone"></a>

### methodType.clone() ⇒ [<code>MethodType</code>](#MethodType)
**Kind**: instance method of [<code>MethodType</code>](#MethodType)  
<a name="MethodType.Ed25519VerificationKey2018"></a>

### MethodType.Ed25519VerificationKey2018() ⇒ [<code>MethodType</code>](#MethodType)
**Kind**: static method of [<code>MethodType</code>](#MethodType)  
<a name="MethodType.MerkleKeyCollection2021"></a>

### MethodType.MerkleKeyCollection2021() ⇒ [<code>MethodType</code>](#MethodType)
**Kind**: static method of [<code>MethodType</code>](#MethodType)  
<a name="MethodType.fromJSON"></a>

### MethodType.fromJSON(json) ⇒ [<code>MethodType</code>](#MethodType)
Deserializes a `MethodType` object from a JSON object.

**Kind**: static method of [<code>MethodType</code>](#MethodType)  

| Param | Type |
| --- | --- |
| json | <code>any</code> | 

<a name="Network"></a>

## Network
**Kind**: global class  

* [Network](#Network)
    * _instance_
        * [.name](#Network+name) ⇒ <code>string</code>
        * [.defaultNodeURL](#Network+defaultNodeURL) ⇒ <code>string</code> \| <code>undefined</code>
        * [.toString()](#Network+toString) ⇒ <code>string</code>
        * [.toJSON()](#Network+toJSON) ⇒ <code>any</code>
    * _static_
        * [.tryFromName(name)](#Network.tryFromName) ⇒ [<code>Network</code>](#Network)
        * [.mainnet()](#Network.mainnet) ⇒ [<code>Network</code>](#Network)
        * [.devnet()](#Network.devnet) ⇒ [<code>Network</code>](#Network)
        * [.fromJSON(json)](#Network.fromJSON) ⇒ [<code>Network</code>](#Network)

<a name="Network+name"></a>

### network.name ⇒ <code>string</code>
**Kind**: instance property of [<code>Network</code>](#Network)  
<a name="Network+defaultNodeURL"></a>

### network.defaultNodeURL ⇒ <code>string</code> \| <code>undefined</code>
Returns the node URL of the Tangle network.

**Kind**: instance property of [<code>Network</code>](#Network)  
<a name="Network+toString"></a>

### network.toString() ⇒ <code>string</code>
**Kind**: instance method of [<code>Network</code>](#Network)  
<a name="Network+toJSON"></a>

### network.toJSON() ⇒ <code>any</code>
Serializes a `Network` as a JSON object.

**Kind**: instance method of [<code>Network</code>](#Network)  
<a name="Network.tryFromName"></a>

### Network.tryFromName(name) ⇒ [<code>Network</code>](#Network)
Parses the provided string to a `Network`.

Errors if the name is invalid.

**Kind**: static method of [<code>Network</code>](#Network)  

| Param | Type |
| --- | --- |
| name | <code>string</code> | 

<a name="Network.mainnet"></a>

### Network.mainnet() ⇒ [<code>Network</code>](#Network)
**Kind**: static method of [<code>Network</code>](#Network)  
<a name="Network.devnet"></a>

### Network.devnet() ⇒ [<code>Network</code>](#Network)
**Kind**: static method of [<code>Network</code>](#Network)  
<a name="Network.fromJSON"></a>

### Network.fromJSON(json) ⇒ [<code>Network</code>](#Network)
Deserializes a `Network` from a JSON object.

**Kind**: static method of [<code>Network</code>](#Network)  

| Param | Type |
| --- | --- |
| json | <code>any</code> | 

<a name="Presentation"></a>

## Presentation
**Kind**: global class  

* [Presentation](#Presentation)
    * [new Presentation(holder_doc, credential_data, presentation_type, presentation_id)](#new_Presentation_new)
    * _instance_
        * [.toJSON()](#Presentation+toJSON) ⇒ <code>any</code>
<<<<<<< HEAD
        * [.clone()](#Presentation+clone) ⇒ [<code>Presentation</code>](#Presentation)
=======
        * [.verifiableCredential()](#Presentation+verifiableCredential) ⇒ [<code>Array.&lt;Credential&gt;</code>](#Credential)
>>>>>>> b350727a
    * _static_
        * [.fromJSON(json)](#Presentation.fromJSON) ⇒ [<code>Presentation</code>](#Presentation)

<a name="new_Presentation_new"></a>

### new Presentation(holder_doc, credential_data, presentation_type, presentation_id)

| Param | Type |
| --- | --- |
| holder_doc | [<code>Document</code>](#Document) | 
| credential_data | <code>any</code> | 
| presentation_type | <code>string</code> \| <code>undefined</code> | 
| presentation_id | <code>string</code> \| <code>undefined</code> | 

<a name="Presentation+toJSON"></a>

### presentation.toJSON() ⇒ <code>any</code>
Serializes a `Presentation` object as a JSON object.

**Kind**: instance method of [<code>Presentation</code>](#Presentation)  
<<<<<<< HEAD
<a name="Presentation+clone"></a>

### presentation.clone() ⇒ [<code>Presentation</code>](#Presentation)
=======
<a name="Presentation+verifiableCredential"></a>

### presentation.verifiableCredential() ⇒ [<code>Array.&lt;Credential&gt;</code>](#Credential)
Returns a copy of the credentials contained in the presentation.

>>>>>>> b350727a
**Kind**: instance method of [<code>Presentation</code>](#Presentation)  
<a name="Presentation.fromJSON"></a>

### Presentation.fromJSON(json) ⇒ [<code>Presentation</code>](#Presentation)
Deserializes a `Presentation` object from a JSON object.

**Kind**: static method of [<code>Presentation</code>](#Presentation)  

| Param | Type |
| --- | --- |
| json | <code>any</code> | 

<a name="PresentationValidationOptions"></a>

## PresentationValidationOptions
Options to declare validation criteria when validating presentation.

**Kind**: global class  

* [PresentationValidationOptions](#PresentationValidationOptions)
    * [new PresentationValidationOptions(options)](#new_PresentationValidationOptions_new)
    * _instance_
        * [.toJSON()](#PresentationValidationOptions+toJSON) ⇒ <code>any</code>
    * _static_
        * [.default()](#PresentationValidationOptions.default) ⇒ [<code>PresentationValidationOptions</code>](#PresentationValidationOptions)
        * [.fromJSON(json)](#PresentationValidationOptions.fromJSON) ⇒ [<code>PresentationValidationOptions</code>](#PresentationValidationOptions)

<a name="new_PresentationValidationOptions_new"></a>

### new PresentationValidationOptions(options)
Creates a new `PresentationValidationOptions` from the given fields.

Throws an error if any of the options are invalid.


| Param | Type |
| --- | --- |
| options | <code>IPresentationValidationOptions</code> | 

<a name="PresentationValidationOptions+toJSON"></a>

### presentationValidationOptions.toJSON() ⇒ <code>any</code>
Serializes a `PresentationValidationOptions` as a JSON object.

**Kind**: instance method of [<code>PresentationValidationOptions</code>](#PresentationValidationOptions)  
<a name="PresentationValidationOptions.default"></a>

### PresentationValidationOptions.default() ⇒ [<code>PresentationValidationOptions</code>](#PresentationValidationOptions)
Creates a new `PresentationValidationOptions` with defaults.

**Kind**: static method of [<code>PresentationValidationOptions</code>](#PresentationValidationOptions)  
<a name="PresentationValidationOptions.fromJSON"></a>

### PresentationValidationOptions.fromJSON(json) ⇒ [<code>PresentationValidationOptions</code>](#PresentationValidationOptions)
Deserializes a `PresentationValidationOptions` from a JSON object.

**Kind**: static method of [<code>PresentationValidationOptions</code>](#PresentationValidationOptions)  

| Param | Type |
| --- | --- |
| json | <code>any</code> | 

<a name="PresentationValidator"></a>

## PresentationValidator
**Kind**: global class  

* [PresentationValidator](#PresentationValidator)
    * [.validate(presentation, holder, issuers, options, fail_fast)](#PresentationValidator.validate)
    * [.verifyPresentationSignature(presentation, holder, options)](#PresentationValidator.verifyPresentationSignature)
    * [.checkStructure(presentation)](#PresentationValidator.checkStructure)

<a name="PresentationValidator.validate"></a>

### PresentationValidator.validate(presentation, holder, issuers, options, fail_fast)
Validate a `Presentation`.

The following properties are validated according to `options`:
- the semantic structure of the presentation,
- the holder's signature,
- the relationship between the holder and the credential subjects,
- the signatures and some properties of the constituent credentials (see
`CredentialValidator::validate`).

### Warning
The lack of an error returned from this method is in of itself not enough to conclude that the presentation can be
trusted. This section contains more information on additional checks that should be carried out before and after
calling this method.

#### The state of the supplied DID Documents.
The caller must ensure that the DID Documents in `holder` and `issuers` are up-to-date. The convenience methods
`Resolver::resolve_presentation_holder` and `Resolver::resolve_presentation_issuers`
can help extract the latest available states of these DID Documents.

#### Properties that are not validated
 There are many properties defined in [The Verifiable Credentials Data Model](https://www.w3.org/TR/vc-data-model/) that are **not** validated, such as:
`credentialStatus`, `type`, `credentialSchema`, `refreshService`, **and more**.
These should be manually checked after validation, according to your requirements.

### Errors
An error is returned whenever a validated condition is not satisfied.

**Kind**: static method of [<code>PresentationValidator</code>](#PresentationValidator)  

| Param | Type |
| --- | --- |
| presentation | [<code>Presentation</code>](#Presentation) | 
| holder | [<code>Document</code>](#Document) \| [<code>ResolvedDocument</code>](#ResolvedDocument) | 
| issuers | [<code>Array.&lt;Document&gt;</code>](#Document) \| [<code>Array.&lt;ResolvedDocument&gt;</code>](#ResolvedDocument) | 
| options | [<code>PresentationValidationOptions</code>](#PresentationValidationOptions) | 
| fail_fast | <code>number</code> | 

<a name="PresentationValidator.verifyPresentationSignature"></a>

### PresentationValidator.verifyPresentationSignature(presentation, holder, options)
Verify the presentation's signature using the resolved document of the holder.

### Warning
The caller must ensure that the DID Document of the holder is up-to-date.

### Errors
Fails if the `holder` does not match the `presentation`'s holder property.
Fails if signature verification against the holder document fails.

**Kind**: static method of [<code>PresentationValidator</code>](#PresentationValidator)  

| Param | Type |
| --- | --- |
| presentation | [<code>Presentation</code>](#Presentation) | 
| holder | [<code>Document</code>](#Document) \| [<code>ResolvedDocument</code>](#ResolvedDocument) | 
| options | [<code>VerifierOptions</code>](#VerifierOptions) | 

<a name="PresentationValidator.checkStructure"></a>

### PresentationValidator.checkStructure(presentation)
Validates the semantic structure of the `Presentation`.

**Kind**: static method of [<code>PresentationValidator</code>](#PresentationValidator)  

| Param | Type |
| --- | --- |
| presentation | [<code>Presentation</code>](#Presentation) | 

<a name="ProofPurpose"></a>

## ProofPurpose
Associates a purpose with a `Signature`.

See https://w3c-ccg.github.io/security-vocab/#proofPurpose

**Kind**: global class  

* [ProofPurpose](#ProofPurpose)
    * _instance_
        * [.toJSON()](#ProofPurpose+toJSON) ⇒ <code>any</code>
        * [.clone()](#ProofPurpose+clone) ⇒ [<code>ProofPurpose</code>](#ProofPurpose)
    * _static_
        * [.assertionMethod()](#ProofPurpose.assertionMethod) ⇒ [<code>ProofPurpose</code>](#ProofPurpose)
        * [.authentication()](#ProofPurpose.authentication) ⇒ [<code>ProofPurpose</code>](#ProofPurpose)
        * [.fromJSON(json)](#ProofPurpose.fromJSON) ⇒ [<code>ProofPurpose</code>](#ProofPurpose)

<a name="ProofPurpose+toJSON"></a>

### proofPurpose.toJSON() ⇒ <code>any</code>
Serializes a `ProofPurpose` object as a JSON object.

**Kind**: instance method of [<code>ProofPurpose</code>](#ProofPurpose)  
<a name="ProofPurpose+clone"></a>

### proofPurpose.clone() ⇒ [<code>ProofPurpose</code>](#ProofPurpose)
**Kind**: instance method of [<code>ProofPurpose</code>](#ProofPurpose)  
<a name="ProofPurpose.assertionMethod"></a>

### ProofPurpose.assertionMethod() ⇒ [<code>ProofPurpose</code>](#ProofPurpose)
Purpose is to assert a claim.
See https://www.w3.org/TR/did-core/#assertion

**Kind**: static method of [<code>ProofPurpose</code>](#ProofPurpose)  
<a name="ProofPurpose.authentication"></a>

### ProofPurpose.authentication() ⇒ [<code>ProofPurpose</code>](#ProofPurpose)
Purpose is to authenticate the signer.
See https://www.w3.org/TR/did-core/#authentication

**Kind**: static method of [<code>ProofPurpose</code>](#ProofPurpose)  
<a name="ProofPurpose.fromJSON"></a>

### ProofPurpose.fromJSON(json) ⇒ [<code>ProofPurpose</code>](#ProofPurpose)
Deserializes a `ProofPurpose` object from a JSON object.

**Kind**: static method of [<code>ProofPurpose</code>](#ProofPurpose)  

| Param | Type |
| --- | --- |
| json | <code>any</code> | 

<a name="Receipt"></a>

## Receipt
**Kind**: global class  

* [Receipt](#Receipt)
    * _instance_
        * [.network](#Receipt+network) ⇒ [<code>Network</code>](#Network)
        * [.messageId](#Receipt+messageId) ⇒ <code>string</code>
        * [.networkId](#Receipt+networkId) ⇒ <code>string</code>
        * [.nonce](#Receipt+nonce) ⇒ <code>string</code>
        * [.toJSON()](#Receipt+toJSON) ⇒ <code>any</code>
    * _static_
        * [.fromJSON(json)](#Receipt.fromJSON) ⇒ [<code>Receipt</code>](#Receipt)

<a name="Receipt+network"></a>

### receipt.network ⇒ [<code>Network</code>](#Network)
Returns the associated IOTA Tangle `Network`.

**Kind**: instance property of [<code>Receipt</code>](#Receipt)  
<a name="Receipt+messageId"></a>

### receipt.messageId ⇒ <code>string</code>
Returns the message `id`.

**Kind**: instance property of [<code>Receipt</code>](#Receipt)  
<a name="Receipt+networkId"></a>

### receipt.networkId ⇒ <code>string</code>
Returns the message `network_id`.

**Kind**: instance property of [<code>Receipt</code>](#Receipt)  
<a name="Receipt+nonce"></a>

### receipt.nonce ⇒ <code>string</code>
Returns the message `nonce`.

**Kind**: instance property of [<code>Receipt</code>](#Receipt)  
<a name="Receipt+toJSON"></a>

### receipt.toJSON() ⇒ <code>any</code>
Serializes a `Receipt` as a JSON object.

**Kind**: instance method of [<code>Receipt</code>](#Receipt)  
<a name="Receipt.fromJSON"></a>

### Receipt.fromJSON(json) ⇒ [<code>Receipt</code>](#Receipt)
Deserializes a `Receipt` from a JSON object.

**Kind**: static method of [<code>Receipt</code>](#Receipt)  

| Param | Type |
| --- | --- |
| json | <code>any</code> | 

<a name="ResolvedDocument"></a>

## ResolvedDocument
An IOTA DID document resolved from the Tangle. Represents an integration chain message possibly
merged with one or more `DiffMessages`.

**Kind**: global class  

* [ResolvedDocument](#ResolvedDocument)
    * _instance_
        * [.document](#ResolvedDocument+document) ⇒ [<code>Document</code>](#Document)
        * [.diffMessageId](#ResolvedDocument+diffMessageId) ⇒ <code>string</code>
        * [.diffMessageId](#ResolvedDocument+diffMessageId)
        * [.integrationMessageId](#ResolvedDocument+integrationMessageId) ⇒ <code>string</code>
        * [.integrationMessageId](#ResolvedDocument+integrationMessageId)
        * [.mergeDiffMessage(diff_message)](#ResolvedDocument+mergeDiffMessage)
        * [.intoDocument()](#ResolvedDocument+intoDocument) ⇒ [<code>Document</code>](#Document)
        * [.toJSON()](#ResolvedDocument+toJSON) ⇒ <code>any</code>
        * [.clone()](#ResolvedDocument+clone) ⇒ [<code>ResolvedDocument</code>](#ResolvedDocument)
    * _static_
        * [.fromJSON(json)](#ResolvedDocument.fromJSON) ⇒ [<code>ResolvedDocument</code>](#ResolvedDocument)

<a name="ResolvedDocument+document"></a>

### resolvedDocument.document ⇒ [<code>Document</code>](#Document)
Returns the inner DID document.

NOTE: clones the data. Use `intoDocument()` for efficiency.

**Kind**: instance property of [<code>ResolvedDocument</code>](#ResolvedDocument)  
<a name="ResolvedDocument+diffMessageId"></a>

### resolvedDocument.diffMessageId ⇒ <code>string</code>
Returns the diff chain message id.

**Kind**: instance property of [<code>ResolvedDocument</code>](#ResolvedDocument)  
<a name="ResolvedDocument+diffMessageId"></a>

### resolvedDocument.diffMessageId
Sets the diff chain message id.

**Kind**: instance property of [<code>ResolvedDocument</code>](#ResolvedDocument)  

| Param | Type |
| --- | --- |
| value | <code>string</code> | 

<a name="ResolvedDocument+integrationMessageId"></a>

### resolvedDocument.integrationMessageId ⇒ <code>string</code>
Returns the integration chain message id.

**Kind**: instance property of [<code>ResolvedDocument</code>](#ResolvedDocument)  
<a name="ResolvedDocument+integrationMessageId"></a>

### resolvedDocument.integrationMessageId
Sets the integration chain message id.

**Kind**: instance property of [<code>ResolvedDocument</code>](#ResolvedDocument)  

| Param | Type |
| --- | --- |
| value | <code>string</code> | 

<a name="ResolvedDocument+mergeDiffMessage"></a>

### resolvedDocument.mergeDiffMessage(diff_message)
Attempts to merge changes from a `DiffMessage` into this document and
updates the `ResolvedDocument::diffMessageId`.

If merging fails the document remains unmodified, otherwise this represents
the merged document state.

See `Document::mergeDiff`.

# Errors

Fails if the merge operation or signature verification on the diff fails.

**Kind**: instance method of [<code>ResolvedDocument</code>](#ResolvedDocument)  

| Param | Type |
| --- | --- |
| diff_message | [<code>DiffMessage</code>](#DiffMessage) | 

<a name="ResolvedDocument+intoDocument"></a>

### resolvedDocument.intoDocument() ⇒ [<code>Document</code>](#Document)
Consumes this object and returns the inner DID document.

NOTE: trying to use the `ResolvedDocument` after calling this will throw an error.

**Kind**: instance method of [<code>ResolvedDocument</code>](#ResolvedDocument)  
<a name="ResolvedDocument+toJSON"></a>

### resolvedDocument.toJSON() ⇒ <code>any</code>
Serializes a `Document` object as a JSON object.

**Kind**: instance method of [<code>ResolvedDocument</code>](#ResolvedDocument)  
<a name="ResolvedDocument+clone"></a>

### resolvedDocument.clone() ⇒ [<code>ResolvedDocument</code>](#ResolvedDocument)
**Kind**: instance method of [<code>ResolvedDocument</code>](#ResolvedDocument)  
<a name="ResolvedDocument.fromJSON"></a>

### ResolvedDocument.fromJSON(json) ⇒ [<code>ResolvedDocument</code>](#ResolvedDocument)
Deserializes a `Document` object from a JSON object.

**Kind**: static method of [<code>ResolvedDocument</code>](#ResolvedDocument)  

| Param | Type |
| --- | --- |
| json | <code>any</code> | 

<a name="Resolver"></a>

## Resolver
**Kind**: global class  

* [Resolver](#Resolver)
    * [new Resolver()](#new_Resolver_new)
    * _instance_
        * [.getClient(network_name)](#Resolver+getClient) ⇒ [<code>Client</code>](#Client) \| <code>undefined</code>
        * [.resolve(did)](#Resolver+resolve) ⇒ [<code>Promise.&lt;ResolvedDocument&gt;</code>](#ResolvedDocument)
        * [.resolveHistory(did)](#Resolver+resolveHistory) ⇒ [<code>Promise.&lt;DocumentHistory&gt;</code>](#DocumentHistory)
        * [.resolveDiffHistory(document)](#Resolver+resolveDiffHistory) ⇒ [<code>Promise.&lt;DiffChainHistory&gt;</code>](#DiffChainHistory)
        * [.resolveCredentialIssuer(credential)](#Resolver+resolveCredentialIssuer) ⇒ [<code>Promise.&lt;ResolvedDocument&gt;</code>](#ResolvedDocument)
        * [.resolvePresentationIssuers(presentation)](#Resolver+resolvePresentationIssuers) ⇒ <code>Promise.&lt;Array.&lt;ResolvedDocument&gt;&gt;</code>
        * [.resolvePresentationHolder(presentation)](#Resolver+resolvePresentationHolder) ⇒ [<code>Promise.&lt;ResolvedDocument&gt;</code>](#ResolvedDocument)
        * [.verifyPresentation(presentation, options, fail_fast, holder, issuers)](#Resolver+verifyPresentation) ⇒ <code>Promise.&lt;void&gt;</code>
    * _static_
        * [.builder()](#Resolver.builder) ⇒ [<code>ResolverBuilder</code>](#ResolverBuilder)

<a name="new_Resolver_new"></a>

### new Resolver()
Constructs a new `Resolver` with a default `Client` for
the `Mainnet`.

<a name="Resolver+getClient"></a>

### resolver.getClient(network_name) ⇒ [<code>Client</code>](#Client) \| <code>undefined</code>
Returns the `Client` corresponding to the given network name if one exists.

**Kind**: instance method of [<code>Resolver</code>](#Resolver)  

| Param | Type |
| --- | --- |
| network_name | <code>string</code> | 

<a name="Resolver+resolve"></a>

### resolver.resolve(did) ⇒ [<code>Promise.&lt;ResolvedDocument&gt;</code>](#ResolvedDocument)
Fetches the `Document` of the given `DID`.

**Kind**: instance method of [<code>Resolver</code>](#Resolver)  

| Param | Type |
| --- | --- |
| did | [<code>DID</code>](#DID) \| <code>string</code> | 

<a name="Resolver+resolveHistory"></a>

### resolver.resolveHistory(did) ⇒ [<code>Promise.&lt;DocumentHistory&gt;</code>](#DocumentHistory)
Fetches the `DocumentHistory` of the given `DID`.

**Kind**: instance method of [<code>Resolver</code>](#Resolver)  

| Param | Type |
| --- | --- |
| did | [<code>DID</code>](#DID) \| <code>string</code> | 

<a name="Resolver+resolveDiffHistory"></a>

### resolver.resolveDiffHistory(document) ⇒ [<code>Promise.&lt;DiffChainHistory&gt;</code>](#DiffChainHistory)
Returns the `DiffChainHistory` of a diff chain starting from a `Document` on the
integration chain.

NOTE: the document must have been published to the Tangle and have a valid message id.

**Kind**: instance method of [<code>Resolver</code>](#Resolver)  

| Param | Type |
| --- | --- |
| document | [<code>ResolvedDocument</code>](#ResolvedDocument) | 

<a name="Resolver+resolveCredentialIssuer"></a>

### resolver.resolveCredentialIssuer(credential) ⇒ [<code>Promise.&lt;ResolvedDocument&gt;</code>](#ResolvedDocument)
Fetches the DID Document of the issuer on a `Credential`.

### Errors

Errors if the issuer URL is not a valid `DID` or document resolution fails.

**Kind**: instance method of [<code>Resolver</code>](#Resolver)  

| Param | Type |
| --- | --- |
| credential | [<code>Credential</code>](#Credential) | 

<a name="Resolver+resolvePresentationIssuers"></a>

### resolver.resolvePresentationIssuers(presentation) ⇒ <code>Promise.&lt;Array.&lt;ResolvedDocument&gt;&gt;</code>
Fetches all DID Documents of `Credential` issuers contained in a `Presentation`.
Issuer documents are returned in arbitrary order.

### Errors

Errors if any issuer URL is not a valid `DID` or document resolution fails.

**Kind**: instance method of [<code>Resolver</code>](#Resolver)  

| Param | Type |
| --- | --- |
| presentation | [<code>Presentation</code>](#Presentation) | 

<a name="Resolver+resolvePresentationHolder"></a>

### resolver.resolvePresentationHolder(presentation) ⇒ [<code>Promise.&lt;ResolvedDocument&gt;</code>](#ResolvedDocument)
Fetches the DID Document of the holder of a `Presentation`.

### Errors

Errors if the holder URL is missing, is not a valid `DID`, or document resolution fails.

**Kind**: instance method of [<code>Resolver</code>](#Resolver)  

| Param | Type |
| --- | --- |
| presentation | [<code>Presentation</code>](#Presentation) | 

<a name="Resolver+verifyPresentation"></a>

### resolver.verifyPresentation(presentation, options, fail_fast, holder, issuers) ⇒ <code>Promise.&lt;void&gt;</code>
Verifies a `Presentation`.

### Important
See `PresentationValidator::validate` for information about which properties get
validated and what is expected of the optional arguments `holder` and `issuer`.

### Resolution
The DID Documents for the `holder` and `issuers` are optionally resolved if not given.
If you already have up-to-date versions of these DID Documents, you may want
to use `PresentationValidator::validate`.
See also `Resolver::resolvePresentationIssuers` and `Resolver::resolvePresentationHolder`.

### Errors
Errors from resolving the holder and issuer DID Documents, if not provided, will be returned immediately.
Otherwise, errors from validating the presentation and its credentials will be returned
according to the `fail_fast` parameter.

**Kind**: instance method of [<code>Resolver</code>](#Resolver)  

| Param | Type |
| --- | --- |
| presentation | [<code>Presentation</code>](#Presentation) | 
| options | [<code>PresentationValidationOptions</code>](#PresentationValidationOptions) | 
| fail_fast | <code>number</code> | 
| holder | [<code>ResolvedDocument</code>](#ResolvedDocument) \| <code>undefined</code> | 
| issuers | [<code>Array.&lt;ResolvedDocument&gt;</code>](#ResolvedDocument) \| <code>undefined</code> | 

<a name="Resolver.builder"></a>

### Resolver.builder() ⇒ [<code>ResolverBuilder</code>](#ResolverBuilder)
Returns a [ResolverBuilder](#ResolverBuilder) to construct a new `Resolver`.

**Kind**: static method of [<code>Resolver</code>](#Resolver)  
<a name="ResolverBuilder"></a>

## ResolverBuilder
Builder for configuring [`Clients`][Client] when constructing a [`Resolver`].

**Kind**: global class  

* [ResolverBuilder](#ResolverBuilder)
    * [new ResolverBuilder()](#new_ResolverBuilder_new)
    * [.client(client)](#ResolverBuilder+client) ⇒ [<code>ResolverBuilder</code>](#ResolverBuilder)
    * [.clientConfig(config)](#ResolverBuilder+clientConfig) ⇒ [<code>ResolverBuilder</code>](#ResolverBuilder)
    * [.build()](#ResolverBuilder+build) ⇒ [<code>Promise.&lt;Resolver&gt;</code>](#Resolver)

<a name="new_ResolverBuilder_new"></a>

### new ResolverBuilder()
Constructs a new `ResolverBuilder` with no `Clients` configured.

<a name="ResolverBuilder+client"></a>

### resolverBuilder.client(client) ⇒ [<code>ResolverBuilder</code>](#ResolverBuilder)
Inserts a `Client`.

NOTE: replaces any previous `Client` or `Config` with the same network name.

**Kind**: instance method of [<code>ResolverBuilder</code>](#ResolverBuilder)  

| Param | Type |
| --- | --- |
| client | [<code>Client</code>](#Client) | 

<a name="ResolverBuilder+clientConfig"></a>

### resolverBuilder.clientConfig(config) ⇒ [<code>ResolverBuilder</code>](#ResolverBuilder)
Inserts a `Config` used to create a `Client`.

NOTE: replaces any previous `Client` or `Config` with the same network name.

**Kind**: instance method of [<code>ResolverBuilder</code>](#ResolverBuilder)  

| Param | Type |
| --- | --- |
| config | <code>IClientConfig</code> | 

<a name="ResolverBuilder+build"></a>

### resolverBuilder.build() ⇒ [<code>Promise.&lt;Resolver&gt;</code>](#Resolver)
Constructs a new [`Resolver`] based on the builder configuration.

**Kind**: instance method of [<code>ResolverBuilder</code>](#ResolverBuilder)  
<a name="Service"></a>

## Service
A DID Document Service used to enable trusted interactions associated
with a DID subject.

See: https://www.w3.org/TR/did-core/#services

**Kind**: global class  

* [Service](#Service)
    * [new Service(service)](#new_Service_new)
    * _instance_
        * [.id](#Service+id) ⇒ [<code>DIDUrl</code>](#DIDUrl)
        * [.type](#Service+type) ⇒ <code>string</code>
        * [.serviceEndpoint](#Service+serviceEndpoint) ⇒ <code>string</code> \| <code>Array.&lt;string&gt;</code> \| <code>Map.&lt;string, Array.&lt;string&gt;&gt;</code>
        * [.properties()](#Service+properties) ⇒ <code>Map.&lt;string, any&gt;</code>
        * [.toJSON()](#Service+toJSON) ⇒ <code>any</code>
        * [.clone()](#Service+clone) ⇒ [<code>Service</code>](#Service)
    * _static_
        * [.fromJSON(value)](#Service.fromJSON) ⇒ [<code>Service</code>](#Service)

<a name="new_Service_new"></a>

### new Service(service)

| Param | Type |
| --- | --- |
| service | <code>IService</code> | 

<a name="Service+id"></a>

### service.id ⇒ [<code>DIDUrl</code>](#DIDUrl)
Returns a copy of the `Service` id.

**Kind**: instance property of [<code>Service</code>](#Service)  
<a name="Service+type"></a>

### service.type ⇒ <code>string</code>
Returns a copy of the `Service` type.

**Kind**: instance property of [<code>Service</code>](#Service)  
<a name="Service+serviceEndpoint"></a>

### service.serviceEndpoint ⇒ <code>string</code> \| <code>Array.&lt;string&gt;</code> \| <code>Map.&lt;string, Array.&lt;string&gt;&gt;</code>
Returns a copy of the `Service` endpoint.

**Kind**: instance property of [<code>Service</code>](#Service)  
<a name="Service+properties"></a>

### service.properties() ⇒ <code>Map.&lt;string, any&gt;</code>
Returns a copy of the custom properties on the `Service`.

**Kind**: instance method of [<code>Service</code>](#Service)  
<a name="Service+toJSON"></a>

### service.toJSON() ⇒ <code>any</code>
Serializes a `Service` object as a JSON object.

**Kind**: instance method of [<code>Service</code>](#Service)  
<a name="Service+clone"></a>

### service.clone() ⇒ [<code>Service</code>](#Service)
**Kind**: instance method of [<code>Service</code>](#Service)  
<a name="Service.fromJSON"></a>

### Service.fromJSON(value) ⇒ [<code>Service</code>](#Service)
Deserializes a `Service` object from a JSON object.

**Kind**: static method of [<code>Service</code>](#Service)  

| Param | Type |
| --- | --- |
| value | <code>any</code> | 

<a name="SignatureOptions"></a>

## SignatureOptions
Holds additional options for creating signatures.
See `ISignatureOptions`.

**Kind**: global class  

* [SignatureOptions](#SignatureOptions)
    * [new SignatureOptions(options)](#new_SignatureOptions_new)
    * _instance_
        * [.clone()](#SignatureOptions+clone) ⇒ [<code>SignatureOptions</code>](#SignatureOptions)
    * _static_
        * [.default()](#SignatureOptions.default) ⇒ [<code>SignatureOptions</code>](#SignatureOptions)

<a name="new_SignatureOptions_new"></a>

### new SignatureOptions(options)
Creates a new `SignatureOptions` from the given fields.

Throws an error if any of the options are invalid.


| Param | Type |
| --- | --- |
| options | <code>ISignatureOptions</code> | 

<a name="SignatureOptions+clone"></a>

### signatureOptions.clone() ⇒ [<code>SignatureOptions</code>](#SignatureOptions)
**Kind**: instance method of [<code>SignatureOptions</code>](#SignatureOptions)  
<a name="SignatureOptions.default"></a>

### SignatureOptions.default() ⇒ [<code>SignatureOptions</code>](#SignatureOptions)
Creates a new `SignatureOptions` with default options.

**Kind**: static method of [<code>SignatureOptions</code>](#SignatureOptions)  
<a name="Timestamp"></a>

## Timestamp
**Kind**: global class  

* [Timestamp](#Timestamp)
    * _instance_
        * [.toRFC3339()](#Timestamp+toRFC3339) ⇒ <code>string</code>
        * [.checkedAdd(duration)](#Timestamp+checkedAdd) ⇒ [<code>Timestamp</code>](#Timestamp) \| <code>undefined</code>
        * [.checkedSub(duration)](#Timestamp+checkedSub) ⇒ [<code>Timestamp</code>](#Timestamp) \| <code>undefined</code>
        * [.toJSON()](#Timestamp+toJSON) ⇒ <code>any</code>
    * _static_
        * [.parse(input)](#Timestamp.parse) ⇒ [<code>Timestamp</code>](#Timestamp)
        * [.nowUTC()](#Timestamp.nowUTC) ⇒ [<code>Timestamp</code>](#Timestamp)
        * [.fromJSON(json)](#Timestamp.fromJSON) ⇒ [<code>Timestamp</code>](#Timestamp)

<a name="Timestamp+toRFC3339"></a>

### timestamp.toRFC3339() ⇒ <code>string</code>
Returns the `Timestamp` as an RFC 3339 `String`.

**Kind**: instance method of [<code>Timestamp</code>](#Timestamp)  
<a name="Timestamp+checkedAdd"></a>

### timestamp.checkedAdd(duration) ⇒ [<code>Timestamp</code>](#Timestamp) \| <code>undefined</code>
Computes `self + duration`

Returns `null` if the operation leads to a timestamp not in the valid range for [RFC 3339](https://tools.ietf.org/html/rfc3339).

**Kind**: instance method of [<code>Timestamp</code>](#Timestamp)  

| Param | Type |
| --- | --- |
| duration | [<code>Duration</code>](#Duration) | 

<a name="Timestamp+checkedSub"></a>

### timestamp.checkedSub(duration) ⇒ [<code>Timestamp</code>](#Timestamp) \| <code>undefined</code>
Computes `self - duration`

Returns `null` if the operation leads to a timestamp not in the valid range for [RFC 3339](https://tools.ietf.org/html/rfc3339).

**Kind**: instance method of [<code>Timestamp</code>](#Timestamp)  

| Param | Type |
| --- | --- |
| duration | [<code>Duration</code>](#Duration) | 

<a name="Timestamp+toJSON"></a>

### timestamp.toJSON() ⇒ <code>any</code>
Serializes a `Timestamp` as a JSON object.

**Kind**: instance method of [<code>Timestamp</code>](#Timestamp)  
<a name="Timestamp.parse"></a>

### Timestamp.parse(input) ⇒ [<code>Timestamp</code>](#Timestamp)
Parses a `Timestamp` from the provided input string.

**Kind**: static method of [<code>Timestamp</code>](#Timestamp)  

| Param | Type |
| --- | --- |
| input | <code>string</code> | 

<a name="Timestamp.nowUTC"></a>

### Timestamp.nowUTC() ⇒ [<code>Timestamp</code>](#Timestamp)
Creates a new `Timestamp` with the current date and time.

**Kind**: static method of [<code>Timestamp</code>](#Timestamp)  
<a name="Timestamp.fromJSON"></a>

### Timestamp.fromJSON(json) ⇒ [<code>Timestamp</code>](#Timestamp)
Deserializes a `Timestamp` from a JSON object.

**Kind**: static method of [<code>Timestamp</code>](#Timestamp)  

| Param | Type |
| --- | --- |
| json | <code>any</code> | 

<a name="VerificationMethod"></a>

## VerificationMethod
**Kind**: global class  

* [VerificationMethod](#VerificationMethod)
    * [new VerificationMethod(did, key_type, public_key, fragment)](#new_VerificationMethod_new)
    * _instance_
        * [.id](#VerificationMethod+id) ⇒ [<code>DIDUrl</code>](#DIDUrl)
        * [.controller](#VerificationMethod+controller) ⇒ [<code>DID</code>](#DID)
        * [.controller](#VerificationMethod+controller)
        * [.type](#VerificationMethod+type) ⇒ <code>string</code>
        * [.data](#VerificationMethod+data) ⇒ <code>any</code>
        * [.toJSON()](#VerificationMethod+toJSON) ⇒ <code>any</code>
        * [.clone()](#VerificationMethod+clone) ⇒ [<code>VerificationMethod</code>](#VerificationMethod)
    * _static_
        * [.newMerkleKey(digest, did, keys, fragment)](#VerificationMethod.newMerkleKey) ⇒ [<code>VerificationMethod</code>](#VerificationMethod)
        * [.fromJSON(value)](#VerificationMethod.fromJSON) ⇒ [<code>VerificationMethod</code>](#VerificationMethod)

<a name="new_VerificationMethod_new"></a>

### new VerificationMethod(did, key_type, public_key, fragment)
Creates a new `VerificationMethod` object from the given `did` and
Base58-BTC encoded public key.


| Param | Type |
| --- | --- |
| did | [<code>DID</code>](#DID) | 
| key_type | <code>number</code> | 
| public_key | <code>string</code> | 
| fragment | <code>string</code> | 

<a name="VerificationMethod+id"></a>

### verificationMethod.id ⇒ [<code>DIDUrl</code>](#DIDUrl)
Returns the `id` `DIDUrl` of the `VerificationMethod` object.

**Kind**: instance property of [<code>VerificationMethod</code>](#VerificationMethod)  
<a name="VerificationMethod+controller"></a>

### verificationMethod.controller ⇒ [<code>DID</code>](#DID)
Returns the `controller` `DID` of the `VerificationMethod` object.

**Kind**: instance property of [<code>VerificationMethod</code>](#VerificationMethod)  
<a name="VerificationMethod+controller"></a>

### verificationMethod.controller
Returns the `controller` `DID` of the `VerificationMethod` object.

**Kind**: instance property of [<code>VerificationMethod</code>](#VerificationMethod)  

| Param | Type |
| --- | --- |
| did | [<code>DID</code>](#DID) | 

<a name="VerificationMethod+type"></a>

### verificationMethod.type ⇒ <code>string</code>
Returns the `VerificationMethod` type.

**Kind**: instance property of [<code>VerificationMethod</code>](#VerificationMethod)  
<a name="VerificationMethod+data"></a>

### verificationMethod.data ⇒ <code>any</code>
Returns the `VerificationMethod` public key data.

**Kind**: instance property of [<code>VerificationMethod</code>](#VerificationMethod)  
<a name="VerificationMethod+toJSON"></a>

### verificationMethod.toJSON() ⇒ <code>any</code>
Serializes a `VerificationMethod` object as a JSON object.

**Kind**: instance method of [<code>VerificationMethod</code>](#VerificationMethod)  
<a name="VerificationMethod+clone"></a>

### verificationMethod.clone() ⇒ [<code>VerificationMethod</code>](#VerificationMethod)
**Kind**: instance method of [<code>VerificationMethod</code>](#VerificationMethod)  
<a name="VerificationMethod.newMerkleKey"></a>

### VerificationMethod.newMerkleKey(digest, did, keys, fragment) ⇒ [<code>VerificationMethod</code>](#VerificationMethod)
Creates a new `MerkleKeyCollection2021` method from the given key collection.

**Kind**: static method of [<code>VerificationMethod</code>](#VerificationMethod)  

| Param | Type |
| --- | --- |
| digest | <code>number</code> | 
| did | [<code>DID</code>](#DID) | 
| keys | [<code>KeyCollection</code>](#KeyCollection) | 
| fragment | <code>string</code> | 

<a name="VerificationMethod.fromJSON"></a>

### VerificationMethod.fromJSON(value) ⇒ [<code>VerificationMethod</code>](#VerificationMethod)
Deserializes a `VerificationMethod` object from a JSON object.

**Kind**: static method of [<code>VerificationMethod</code>](#VerificationMethod)  

| Param | Type |
| --- | --- |
| value | <code>any</code> | 

<a name="VerifierOptions"></a>

## VerifierOptions
Holds additional signature verification options.
See `IVerifierOptions`.

**Kind**: global class  

* [VerifierOptions](#VerifierOptions)
    * [new VerifierOptions(options)](#new_VerifierOptions_new)
    * _instance_
<<<<<<< HEAD
        * [.clone()](#VerifierOptions+clone) ⇒ [<code>VerifierOptions</code>](#VerifierOptions)
    * _static_
        * [.default()](#VerifierOptions.default) ⇒ [<code>VerifierOptions</code>](#VerifierOptions)
=======
        * [.toJSON()](#VerifierOptions+toJSON) ⇒ <code>any</code>
    * _static_
        * [.default()](#VerifierOptions.default) ⇒ [<code>VerifierOptions</code>](#VerifierOptions)
        * [.fromJSON(json)](#VerifierOptions.fromJSON) ⇒ [<code>VerifierOptions</code>](#VerifierOptions)
>>>>>>> b350727a

<a name="new_VerifierOptions_new"></a>

### new VerifierOptions(options)
Creates a new `VerifierOptions` from the given fields.

Throws an error if any of the options are invalid.


| Param | Type |
| --- | --- |
| options | <code>IVerifierOptions</code> | 

<<<<<<< HEAD
<a name="VerifierOptions+clone"></a>

### verifierOptions.clone() ⇒ [<code>VerifierOptions</code>](#VerifierOptions)
=======
<a name="VerifierOptions+toJSON"></a>

### verifierOptions.toJSON() ⇒ <code>any</code>
Serializes a `VerifierOptions` as a JSON object.

>>>>>>> b350727a
**Kind**: instance method of [<code>VerifierOptions</code>](#VerifierOptions)  
<a name="VerifierOptions.default"></a>

### VerifierOptions.default() ⇒ [<code>VerifierOptions</code>](#VerifierOptions)
Creates a new `VerifierOptions` with default options.

**Kind**: static method of [<code>VerifierOptions</code>](#VerifierOptions)  
<a name="VerifierOptions.fromJSON"></a>

### VerifierOptions.fromJSON(json) ⇒ [<code>VerifierOptions</code>](#VerifierOptions)
Deserializes a `VerifierOptions` from a JSON object.

**Kind**: static method of [<code>VerifierOptions</code>](#VerifierOptions)  

| Param | Type |
| --- | --- |
| json | <code>any</code> | 

<a name="MethodRelationship"></a>

## MethodRelationship
**Kind**: global variable  
<a name="KeyType"></a>

## KeyType
**Kind**: global variable  
<a name="Digest"></a>

## Digest
**Kind**: global variable  
<a name="SubjectHolderRelationship"></a>

## SubjectHolderRelationship
Declares how credential subjects must relate to the presentation holder during validation.
See `PresentationValidationOptions::subject_holder_relationship`.

See also the [Subject-Holder Relationship](https://www.w3.org/TR/vc-data-model/#subject-holder-relationships) section of the specification.

**Kind**: global variable  
<a name="AlwaysSubject"></a>

## AlwaysSubject
The holder must always match the subject on all credentials, regardless of their [`nonTransferable`](https://www.w3.org/TR/vc-data-model/#nontransferable-property) property.
This variant is the default used if no other variant is specified when constructing a new
`PresentationValidationOptions`.

**Kind**: global variable  
<a name="SubjectOnNonTransferable"></a>

## SubjectOnNonTransferable
The holder must match the subject only for credentials where the [`nonTransferable`](https://www.w3.org/TR/vc-data-model/#nontransferable-property) property is `true`.

**Kind**: global variable  
<a name="Any"></a>

## Any
The holder is not required to have any kind of relationship to any credential subject.

**Kind**: global variable  
<a name="FailFast"></a>

## FailFast
Declares when validation should return if an error occurs.

**Kind**: global variable  
<a name="AllErrors"></a>

## AllErrors
Return all errors that occur during validation.

**Kind**: global variable  
<a name="FirstError"></a>

## FirstError
Return after the first error occurs.

**Kind**: global variable  
<a name="DIDMessageEncoding"></a>

## DIDMessageEncoding
**Kind**: global variable  
<a name="start"></a>

## start()
Initializes the console error panic hook for better error messages

**Kind**: global function  <|MERGE_RESOLUTION|>--- conflicted
+++ resolved
@@ -448,38 +448,8 @@
 
 | Param | Type |
 | --- | --- |
-<<<<<<< HEAD
-| network | [<code>Network</code>](#Network) | 
-
-<a name="Credential"></a>
-
-## Credential
-**Kind**: global class  
-
-* [Credential](#Credential)
-    * _instance_
-        * [.toJSON()](#Credential+toJSON) ⇒ <code>any</code>
-        * [.clone()](#Credential+clone) ⇒ [<code>Credential</code>](#Credential)
-    * _static_
-        * [.extend(value)](#Credential.extend) ⇒ [<code>Credential</code>](#Credential)
-        * [.issue(issuer_doc, subject_data, credential_type, credential_id)](#Credential.issue) ⇒ [<code>Credential</code>](#Credential)
-        * [.fromJSON(json)](#Credential.fromJSON) ⇒ [<code>Credential</code>](#Credential)
-
-<a name="Credential+toJSON"></a>
-
-### credential.toJSON() ⇒ <code>any</code>
-Serializes a `Credential` object as a JSON object.
-
-**Kind**: instance method of [<code>Credential</code>](#Credential)  
-<a name="Credential+clone"></a>
-
-### credential.clone() ⇒ [<code>Credential</code>](#Credential)
-**Kind**: instance method of [<code>Credential</code>](#Credential)  
-<a name="Credential.extend"></a>
-=======
 | credential | [<code>Credential</code>](#Credential) | 
 | timestamp | [<code>Timestamp</code>](#Timestamp) | 
->>>>>>> b350727a
 
 <a name="CredentialValidator.verifySignature"></a>
 
@@ -531,7 +501,6 @@
         * [.intoUrl()](#DID+intoUrl) ⇒ [<code>DIDUrl</code>](#DIDUrl)
         * [.toString()](#DID+toString) ⇒ <code>string</code>
         * [.toJSON()](#DID+toJSON) ⇒ <code>any</code>
-        * [.clone()](#DID+clone) ⇒ [<code>DID</code>](#DID)
     * _static_
         * [.fromBase58(key, network)](#DID.fromBase58) ⇒ [<code>DID</code>](#DID)
         * [.parse(input)](#DID.parse) ⇒ [<code>DID</code>](#DID)
@@ -599,10 +568,6 @@
 ### did.toJSON() ⇒ <code>any</code>
 Serializes a `DID` as a JSON object.
 
-**Kind**: instance method of [<code>DID</code>](#DID)  
-<a name="DID+clone"></a>
-
-### did.clone() ⇒ [<code>DID</code>](#DID)
 **Kind**: instance method of [<code>DID</code>](#DID)  
 <a name="DID.fromBase58"></a>
 
@@ -645,7 +610,6 @@
         * [.join(segment)](#DIDUrl+join) ⇒ [<code>DIDUrl</code>](#DIDUrl)
         * [.toString()](#DIDUrl+toString) ⇒ <code>string</code>
         * [.toJSON()](#DIDUrl+toJSON) ⇒ <code>any</code>
-        * [.clone()](#DIDUrl+clone) ⇒ [<code>DIDUrl</code>](#DIDUrl)
     * _static_
         * [.parse(input)](#DIDUrl.parse) ⇒ [<code>DIDUrl</code>](#DIDUrl)
 
@@ -744,10 +708,6 @@
 ### didUrl.toJSON() ⇒ <code>any</code>
 Serializes a `DIDUrl` as a JSON object.
 
-**Kind**: instance method of [<code>DIDUrl</code>](#DIDUrl)  
-<a name="DIDUrl+clone"></a>
-
-### didUrl.clone() ⇒ [<code>DIDUrl</code>](#DIDUrl)
 **Kind**: instance method of [<code>DIDUrl</code>](#DIDUrl)  
 <a name="DIDUrl.parse"></a>
 
@@ -814,18 +774,6 @@
 **Kind**: global class  
 
 * [DiffMessage](#DiffMessage)
-<<<<<<< HEAD
-    * [.did](#DiffMessage+did) ⇒ [<code>DID</code>](#DID)
-    * [.diff](#DiffMessage+diff) ⇒ <code>string</code>
-    * [.messageId](#DiffMessage+messageId) ⇒ <code>string</code>
-    * [.messageId](#DiffMessage+messageId)
-    * [.previousMessageId](#DiffMessage+previousMessageId) ⇒ <code>string</code>
-    * [.previousMessageId](#DiffMessage+previousMessageId)
-    * [.proof](#DiffMessage+proof) ⇒ <code>any</code>
-    * [.id()](#DiffMessage+id) ⇒ [<code>DID</code>](#DID)
-    * [.merge(document)](#DiffMessage+merge) ⇒ [<code>Document</code>](#Document)
-    * [.clone()](#DiffMessage+clone) ⇒ [<code>DiffMessage</code>](#DiffMessage)
-=======
     * _instance_
         * [.did](#DiffMessage+did) ⇒ [<code>DID</code>](#DID)
         * [.diff](#DiffMessage+diff) ⇒ <code>string</code>
@@ -839,7 +787,6 @@
         * [.toJSON()](#DiffMessage+toJSON) ⇒ <code>any</code>
     * _static_
         * [.fromJSON(json)](#DiffMessage.fromJSON) ⇒ [<code>DiffMessage</code>](#DiffMessage)
->>>>>>> b350727a
 
 <a name="DiffMessage+did"></a>
 
@@ -915,12 +862,6 @@
 | --- | --- |
 | document | [<code>Document</code>](#Document) | 
 
-<<<<<<< HEAD
-<a name="DiffMessage+clone"></a>
-
-### diffMessage.clone() ⇒ [<code>DiffMessage</code>](#DiffMessage)
-**Kind**: instance method of [<code>DiffMessage</code>](#DiffMessage)  
-=======
 <a name="DiffMessage+toJSON"></a>
 
 ### diffMessage.toJSON() ⇒ <code>any</code>
@@ -938,7 +879,6 @@
 | --- | --- |
 | json | <code>any</code> | 
 
->>>>>>> b350727a
 <a name="Document"></a>
 
 ## Document
@@ -986,7 +926,6 @@
         * [.mergeDiff(diff)](#Document+mergeDiff)
         * [.integrationIndex()](#Document+integrationIndex) ⇒ <code>string</code>
         * [.toJSON()](#Document+toJSON) ⇒ <code>any</code>
-        * [.clone()](#Document+clone) ⇒ [<code>Document</code>](#Document)
     * _static_
         * [.fromVerificationMethod(method)](#Document.fromVerificationMethod) ⇒ [<code>Document</code>](#Document)
         * [.isSigningMethodType(method_type)](#Document.isSigningMethodType) ⇒ <code>boolean</code>
@@ -1450,10 +1389,6 @@
 ### document.toJSON() ⇒ <code>any</code>
 Serializes a `Document` as a JSON object.
 
-**Kind**: instance method of [<code>Document</code>](#Document)  
-<a name="Document+clone"></a>
-
-### document.clone() ⇒ [<code>Document</code>](#Document)
 **Kind**: instance method of [<code>Document</code>](#Document)  
 <a name="Document.fromVerificationMethod"></a>
 
@@ -1533,7 +1468,6 @@
         * [.diffChainData()](#DocumentHistory+diffChainData) ⇒ [<code>Array.&lt;DiffMessage&gt;</code>](#DiffMessage)
         * [.diffChainSpam()](#DocumentHistory+diffChainSpam) ⇒ <code>Array.&lt;string&gt;</code>
         * [.toJSON()](#DocumentHistory+toJSON) ⇒ <code>any</code>
-        * [.clone()](#DocumentHistory+clone) ⇒ [<code>DocumentHistory</code>](#DocumentHistory)
     * _static_
         * [.fromJSON(json)](#DocumentHistory.fromJSON) ⇒ [<code>DocumentHistory</code>](#DocumentHistory)
 
@@ -1576,10 +1510,6 @@
 ### documentHistory.toJSON() ⇒ <code>any</code>
 Serializes `DocumentHistory` as a JSON object.
 
-**Kind**: instance method of [<code>DocumentHistory</code>](#DocumentHistory)  
-<a name="DocumentHistory+clone"></a>
-
-### documentHistory.clone() ⇒ [<code>DocumentHistory</code>](#DocumentHistory)
 **Kind**: instance method of [<code>DocumentHistory</code>](#DocumentHistory)  
 <a name="DocumentHistory.fromJSON"></a>
 
@@ -1604,7 +1534,6 @@
     * [.updated](#DocumentMetadata+updated) ⇒ [<code>Timestamp</code>](#Timestamp)
     * [.previousMessageId](#DocumentMetadata+previousMessageId) ⇒ <code>string</code>
     * [.proof](#DocumentMetadata+proof) ⇒ <code>any</code>
-    * [.clone()](#DocumentMetadata+clone) ⇒ [<code>DocumentMetadata</code>](#DocumentMetadata)
 
 <a name="DocumentMetadata+created"></a>
 
@@ -1628,10 +1557,6 @@
 Returns a reference to the `proof`.
 
 **Kind**: instance property of [<code>DocumentMetadata</code>](#DocumentMetadata)  
-<a name="DocumentMetadata+clone"></a>
-
-### documentMetadata.clone() ⇒ [<code>DocumentMetadata</code>](#DocumentMetadata)
-**Kind**: instance method of [<code>DocumentMetadata</code>](#DocumentMetadata)  
 <a name="Duration"></a>
 
 ## Duration
@@ -1834,7 +1759,6 @@
         * [.merkleRoot(digest)](#KeyCollection+merkleRoot) ⇒ <code>string</code>
         * [.merkleProof(digest, index)](#KeyCollection+merkleProof) ⇒ <code>string</code> \| <code>undefined</code>
         * [.toJSON()](#KeyCollection+toJSON) ⇒ <code>any</code>
-        * [.clone()](#KeyCollection+clone) ⇒ [<code>KeyCollection</code>](#KeyCollection)
     * _static_
         * [.fromJSON(json)](#KeyCollection.fromJSON) ⇒ [<code>KeyCollection</code>](#KeyCollection)
 
@@ -1918,10 +1842,6 @@
 ### keyCollection.toJSON() ⇒ <code>any</code>
 Serializes a `KeyCollection` object as a JSON object.
 
-**Kind**: instance method of [<code>KeyCollection</code>](#KeyCollection)  
-<a name="KeyCollection+clone"></a>
-
-### keyCollection.clone() ⇒ [<code>KeyCollection</code>](#KeyCollection)
 **Kind**: instance method of [<code>KeyCollection</code>](#KeyCollection)  
 <a name="KeyCollection.fromJSON"></a>
 
@@ -1946,7 +1866,6 @@
         * [.public](#KeyPair+public) ⇒ <code>string</code>
         * [.private](#KeyPair+private) ⇒ <code>string</code>
         * [.toJSON()](#KeyPair+toJSON) ⇒ <code>any</code>
-        * [.clone()](#KeyPair+clone) ⇒ [<code>KeyPair</code>](#KeyPair)
     * _static_
         * [.fromBase58(type_, public_key, private_key)](#KeyPair.fromBase58) ⇒ [<code>KeyPair</code>](#KeyPair)
         * [.fromJSON(json)](#KeyPair.fromJSON) ⇒ [<code>KeyPair</code>](#KeyPair)
@@ -1984,10 +1903,6 @@
 ### keyPair.toJSON() ⇒ <code>any</code>
 Serializes a `KeyPair` object as a JSON object.
 
-**Kind**: instance method of [<code>KeyPair</code>](#KeyPair)  
-<a name="KeyPair+clone"></a>
-
-### keyPair.clone() ⇒ [<code>KeyPair</code>](#KeyPair)
 **Kind**: instance method of [<code>KeyPair</code>](#KeyPair)  
 <a name="KeyPair.fromBase58"></a>
 
@@ -2024,7 +1939,6 @@
     * _instance_
         * [.toString()](#MethodScope+toString) ⇒ <code>string</code>
         * [.toJSON()](#MethodScope+toJSON) ⇒ <code>any</code>
-        * [.clone()](#MethodScope+clone) ⇒ [<code>MethodScope</code>](#MethodScope)
     * _static_
         * [.VerificationMethod()](#MethodScope.VerificationMethod) ⇒ [<code>MethodScope</code>](#MethodScope)
         * [.Authentication()](#MethodScope.Authentication) ⇒ [<code>MethodScope</code>](#MethodScope)
@@ -2046,10 +1960,6 @@
 Serializes a `MethodScope` object as a JSON object.
 
 **Kind**: instance method of [<code>MethodScope</code>](#MethodScope)  
-<a name="MethodScope+clone"></a>
-
-### methodScope.clone() ⇒ [<code>MethodScope</code>](#MethodScope)
-**Kind**: instance method of [<code>MethodScope</code>](#MethodScope)  
 <a name="MethodScope.VerificationMethod"></a>
 
 ### MethodScope.VerificationMethod() ⇒ [<code>MethodScope</code>](#MethodScope)
@@ -2095,7 +2005,6 @@
 * [MethodType](#MethodType)
     * _instance_
         * [.toJSON()](#MethodType+toJSON) ⇒ <code>any</code>
-        * [.clone()](#MethodType+clone) ⇒ [<code>MethodType</code>](#MethodType)
     * _static_
         * [.Ed25519VerificationKey2018()](#MethodType.Ed25519VerificationKey2018) ⇒ [<code>MethodType</code>](#MethodType)
         * [.MerkleKeyCollection2021()](#MethodType.MerkleKeyCollection2021) ⇒ [<code>MethodType</code>](#MethodType)
@@ -2106,10 +2015,6 @@
 ### methodType.toJSON() ⇒ <code>any</code>
 Serializes a `MethodType` object as a JSON object.
 
-**Kind**: instance method of [<code>MethodType</code>](#MethodType)  
-<a name="MethodType+clone"></a>
-
-### methodType.clone() ⇒ [<code>MethodType</code>](#MethodType)
 **Kind**: instance method of [<code>MethodType</code>](#MethodType)  
 <a name="MethodType.Ed25519VerificationKey2018"></a>
 
@@ -2208,11 +2113,7 @@
     * [new Presentation(holder_doc, credential_data, presentation_type, presentation_id)](#new_Presentation_new)
     * _instance_
         * [.toJSON()](#Presentation+toJSON) ⇒ <code>any</code>
-<<<<<<< HEAD
-        * [.clone()](#Presentation+clone) ⇒ [<code>Presentation</code>](#Presentation)
-=======
         * [.verifiableCredential()](#Presentation+verifiableCredential) ⇒ [<code>Array.&lt;Credential&gt;</code>](#Credential)
->>>>>>> b350727a
     * _static_
         * [.fromJSON(json)](#Presentation.fromJSON) ⇒ [<code>Presentation</code>](#Presentation)
 
@@ -2233,17 +2134,11 @@
 Serializes a `Presentation` object as a JSON object.
 
 **Kind**: instance method of [<code>Presentation</code>](#Presentation)  
-<<<<<<< HEAD
-<a name="Presentation+clone"></a>
-
-### presentation.clone() ⇒ [<code>Presentation</code>](#Presentation)
-=======
 <a name="Presentation+verifiableCredential"></a>
 
 ### presentation.verifiableCredential() ⇒ [<code>Array.&lt;Credential&gt;</code>](#Credential)
 Returns a copy of the credentials contained in the presentation.
 
->>>>>>> b350727a
 **Kind**: instance method of [<code>Presentation</code>](#Presentation)  
 <a name="Presentation.fromJSON"></a>
 
@@ -2399,7 +2294,6 @@
 * [ProofPurpose](#ProofPurpose)
     * _instance_
         * [.toJSON()](#ProofPurpose+toJSON) ⇒ <code>any</code>
-        * [.clone()](#ProofPurpose+clone) ⇒ [<code>ProofPurpose</code>](#ProofPurpose)
     * _static_
         * [.assertionMethod()](#ProofPurpose.assertionMethod) ⇒ [<code>ProofPurpose</code>](#ProofPurpose)
         * [.authentication()](#ProofPurpose.authentication) ⇒ [<code>ProofPurpose</code>](#ProofPurpose)
@@ -2410,10 +2304,6 @@
 ### proofPurpose.toJSON() ⇒ <code>any</code>
 Serializes a `ProofPurpose` object as a JSON object.
 
-**Kind**: instance method of [<code>ProofPurpose</code>](#ProofPurpose)  
-<a name="ProofPurpose+clone"></a>
-
-### proofPurpose.clone() ⇒ [<code>ProofPurpose</code>](#ProofPurpose)
 **Kind**: instance method of [<code>ProofPurpose</code>](#ProofPurpose)  
 <a name="ProofPurpose.assertionMethod"></a>
 
@@ -2514,7 +2404,6 @@
         * [.mergeDiffMessage(diff_message)](#ResolvedDocument+mergeDiffMessage)
         * [.intoDocument()](#ResolvedDocument+intoDocument) ⇒ [<code>Document</code>](#Document)
         * [.toJSON()](#ResolvedDocument+toJSON) ⇒ <code>any</code>
-        * [.clone()](#ResolvedDocument+clone) ⇒ [<code>ResolvedDocument</code>](#ResolvedDocument)
     * _static_
         * [.fromJSON(json)](#ResolvedDocument.fromJSON) ⇒ [<code>ResolvedDocument</code>](#ResolvedDocument)
 
@@ -2594,10 +2483,6 @@
 ### resolvedDocument.toJSON() ⇒ <code>any</code>
 Serializes a `Document` object as a JSON object.
 
-**Kind**: instance method of [<code>ResolvedDocument</code>](#ResolvedDocument)  
-<a name="ResolvedDocument+clone"></a>
-
-### resolvedDocument.clone() ⇒ [<code>ResolvedDocument</code>](#ResolvedDocument)
 **Kind**: instance method of [<code>ResolvedDocument</code>](#ResolvedDocument)  
 <a name="ResolvedDocument.fromJSON"></a>
 
@@ -2832,7 +2717,6 @@
         * [.serviceEndpoint](#Service+serviceEndpoint) ⇒ <code>string</code> \| <code>Array.&lt;string&gt;</code> \| <code>Map.&lt;string, Array.&lt;string&gt;&gt;</code>
         * [.properties()](#Service+properties) ⇒ <code>Map.&lt;string, any&gt;</code>
         * [.toJSON()](#Service+toJSON) ⇒ <code>any</code>
-        * [.clone()](#Service+clone) ⇒ [<code>Service</code>](#Service)
     * _static_
         * [.fromJSON(value)](#Service.fromJSON) ⇒ [<code>Service</code>](#Service)
 
@@ -2873,10 +2757,6 @@
 ### service.toJSON() ⇒ <code>any</code>
 Serializes a `Service` object as a JSON object.
 
-**Kind**: instance method of [<code>Service</code>](#Service)  
-<a name="Service+clone"></a>
-
-### service.clone() ⇒ [<code>Service</code>](#Service)
 **Kind**: instance method of [<code>Service</code>](#Service)  
 <a name="Service.fromJSON"></a>
 
@@ -2899,10 +2779,7 @@
 
 * [SignatureOptions](#SignatureOptions)
     * [new SignatureOptions(options)](#new_SignatureOptions_new)
-    * _instance_
-        * [.clone()](#SignatureOptions+clone) ⇒ [<code>SignatureOptions</code>](#SignatureOptions)
-    * _static_
-        * [.default()](#SignatureOptions.default) ⇒ [<code>SignatureOptions</code>](#SignatureOptions)
+    * [.default()](#SignatureOptions.default) ⇒ [<code>SignatureOptions</code>](#SignatureOptions)
 
 <a name="new_SignatureOptions_new"></a>
 
@@ -2916,10 +2793,6 @@
 | --- | --- |
 | options | <code>ISignatureOptions</code> | 
 
-<a name="SignatureOptions+clone"></a>
-
-### signatureOptions.clone() ⇒ [<code>SignatureOptions</code>](#SignatureOptions)
-**Kind**: instance method of [<code>SignatureOptions</code>](#SignatureOptions)  
 <a name="SignatureOptions.default"></a>
 
 ### SignatureOptions.default() ⇒ [<code>SignatureOptions</code>](#SignatureOptions)
@@ -3022,7 +2895,6 @@
         * [.type](#VerificationMethod+type) ⇒ <code>string</code>
         * [.data](#VerificationMethod+data) ⇒ <code>any</code>
         * [.toJSON()](#VerificationMethod+toJSON) ⇒ <code>any</code>
-        * [.clone()](#VerificationMethod+clone) ⇒ [<code>VerificationMethod</code>](#VerificationMethod)
     * _static_
         * [.newMerkleKey(digest, did, keys, fragment)](#VerificationMethod.newMerkleKey) ⇒ [<code>VerificationMethod</code>](#VerificationMethod)
         * [.fromJSON(value)](#VerificationMethod.fromJSON) ⇒ [<code>VerificationMethod</code>](#VerificationMethod)
@@ -3082,10 +2954,6 @@
 Serializes a `VerificationMethod` object as a JSON object.
 
 **Kind**: instance method of [<code>VerificationMethod</code>](#VerificationMethod)  
-<a name="VerificationMethod+clone"></a>
-
-### verificationMethod.clone() ⇒ [<code>VerificationMethod</code>](#VerificationMethod)
-**Kind**: instance method of [<code>VerificationMethod</code>](#VerificationMethod)  
 <a name="VerificationMethod.newMerkleKey"></a>
 
 ### VerificationMethod.newMerkleKey(digest, did, keys, fragment) ⇒ [<code>VerificationMethod</code>](#VerificationMethod)
@@ -3122,16 +2990,10 @@
 * [VerifierOptions](#VerifierOptions)
     * [new VerifierOptions(options)](#new_VerifierOptions_new)
     * _instance_
-<<<<<<< HEAD
-        * [.clone()](#VerifierOptions+clone) ⇒ [<code>VerifierOptions</code>](#VerifierOptions)
-    * _static_
-        * [.default()](#VerifierOptions.default) ⇒ [<code>VerifierOptions</code>](#VerifierOptions)
-=======
         * [.toJSON()](#VerifierOptions+toJSON) ⇒ <code>any</code>
     * _static_
         * [.default()](#VerifierOptions.default) ⇒ [<code>VerifierOptions</code>](#VerifierOptions)
         * [.fromJSON(json)](#VerifierOptions.fromJSON) ⇒ [<code>VerifierOptions</code>](#VerifierOptions)
->>>>>>> b350727a
 
 <a name="new_VerifierOptions_new"></a>
 
@@ -3145,17 +3007,11 @@
 | --- | --- |
 | options | <code>IVerifierOptions</code> | 
 
-<<<<<<< HEAD
-<a name="VerifierOptions+clone"></a>
-
-### verifierOptions.clone() ⇒ [<code>VerifierOptions</code>](#VerifierOptions)
-=======
 <a name="VerifierOptions+toJSON"></a>
 
 ### verifierOptions.toJSON() ⇒ <code>any</code>
 Serializes a `VerifierOptions` as a JSON object.
 
->>>>>>> b350727a
 **Kind**: instance method of [<code>VerifierOptions</code>](#VerifierOptions)  
 <a name="VerifierOptions.default"></a>
 

## Classes

<dl>
<dt><a href="#Account">Account</a></dt>
<dd><p>An account manages one identity.</p>
<p>It handles private keys, writing to storage and
publishing to the Tangle.</p>
</dd>
<dt><a href="#AccountBuilder">AccountBuilder</a></dt>
<dd><p>An [<code>Account</code>] builder for easy account configuration.</p>
<p>To reduce memory usage, accounts created from the same builder share the same <code>Storage</code>
used to store identities, and the same <a href="#Client">Client</a> used to publish identities to the Tangle.</p>
<p>The configuration on the other hand is cloned, and therefore unique for each built account.
This means a builder can be reconfigured in-between account creations, without affecting
the configuration of previously built accounts.</p>
</dd>
<dt><a href="#AgreementInfo">AgreementInfo</a></dt>
<dd><p>Agreement information used as the input for the concat KDF.</p>
</dd>
<dt><a href="#AutoSave">AutoSave</a></dt>
<dd></dd>
<dt><a href="#CekAlgorithm">CekAlgorithm</a></dt>
<dd><p>Supported algorithms used to determine and potentially encrypt the content encryption key (CEK).</p>
</dd>
<dt><a href="#ChainState">ChainState</a></dt>
<dd></dd>
<dt><a href="#Client">Client</a></dt>
<dd></dd>
<dt><a href="#Credential">Credential</a></dt>
<dd></dd>
<dt><a href="#CredentialValidationOptions">CredentialValidationOptions</a></dt>
<dd><p>Options to declare validation criteria when validating credentials.</p>
</dd>
<dt><a href="#CredentialValidator">CredentialValidator</a></dt>
<dd></dd>
<dt><a href="#DID">DID</a></dt>
<dd></dd>
<dt><a href="#DIDUrl">DIDUrl</a></dt>
<dd></dd>
<dt><del><a href="#DiffChainHistory">DiffChainHistory</a></del></dt>
<dd></dd>
<dt><del><a href="#DiffMessage">DiffMessage</a></del></dt>
<dd><p>Defines the difference between two DID <code>Document</code>s&#39; JSON representations.</p>
</dd>
<dt><a href="#Document">Document</a></dt>
<dd></dd>
<dt><a href="#DocumentHistory">DocumentHistory</a></dt>
<dd><p>A DID Document&#39;s history and current state.</p>
</dd>
<dt><a href="#DocumentMetadata">DocumentMetadata</a></dt>
<dd><p>Additional attributes related to an IOTA DID Document.</p>
</dd>
<dt><a href="#Duration">Duration</a></dt>
<dd><p>A span of time.</p>
</dd>
<dt><a href="#Ed25519">Ed25519</a></dt>
<dd></dd>
<<<<<<< HEAD
<dt><a href="#EmbeddedRevocationEndpoint">EmbeddedRevocationEndpoint</a></dt>
<dd><p>A parsed data url.</p>
</dd>
<dt><a href="#EmbeddedRevocationList">EmbeddedRevocationList</a></dt>
<dd></dd>
<dt><a href="#EmbeddedRevocationService">EmbeddedRevocationService</a></dt>
<dd><p>A DID Document Service used to enable validators to check the status of a credential.</p>
</dd>
<dt><a href="#EmbeddedRevocationStatus">EmbeddedRevocationStatus</a></dt>
<dd><p>Information used to determine the current status of a <code>Credential</code>.</p>
=======
<dt><a href="#EncryptedData">EncryptedData</a></dt>
<dd><p>The structure returned after encrypting data</p>
</dd>
<dt><a href="#EncryptionAlgorithm">EncryptionAlgorithm</a></dt>
<dd><p>Supported content encryption algorithms.</p>
>>>>>>> 9176761c
</dd>
<dt><a href="#ExplorerUrl">ExplorerUrl</a></dt>
<dd></dd>
<dt><a href="#IntegrationChainHistory">IntegrationChainHistory</a></dt>
<dd></dd>
<dt><a href="#KeyLocation">KeyLocation</a></dt>
<dd><p>The storage location of a verification method key.</p>
<p>A key is uniquely identified by the fragment and a hash of its public key.
Importantly, the fragment alone is insufficient to represent the storage location.
For example, when rotating a key, there will be two keys in storage for the
same identity with the same fragment. The <code>key_hash</code> disambiguates the keys in
situations like these.</p>
<p>The string representation of that location can be obtained via <code>canonicalRepr</code>.</p>
</dd>
<dt><a href="#KeyPair">KeyPair</a></dt>
<dd></dd>
<dt><a href="#MethodContent">MethodContent</a></dt>
<dd></dd>
<dt><a href="#MethodData">MethodData</a></dt>
<dd><p>Supported verification method data formats.</p>
</dd>
<dt><a href="#MethodScope">MethodScope</a></dt>
<dd><p>Supported verification method types.</p>
</dd>
<dt><a href="#MethodType">MethodType</a></dt>
<dd><p>Supported verification method types.</p>
</dd>
<dt><a href="#Network">Network</a></dt>
<dd></dd>
<dt><a href="#Presentation">Presentation</a></dt>
<dd></dd>
<dt><a href="#PresentationValidationOptions">PresentationValidationOptions</a></dt>
<dd><p>Options to declare validation criteria when validating presentation.</p>
</dd>
<dt><a href="#PresentationValidator">PresentationValidator</a></dt>
<dd></dd>
<dt><a href="#Proof">Proof</a></dt>
<dd><p>A digital signature.</p>
<p>For field definitions see: <a href="https://w3c-ccg.github.io/security-vocab/">https://w3c-ccg.github.io/security-vocab/</a></p>
</dd>
<dt><a href="#ProofOptions">ProofOptions</a></dt>
<dd><p>Holds additional options for creating signatures.
See <code>IProofOptions</code>.</p>
</dd>
<dt><a href="#ProofPurpose">ProofPurpose</a></dt>
<dd><p>Associates a purpose with a <a href="#Proof">Proof</a>.</p>
<p>See <a href="https://w3c-ccg.github.io/security-vocab/#proofPurpose">https://w3c-ccg.github.io/security-vocab/#proofPurpose</a></p>
</dd>
<dt><a href="#Receipt">Receipt</a></dt>
<dd></dd>
<dt><a href="#ResolvedDocument">ResolvedDocument</a></dt>
<dd><p>An IOTA DID document resolved from the Tangle. Represents an integration chain message possibly
merged with one or more <code>DiffMessages</code>.</p>
</dd>
<dt><a href="#Resolver">Resolver</a></dt>
<dd></dd>
<dt><a href="#ResolverBuilder">ResolverBuilder</a></dt>
<dd><p>Builder for configuring [<code>Clients</code>][Client] when constructing a [<code>Resolver</code>].</p>
</dd>
<dt><a href="#Service">Service</a></dt>
<dd><p>A DID Document Service used to enable trusted interactions associated
with a DID subject.</p>
<p>See: <a href="https://www.w3.org/TR/did-core/#services">https://www.w3.org/TR/did-core/#services</a></p>
</dd>
<dt><a href="#Signature">Signature</a></dt>
<dd></dd>
<dt><a href="#StorageTestSuite">StorageTestSuite</a></dt>
<dd><p>A test suite for the <code>Storage</code> interface.</p>
<p>This module contains a set of tests that a correct storage implementation
should pass. Note that not every edge case is tested.</p>
<p>Tests usually rely on multiple interface methods being implemented, so they should only
be run on a fully implemented version. That&#39;s why there is not a single test case for every
interface method.</p>
</dd>
<dt><a href="#Timestamp">Timestamp</a></dt>
<dd></dd>
<dt><a href="#VerificationMethod">VerificationMethod</a></dt>
<dd></dd>
<dt><a href="#VerifierOptions">VerifierOptions</a></dt>
<dd><p>Holds additional proof verification options.
See <code>IVerifierOptions</code>.</p>
</dd>
<dt><a href="#X25519">X25519</a></dt>
<dd><p>An implementation of <code>X25519</code> Elliptic-curve Diffie-Hellman (ECDH) cryptographic key exchange.</p>
</dd>
</dl>

## Members

<dl>
<dt><a href="#DIDMessageEncoding">DIDMessageEncoding</a></dt>
<dd></dd>
<dt><a href="#MethodRelationship">MethodRelationship</a></dt>
<dd></dd>
<dt><a href="#SubjectHolderRelationship">SubjectHolderRelationship</a></dt>
<dd><p>Declares how credential subjects must relate to the presentation holder during validation.
See <code>PresentationValidationOptions::subject_holder_relationship</code>.</p>
<p>See also the <a href="https://www.w3.org/TR/vc-data-model/#subject-holder-relationships">Subject-Holder Relationship</a> section of the specification.</p>
</dd>
<dt><a href="#AlwaysSubject">AlwaysSubject</a></dt>
<dd><p>The holder must always match the subject on all credentials, regardless of their <a href="https://www.w3.org/TR/vc-data-model/#nontransferable-property"><code>nonTransferable</code></a> property.
This variant is the default used if no other variant is specified when constructing a new
<code>PresentationValidationOptions</code>.</p>
</dd>
<dt><a href="#SubjectOnNonTransferable">SubjectOnNonTransferable</a></dt>
<dd><p>The holder must match the subject only for credentials where the <a href="https://www.w3.org/TR/vc-data-model/#nontransferable-property"><code>nonTransferable</code></a> property is <code>true</code>.</p>
</dd>
<dt><a href="#Any">Any</a></dt>
<dd><p>The holder is not required to have any kind of relationship to any credential subject.</p>
</dd>
<dt><a href="#FailFast">FailFast</a></dt>
<dd><p>Declares when validation should return if an error occurs.</p>
</dd>
<dt><a href="#AllErrors">AllErrors</a></dt>
<dd><p>Return all errors that occur during validation.</p>
</dd>
<dt><a href="#FirstError">FirstError</a></dt>
<dd><p>Return after the first error occurs.</p>
</dd>
<dt><a href="#KeyType">KeyType</a></dt>
<dd></dd>
<dt><a href="#MethodRelationship">MethodRelationship</a></dt>
<dd></dd>
</dl>

## Functions

<dl>
<dt><a href="#start">start()</a></dt>
<dd><p>Initializes the console error panic hook for better error messages</p>
</dd>
</dl>

<a name="Account"></a>

## Account
An account manages one identity.

It handles private keys, writing to storage and
publishing to the Tangle.

**Kind**: global class  

* [Account](#Account)
    * [.did()](#Account+did) ⇒ [<code>DID</code>](#DID)
    * [.autopublish()](#Account+autopublish) ⇒ <code>boolean</code>
    * [.autosave()](#Account+autosave) ⇒ [<code>AutoSave</code>](#AutoSave)
    * [.document()](#Account+document) ⇒ [<code>Document</code>](#Document)
    * [.resolveIdentity()](#Account+resolveIdentity) ⇒ [<code>Promise.&lt;ResolvedDocument&gt;</code>](#ResolvedDocument)
    * [.deleteIdentity()](#Account+deleteIdentity) ⇒ <code>Promise.&lt;void&gt;</code>
    * [.publish(publish_options)](#Account+publish) ⇒ <code>Promise.&lt;void&gt;</code>
    * [.createSignedCredential(fragment, credential, options)](#Account+createSignedCredential) ⇒ [<code>Promise.&lt;Credential&gt;</code>](#Credential)
    * [.createSignedDocument(fragment, document, options)](#Account+createSignedDocument) ⇒ [<code>Promise.&lt;Document&gt;</code>](#Document)
    * [.createSignedPresentation(fragment, presentation, options)](#Account+createSignedPresentation) ⇒ [<code>Promise.&lt;Presentation&gt;</code>](#Presentation)
    * [.createSignedData(fragment, data, options)](#Account+createSignedData) ⇒ <code>Promise.&lt;any&gt;</code>
    * [.updateDocumentUnchecked(document)](#Account+updateDocumentUnchecked) ⇒ <code>Promise.&lt;void&gt;</code>
    * [.fetchDocument()](#Account+fetchDocument) ⇒ <code>Promise.&lt;void&gt;</code>
<<<<<<< HEAD
    * [.revokeCredentials(fragment, credentials)](#Account+revokeCredentials) ⇒ <code>Promise.&lt;void&gt;</code>
=======
    * [.encryptData(plaintext, associated_data, encryption_algorithm, cek_algorithm, public_key)](#Account+encryptData) ⇒ [<code>Promise.&lt;EncryptedData&gt;</code>](#EncryptedData)
    * [.decryptData(data, encryption_algorithm, cek_algorithm, fragment)](#Account+decryptData) ⇒ <code>Promise.&lt;Uint8Array&gt;</code>
>>>>>>> 9176761c
    * [.deleteMethod(options)](#Account+deleteMethod) ⇒ <code>Promise.&lt;void&gt;</code>
    * [.deleteService(options)](#Account+deleteService) ⇒ <code>Promise.&lt;void&gt;</code>
    * [.setAlsoKnownAs(options)](#Account+setAlsoKnownAs) ⇒ <code>Promise.&lt;void&gt;</code>
    * [.setController(options)](#Account+setController) ⇒ <code>Promise.&lt;void&gt;</code>
    * [.createService(options)](#Account+createService) ⇒ <code>Promise.&lt;void&gt;</code>
    * [.attachMethodRelationships(options)](#Account+attachMethodRelationships) ⇒ <code>Promise.&lt;void&gt;</code>
    * [.createMethod(options)](#Account+createMethod) ⇒ <code>Promise.&lt;void&gt;</code>
    * [.detachMethodRelationships(options)](#Account+detachMethodRelationships) ⇒ <code>Promise.&lt;void&gt;</code>

<a name="Account+did"></a>

### account.did() ⇒ [<code>DID</code>](#DID)
Returns the [DID](#DID) of the managed identity.

**Kind**: instance method of [<code>Account</code>](#Account)  
<a name="Account+autopublish"></a>

### account.autopublish() ⇒ <code>boolean</code>
Returns whether auto-publish is enabled.

**Kind**: instance method of [<code>Account</code>](#Account)  
<a name="Account+autosave"></a>

### account.autosave() ⇒ [<code>AutoSave</code>](#AutoSave)
Returns the auto-save configuration value.

**Kind**: instance method of [<code>Account</code>](#Account)  
<a name="Account+document"></a>

### account.document() ⇒ [<code>Document</code>](#Document)
Returns a copy of the document managed by the `Account`.

Note: the returned document only has a valid signature after publishing an integration chain update.
In general, for use cases where the signature is required, it is advisable to resolve the
document from the Tangle.

**Kind**: instance method of [<code>Account</code>](#Account)  
<a name="Account+resolveIdentity"></a>

### account.resolveIdentity() ⇒ [<code>Promise.&lt;ResolvedDocument&gt;</code>](#ResolvedDocument)
Resolves the DID Document associated with this `Account` from the Tangle.

**Kind**: instance method of [<code>Account</code>](#Account)  
<a name="Account+deleteIdentity"></a>

### account.deleteIdentity() ⇒ <code>Promise.&lt;void&gt;</code>
Removes the identity from the local storage entirely.

Note: This will remove all associated document updates and key material - recovery is NOT POSSIBLE!

**Kind**: instance method of [<code>Account</code>](#Account)  
<a name="Account+publish"></a>

### account.publish(publish_options) ⇒ <code>Promise.&lt;void&gt;</code>
Push all unpublished changes to the tangle in a single message.

**Kind**: instance method of [<code>Account</code>](#Account)  

| Param | Type |
| --- | --- |
| publish_options | <code>PublishOptions</code> \| <code>undefined</code> | 

<a name="Account+createSignedCredential"></a>

### account.createSignedCredential(fragment, credential, options) ⇒ [<code>Promise.&lt;Credential&gt;</code>](#Credential)
Signs a [Credential](#Credential) with the key specified by `fragment`.

**Kind**: instance method of [<code>Account</code>](#Account)  

| Param | Type |
| --- | --- |
| fragment | <code>string</code> | 
| credential | [<code>Credential</code>](#Credential) | 
| options | [<code>ProofOptions</code>](#ProofOptions) | 

<a name="Account+createSignedDocument"></a>

### account.createSignedDocument(fragment, document, options) ⇒ [<code>Promise.&lt;Document&gt;</code>](#Document)
Signs a [Document](#Document) with the key specified by `fragment`.

**Kind**: instance method of [<code>Account</code>](#Account)  

| Param | Type |
| --- | --- |
| fragment | <code>string</code> | 
| document | [<code>Document</code>](#Document) | 
| options | [<code>ProofOptions</code>](#ProofOptions) | 

<a name="Account+createSignedPresentation"></a>

### account.createSignedPresentation(fragment, presentation, options) ⇒ [<code>Promise.&lt;Presentation&gt;</code>](#Presentation)
Signs a [Presentation](#Presentation) the key specified by `fragment`.

**Kind**: instance method of [<code>Account</code>](#Account)  

| Param | Type |
| --- | --- |
| fragment | <code>string</code> | 
| presentation | [<code>Presentation</code>](#Presentation) | 
| options | [<code>ProofOptions</code>](#ProofOptions) | 

<a name="Account+createSignedData"></a>

### account.createSignedData(fragment, data, options) ⇒ <code>Promise.&lt;any&gt;</code>
Signs arbitrary `data` with the key specified by `fragment`.

**Kind**: instance method of [<code>Account</code>](#Account)  

| Param | Type |
| --- | --- |
| fragment | <code>string</code> | 
| data | <code>any</code> | 
| options | [<code>ProofOptions</code>](#ProofOptions) | 

<a name="Account+updateDocumentUnchecked"></a>

### account.updateDocumentUnchecked(document) ⇒ <code>Promise.&lt;void&gt;</code>
Overwrites the [Document](#Document) this account manages, **without doing any validation**.

### WARNING

This method is dangerous and can easily corrupt the internal state,
potentially making the identity unusable. Only call this if you fully
understand the implications!

**Kind**: instance method of [<code>Account</code>](#Account)  

| Param | Type |
| --- | --- |
| document | [<code>Document</code>](#Document) | 

<a name="Account+fetchDocument"></a>

### account.fetchDocument() ⇒ <code>Promise.&lt;void&gt;</code>
Fetches the latest changes from the tangle and **overwrites** the local document.

If a DID is managed from distributed accounts, this should be called before making changes
to the identity, to avoid publishing updates that would be ignored.

**Kind**: instance method of [<code>Account</code>](#Account)  
<<<<<<< HEAD
<a name="Account+revokeCredentials"></a>

### account.revokeCredentials(fragment, credentials) ⇒ <code>Promise.&lt;void&gt;</code>
If the document has an `EmbeddedRevocationService` identified by `fragment`, revokes all given `credentials`.
=======
<a name="Account+encryptData"></a>

### account.encryptData(plaintext, associated_data, encryption_algorithm, cek_algorithm, public_key) ⇒ [<code>Promise.&lt;EncryptedData&gt;</code>](#EncryptedData)
Encrypts the given `plaintext` with the specified `encryption_algorithm` and `cek_algorithm`.

Returns an [`EncryptedData`] instance.

**Kind**: instance method of [<code>Account</code>](#Account)  

| Param | Type |
| --- | --- |
| plaintext | <code>Uint8Array</code> | 
| associated_data | <code>Uint8Array</code> | 
| encryption_algorithm | [<code>EncryptionAlgorithm</code>](#EncryptionAlgorithm) | 
| cek_algorithm | [<code>CekAlgorithm</code>](#CekAlgorithm) | 
| public_key | <code>Uint8Array</code> | 

<a name="Account+decryptData"></a>

### account.decryptData(data, encryption_algorithm, cek_algorithm, fragment) ⇒ <code>Promise.&lt;Uint8Array&gt;</code>
Decrypts the given `data` with the key identified by `fragment` using the given `encryption_algorithm` and
`cek_algorithm`.

Returns the decrypted text.
>>>>>>> 9176761c

**Kind**: instance method of [<code>Account</code>](#Account)  

| Param | Type |
| --- | --- |
<<<<<<< HEAD
| fragment | <code>string</code> | 
| credentials | <code>Uint32Array</code> | 
=======
| data | [<code>EncryptedData</code>](#EncryptedData) | 
| encryption_algorithm | [<code>EncryptionAlgorithm</code>](#EncryptionAlgorithm) | 
| cek_algorithm | [<code>CekAlgorithm</code>](#CekAlgorithm) | 
| fragment | <code>string</code> | 
>>>>>>> 9176761c

<a name="Account+deleteMethod"></a>

### account.deleteMethod(options) ⇒ <code>Promise.&lt;void&gt;</code>
Deletes a verification method if the method exists.

**Kind**: instance method of [<code>Account</code>](#Account)  

| Param | Type |
| --- | --- |
| options | <code>DeleteMethodOptions</code> | 

<a name="Account+deleteService"></a>

### account.deleteService(options) ⇒ <code>Promise.&lt;void&gt;</code>
Deletes a Service if it exists.

**Kind**: instance method of [<code>Account</code>](#Account)  

| Param | Type |
| --- | --- |
| options | <code>DeleteServiceOptions</code> | 

<a name="Account+setAlsoKnownAs"></a>

### account.setAlsoKnownAs(options) ⇒ <code>Promise.&lt;void&gt;</code>
Sets the `alsoKnownAs` property in the DID document.

**Kind**: instance method of [<code>Account</code>](#Account)  

| Param | Type |
| --- | --- |
| options | <code>SetAlsoKnownAsOptions</code> | 

<a name="Account+setController"></a>

### account.setController(options) ⇒ <code>Promise.&lt;void&gt;</code>
Sets the controllers of the DID document.

**Kind**: instance method of [<code>Account</code>](#Account)  

| Param | Type |
| --- | --- |
| options | <code>SetControllerOptions</code> | 

<a name="Account+createService"></a>

### account.createService(options) ⇒ <code>Promise.&lt;void&gt;</code>
Adds a new Service to the DID Document.

**Kind**: instance method of [<code>Account</code>](#Account)  

| Param | Type |
| --- | --- |
| options | <code>CreateServiceOptions</code> | 

<a name="Account+attachMethodRelationships"></a>

### account.attachMethodRelationships(options) ⇒ <code>Promise.&lt;void&gt;</code>
Attach one or more verification relationships to a method.

Note: the method must exist and be in the set of verification methods;
it cannot be an embedded method.

**Kind**: instance method of [<code>Account</code>](#Account)  

| Param | Type |
| --- | --- |
| options | <code>AttachMethodRelationshipOptions</code> | 

<a name="Account+createMethod"></a>

### account.createMethod(options) ⇒ <code>Promise.&lt;void&gt;</code>
Adds a new verification method to the DID document.

**Kind**: instance method of [<code>Account</code>](#Account)  

| Param | Type |
| --- | --- |
| options | <code>CreateMethodOptions</code> | 

<a name="Account+detachMethodRelationships"></a>

### account.detachMethodRelationships(options) ⇒ <code>Promise.&lt;void&gt;</code>
Detaches the given relationship from the given method, if the method exists.

**Kind**: instance method of [<code>Account</code>](#Account)  

| Param | Type |
| --- | --- |
| options | <code>DetachMethodRelationshipOptions</code> | 

<a name="AccountBuilder"></a>

## AccountBuilder
An [`Account`] builder for easy account configuration.

To reduce memory usage, accounts created from the same builder share the same `Storage`
used to store identities, and the same [Client](#Client) used to publish identities to the Tangle.

The configuration on the other hand is cloned, and therefore unique for each built account.
This means a builder can be reconfigured in-between account creations, without affecting
the configuration of previously built accounts.

**Kind**: global class  

* [AccountBuilder](#AccountBuilder)
    * [new AccountBuilder(options)](#new_AccountBuilder_new)
    * [.loadIdentity(did)](#AccountBuilder+loadIdentity) ⇒ [<code>Promise.&lt;Account&gt;</code>](#Account)
    * [.createIdentity(identity_setup)](#AccountBuilder+createIdentity) ⇒ [<code>Promise.&lt;Account&gt;</code>](#Account)

<a name="new_AccountBuilder_new"></a>

### new AccountBuilder(options)
Creates a new `AccountBuilder`.


| Param | Type |
| --- | --- |
| options | <code>AccountBuilderOptions</code> \| <code>undefined</code> | 

<a name="AccountBuilder+loadIdentity"></a>

### accountBuilder.loadIdentity(did) ⇒ [<code>Promise.&lt;Account&gt;</code>](#Account)
Loads an existing identity with the specified `did` using the current builder configuration.
The identity must exist in the configured `Storage`.

**Kind**: instance method of [<code>AccountBuilder</code>](#AccountBuilder)  

| Param | Type |
| --- | --- |
| did | [<code>DID</code>](#DID) | 

<a name="AccountBuilder+createIdentity"></a>

### accountBuilder.createIdentity(identity_setup) ⇒ [<code>Promise.&lt;Account&gt;</code>](#Account)
Creates a new identity based on the builder configuration and returns
an [Account](#Account) object to manage it.

The identity is stored locally in the `Storage`. The DID network is automatically determined
by the [Client](#Client) used to publish it.

**Kind**: instance method of [<code>AccountBuilder</code>](#AccountBuilder)  
**See**: [IdentitySetup](IdentitySetup) to customize the identity creation.  

| Param | Type |
| --- | --- |
| identity_setup | <code>IdentitySetup</code> \| <code>undefined</code> | 

<a name="AgreementInfo"></a>

## AgreementInfo
Agreement information used as the input for the concat KDF.

**Kind**: global class  

* [AgreementInfo](#AgreementInfo)
    * [new AgreementInfo(apu, apv, pub_info, priv_info)](#new_AgreementInfo_new)
    * _instance_
        * [.apu()](#AgreementInfo+apu) ⇒ <code>Uint8Array</code>
        * [.apv()](#AgreementInfo+apv) ⇒ <code>Uint8Array</code>
        * [.pubInfo()](#AgreementInfo+pubInfo) ⇒ <code>Uint8Array</code>
        * [.privInfo()](#AgreementInfo+privInfo) ⇒ <code>Uint8Array</code>
        * [.toJSON()](#AgreementInfo+toJSON) ⇒ <code>any</code>
    * _static_
        * [.fromJSON(json_value)](#AgreementInfo.fromJSON) ⇒ [<code>AgreementInfo</code>](#AgreementInfo)

<a name="new_AgreementInfo_new"></a>

### new AgreementInfo(apu, apv, pub_info, priv_info)
Creates an `AgreementInfo` Object.


| Param | Type |
| --- | --- |
| apu | <code>Uint8Array</code> | 
| apv | <code>Uint8Array</code> | 
| pub_info | <code>Uint8Array</code> | 
| priv_info | <code>Uint8Array</code> | 

<a name="AgreementInfo+apu"></a>

### agreementInfo.apu() ⇒ <code>Uint8Array</code>
Returns a copy of `apu'

**Kind**: instance method of [<code>AgreementInfo</code>](#AgreementInfo)  
<a name="AgreementInfo+apv"></a>

### agreementInfo.apv() ⇒ <code>Uint8Array</code>
Returns a copy of `apv'

**Kind**: instance method of [<code>AgreementInfo</code>](#AgreementInfo)  
<a name="AgreementInfo+pubInfo"></a>

### agreementInfo.pubInfo() ⇒ <code>Uint8Array</code>
Returns a copy of `pubInfo'

**Kind**: instance method of [<code>AgreementInfo</code>](#AgreementInfo)  
<a name="AgreementInfo+privInfo"></a>

### agreementInfo.privInfo() ⇒ <code>Uint8Array</code>
Returns a copy of `privInfo'

**Kind**: instance method of [<code>AgreementInfo</code>](#AgreementInfo)  
<a name="AgreementInfo+toJSON"></a>

### agreementInfo.toJSON() ⇒ <code>any</code>
Serializes `AgreementInfo` as a JSON object.

**Kind**: instance method of [<code>AgreementInfo</code>](#AgreementInfo)  
<a name="AgreementInfo.fromJSON"></a>

### AgreementInfo.fromJSON(json_value) ⇒ [<code>AgreementInfo</code>](#AgreementInfo)
Deserializes `AgreementInfo` from a JSON object.

**Kind**: static method of [<code>AgreementInfo</code>](#AgreementInfo)  

| Param | Type |
| --- | --- |
| json_value | <code>any</code> | 

<a name="AutoSave"></a>

## AutoSave
**Kind**: global class  

* [AutoSave](#AutoSave)
    * _instance_
        * [.toJSON()](#AutoSave+toJSON) ⇒ <code>any</code>
    * _static_
        * [.never()](#AutoSave.never) ⇒ [<code>AutoSave</code>](#AutoSave)
        * [.every()](#AutoSave.every) ⇒ [<code>AutoSave</code>](#AutoSave)
        * [.batch(number_of_actions)](#AutoSave.batch) ⇒ [<code>AutoSave</code>](#AutoSave)
        * [.fromJSON(json_value)](#AutoSave.fromJSON) ⇒ [<code>AutoSave</code>](#AutoSave)

<a name="AutoSave+toJSON"></a>

### autoSave.toJSON() ⇒ <code>any</code>
Serializes `AutoSave` as a JSON object.

**Kind**: instance method of [<code>AutoSave</code>](#AutoSave)  
<a name="AutoSave.never"></a>

### AutoSave.never() ⇒ [<code>AutoSave</code>](#AutoSave)
Never save.

**Kind**: static method of [<code>AutoSave</code>](#AutoSave)  
<a name="AutoSave.every"></a>

### AutoSave.every() ⇒ [<code>AutoSave</code>](#AutoSave)
Save after every action.

**Kind**: static method of [<code>AutoSave</code>](#AutoSave)  
<a name="AutoSave.batch"></a>

### AutoSave.batch(number_of_actions) ⇒ [<code>AutoSave</code>](#AutoSave)
Save after every N actions.

**Kind**: static method of [<code>AutoSave</code>](#AutoSave)  

| Param | Type |
| --- | --- |
| number_of_actions | <code>number</code> | 

<a name="AutoSave.fromJSON"></a>

### AutoSave.fromJSON(json_value) ⇒ [<code>AutoSave</code>](#AutoSave)
Deserializes `AutoSave` from a JSON object.

**Kind**: static method of [<code>AutoSave</code>](#AutoSave)  

| Param | Type |
| --- | --- |
| json_value | <code>any</code> | 

<a name="CekAlgorithm"></a>

## CekAlgorithm
Supported algorithms used to determine and potentially encrypt the content encryption key (CEK).

**Kind**: global class  

* [CekAlgorithm](#CekAlgorithm)
    * _instance_
        * [.toJSON()](#CekAlgorithm+toJSON) ⇒ <code>any</code>
    * _static_
        * [.EcdhEs(agreement)](#CekAlgorithm.EcdhEs) ⇒ [<code>CekAlgorithm</code>](#CekAlgorithm)
        * [.fromJSON(json_value)](#CekAlgorithm.fromJSON) ⇒ [<code>CekAlgorithm</code>](#CekAlgorithm)

<a name="CekAlgorithm+toJSON"></a>

### cekAlgorithm.toJSON() ⇒ <code>any</code>
Serializes `CekAlgorithm` as a JSON object.

**Kind**: instance method of [<code>CekAlgorithm</code>](#CekAlgorithm)  
<a name="CekAlgorithm.EcdhEs"></a>

### CekAlgorithm.EcdhEs(agreement) ⇒ [<code>CekAlgorithm</code>](#CekAlgorithm)
Elliptic Curve Diffie-Hellman Ephemeral Static key agreement using Concat KDF.

**Kind**: static method of [<code>CekAlgorithm</code>](#CekAlgorithm)  

| Param | Type |
| --- | --- |
| agreement | [<code>AgreementInfo</code>](#AgreementInfo) | 

<a name="CekAlgorithm.fromJSON"></a>

### CekAlgorithm.fromJSON(json_value) ⇒ [<code>CekAlgorithm</code>](#CekAlgorithm)
Deserializes `CekAlgorithm` from a JSON object.

**Kind**: static method of [<code>CekAlgorithm</code>](#CekAlgorithm)  

| Param | Type |
| --- | --- |
| json_value | <code>any</code> | 

<a name="ChainState"></a>

## ChainState
**Kind**: global class  

* [ChainState](#ChainState)
    * _instance_
        * [.toJSON()](#ChainState+toJSON) ⇒ <code>any</code>
    * _static_
        * [.fromJSON(json_value)](#ChainState.fromJSON) ⇒ [<code>ChainState</code>](#ChainState)

<a name="ChainState+toJSON"></a>

### chainState.toJSON() ⇒ <code>any</code>
Serializes a `ChainState` object as a JSON object.

**Kind**: instance method of [<code>ChainState</code>](#ChainState)  
<a name="ChainState.fromJSON"></a>

### ChainState.fromJSON(json_value) ⇒ [<code>ChainState</code>](#ChainState)
Deserializes a JSON object as `ChainState`.

**Kind**: static method of [<code>ChainState</code>](#ChainState)  

| Param | Type |
| --- | --- |
| json_value | <code>any</code> | 

<a name="Client"></a>

## Client
**Kind**: global class  

* [Client](#Client)
    * [new Client()](#new_Client_new)
    * _instance_
        * [.network()](#Client+network) ⇒ [<code>Network</code>](#Network)
        * [.publishDocument(document)](#Client+publishDocument) ⇒ [<code>Promise.&lt;Receipt&gt;</code>](#Receipt)
        * ~~[.publishDiff(message_id, diff)](#Client+publishDiff) ⇒ [<code>Promise.&lt;Receipt&gt;</code>](#Receipt)~~
        * [.publishJSON(index, data)](#Client+publishJSON) ⇒ [<code>Promise.&lt;Receipt&gt;</code>](#Receipt)
        * [.publishJsonWithRetry(index, data, interval, max_attempts)](#Client+publishJsonWithRetry) ⇒ <code>Promise.&lt;any&gt;</code>
        * [.isMessageIncluded(messageId)](#Client+isMessageIncluded) ⇒ <code>Promise.&lt;boolean&gt;</code>
        * [.resolve(did)](#Client+resolve) ⇒ [<code>Promise.&lt;ResolvedDocument&gt;</code>](#ResolvedDocument)
        * [.resolveHistory(did)](#Client+resolveHistory) ⇒ [<code>Promise.&lt;DocumentHistory&gt;</code>](#DocumentHistory)
        * ~~[.resolveDiffHistory(document)](#Client+resolveDiffHistory) ⇒ [<code>Promise.&lt;DiffChainHistory&gt;</code>](#DiffChainHistory)~~
    * _static_
        * [.fromConfig(config)](#Client.fromConfig) ⇒ [<code>Promise.&lt;Client&gt;</code>](#Client)

<a name="new_Client_new"></a>

### new Client()
Creates a new `Client` with default settings.

<a name="Client+network"></a>

### client.network() ⇒ [<code>Network</code>](#Network)
Returns the `Client` Tangle network.

**Kind**: instance method of [<code>Client</code>](#Client)  
<a name="Client+publishDocument"></a>

### client.publishDocument(document) ⇒ [<code>Promise.&lt;Receipt&gt;</code>](#Receipt)
Publishes a [Document](#Document) to the Tangle.

**Kind**: instance method of [<code>Client</code>](#Client)  

| Param | Type |
| --- | --- |
| document | [<code>Document</code>](#Document) | 

<a name="Client+publishDiff"></a>

### ~~client.publishDiff(message_id, diff) ⇒ [<code>Promise.&lt;Receipt&gt;</code>](#Receipt)~~
***Deprecated***

Publishes a `DiffMessage` to the Tangle.

**Kind**: instance method of [<code>Client</code>](#Client)  

| Param | Type |
| --- | --- |
| message_id | <code>string</code> | 
| diff | [<code>DiffMessage</code>](#DiffMessage) | 

<a name="Client+publishJSON"></a>

### client.publishJSON(index, data) ⇒ [<code>Promise.&lt;Receipt&gt;</code>](#Receipt)
Publishes arbitrary JSON data to the specified index on the Tangle.

**Kind**: instance method of [<code>Client</code>](#Client)  

| Param | Type |
| --- | --- |
| index | <code>string</code> | 
| data | <code>any</code> | 

<a name="Client+publishJsonWithRetry"></a>

### client.publishJsonWithRetry(index, data, interval, max_attempts) ⇒ <code>Promise.&lt;any&gt;</code>
Publishes arbitrary JSON data to the specified index on the Tangle.
Retries (promotes or reattaches) the message until it’s included (referenced by a milestone).
Default interval is 5 seconds and max attempts is 40.

**Kind**: instance method of [<code>Client</code>](#Client)  

| Param | Type |
| --- | --- |
| index | <code>string</code> | 
| data | <code>any</code> | 
| interval | <code>number</code> \| <code>undefined</code> | 
| max_attempts | <code>number</code> \| <code>undefined</code> | 

<a name="Client+isMessageIncluded"></a>

### client.isMessageIncluded(messageId) ⇒ <code>Promise.&lt;boolean&gt;</code>
Checks if a message is confirmed by a milestone.

**Kind**: instance method of [<code>Client</code>](#Client)  

| Param | Type |
| --- | --- |
| messageId | <code>string</code> | 

<a name="Client+resolve"></a>

### client.resolve(did) ⇒ [<code>Promise.&lt;ResolvedDocument&gt;</code>](#ResolvedDocument)
Fetch the DID document specified by the given `DID`.

**Kind**: instance method of [<code>Client</code>](#Client)  

| Param | Type |
| --- | --- |
| did | [<code>DID</code>](#DID) \| <code>string</code> | 

<a name="Client+resolveHistory"></a>

### client.resolveHistory(did) ⇒ [<code>Promise.&lt;DocumentHistory&gt;</code>](#DocumentHistory)
Returns the message history of the given DID.

**Kind**: instance method of [<code>Client</code>](#Client)  

| Param | Type |
| --- | --- |
| did | [<code>DID</code>](#DID) \| <code>string</code> | 

<a name="Client+resolveDiffHistory"></a>

### ~~client.resolveDiffHistory(document) ⇒ [<code>Promise.&lt;DiffChainHistory&gt;</code>](#DiffChainHistory)~~
***Deprecated***

Returns the `DiffChainHistory` of a diff chain starting from a document on the
integration chain.

NOTE: the document must have been published to the tangle and have a valid message id and
capability invocation method.

**Kind**: instance method of [<code>Client</code>](#Client)  

| Param | Type |
| --- | --- |
| document | [<code>ResolvedDocument</code>](#ResolvedDocument) | 

<a name="Client.fromConfig"></a>

### Client.fromConfig(config) ⇒ [<code>Promise.&lt;Client&gt;</code>](#Client)
Creates a new `Client` with the given settings.

**Kind**: static method of [<code>Client</code>](#Client)  

| Param | Type |
| --- | --- |
| config | <code>IClientConfig</code> | 

<a name="Credential"></a>

## Credential
**Kind**: global class  

* [Credential](#Credential)
    * [new Credential(values)](#new_Credential_new)
    * _instance_
        * [.context()](#Credential+context) ⇒ <code>Array.&lt;(string\|Record.&lt;string, any&gt;)&gt;</code>
        * [.id()](#Credential+id) ⇒ <code>string</code> \| <code>undefined</code>
        * [.type()](#Credential+type) ⇒ <code>Array.&lt;string&gt;</code>
        * [.credentialSubject()](#Credential+credentialSubject) ⇒ <code>Array.&lt;Subject&gt;</code>
        * [.issuer()](#Credential+issuer) ⇒ <code>string</code> \| <code>Issuer</code>
        * [.issuanceDate()](#Credential+issuanceDate) ⇒ [<code>Timestamp</code>](#Timestamp)
        * [.expirationDate()](#Credential+expirationDate) ⇒ [<code>Timestamp</code>](#Timestamp) \| <code>undefined</code>
        * [.credentialStatus()](#Credential+credentialStatus) ⇒ <code>Array.&lt;Status&gt;</code>
        * [.credentialSchema()](#Credential+credentialSchema) ⇒ <code>Array.&lt;Schema&gt;</code>
        * [.refreshService()](#Credential+refreshService) ⇒ <code>Array.&lt;RefreshService&gt;</code>
        * [.termsOfUse()](#Credential+termsOfUse) ⇒ <code>Array.&lt;Policy&gt;</code>
        * [.evidence()](#Credential+evidence) ⇒ <code>Array.&lt;Evidence&gt;</code>
        * [.nonTransferable()](#Credential+nonTransferable) ⇒ <code>boolean</code> \| <code>undefined</code>
        * [.proof()](#Credential+proof) ⇒ [<code>Proof</code>](#Proof) \| <code>undefined</code>
        * [.properties()](#Credential+properties) ⇒ <code>Map.&lt;string, any&gt;</code>
        * [.toJSON()](#Credential+toJSON) ⇒ <code>any</code>
        * [.clone()](#Credential+clone) ⇒ [<code>Credential</code>](#Credential)
    * _static_
        * [.BaseContext()](#Credential.BaseContext) ⇒ <code>string</code>
        * [.BaseType()](#Credential.BaseType) ⇒ <code>string</code>
        * [.fromJSON(json)](#Credential.fromJSON) ⇒ [<code>Credential</code>](#Credential)

<a name="new_Credential_new"></a>

### new Credential(values)
Constructs a new `Credential`.


| Param | Type |
| --- | --- |
| values | <code>ICredential</code> | 

<a name="Credential+context"></a>

### credential.context() ⇒ <code>Array.&lt;(string\|Record.&lt;string, any&gt;)&gt;</code>
Returns a copy of the JSON-LD context(s) applicable to the `Credential`.

**Kind**: instance method of [<code>Credential</code>](#Credential)  
<a name="Credential+id"></a>

### credential.id() ⇒ <code>string</code> \| <code>undefined</code>
Returns a copy of the unique `URI` referencing the subject of the `Credential`.

**Kind**: instance method of [<code>Credential</code>](#Credential)  
<a name="Credential+type"></a>

### credential.type() ⇒ <code>Array.&lt;string&gt;</code>
Returns a copy of the URIs defining the type of the `Credential`.

**Kind**: instance method of [<code>Credential</code>](#Credential)  
<a name="Credential+credentialSubject"></a>

### credential.credentialSubject() ⇒ <code>Array.&lt;Subject&gt;</code>
Returns a copy of the `Credential` subject(s).

**Kind**: instance method of [<code>Credential</code>](#Credential)  
<a name="Credential+issuer"></a>

### credential.issuer() ⇒ <code>string</code> \| <code>Issuer</code>
Returns a copy of the issuer of the `Credential`.

**Kind**: instance method of [<code>Credential</code>](#Credential)  
<a name="Credential+issuanceDate"></a>

### credential.issuanceDate() ⇒ [<code>Timestamp</code>](#Timestamp)
Returns a copy of the timestamp of when the `Credential` becomes valid.

**Kind**: instance method of [<code>Credential</code>](#Credential)  
<a name="Credential+expirationDate"></a>

### credential.expirationDate() ⇒ [<code>Timestamp</code>](#Timestamp) \| <code>undefined</code>
Returns a copy of the timestamp of when the `Credential` should no longer be considered valid.

**Kind**: instance method of [<code>Credential</code>](#Credential)  
<a name="Credential+credentialStatus"></a>

### credential.credentialStatus() ⇒ <code>Array.&lt;Status&gt;</code>
Returns a copy of the information used to determine the current status of the `Credential`.

**Kind**: instance method of [<code>Credential</code>](#Credential)  
<a name="Credential+credentialSchema"></a>

### credential.credentialSchema() ⇒ <code>Array.&lt;Schema&gt;</code>
Returns a copy of the information used to assist in the enforcement of a specific `Credential` structure.

**Kind**: instance method of [<code>Credential</code>](#Credential)  
<a name="Credential+refreshService"></a>

### credential.refreshService() ⇒ <code>Array.&lt;RefreshService&gt;</code>
Returns a copy of the service(s) used to refresh an expired `Credential`.

**Kind**: instance method of [<code>Credential</code>](#Credential)  
<a name="Credential+termsOfUse"></a>

### credential.termsOfUse() ⇒ <code>Array.&lt;Policy&gt;</code>
Returns a copy of the terms-of-use specified by the `Credential` issuer.

**Kind**: instance method of [<code>Credential</code>](#Credential)  
<a name="Credential+evidence"></a>

### credential.evidence() ⇒ <code>Array.&lt;Evidence&gt;</code>
Returns a copy of the human-readable evidence used to support the claims within the `Credential`.

**Kind**: instance method of [<code>Credential</code>](#Credential)  
<a name="Credential+nonTransferable"></a>

### credential.nonTransferable() ⇒ <code>boolean</code> \| <code>undefined</code>
Returns whether or not the `Credential` must only be contained within a [Presentation](#Presentation)
with a proof issued from the `Credential` subject.

**Kind**: instance method of [<code>Credential</code>](#Credential)  
<a name="Credential+proof"></a>

### credential.proof() ⇒ [<code>Proof</code>](#Proof) \| <code>undefined</code>
Returns a copy of the proof used to verify the `Credential`.

**Kind**: instance method of [<code>Credential</code>](#Credential)  
<a name="Credential+properties"></a>

### credential.properties() ⇒ <code>Map.&lt;string, any&gt;</code>
Returns a copy of the miscellaneous properties on the `Credential`.

**Kind**: instance method of [<code>Credential</code>](#Credential)  
<a name="Credential+toJSON"></a>

### credential.toJSON() ⇒ <code>any</code>
Serializes a `Credential` to a JSON object.

**Kind**: instance method of [<code>Credential</code>](#Credential)  
<a name="Credential+clone"></a>

### credential.clone() ⇒ [<code>Credential</code>](#Credential)
Deep clones the object.

**Kind**: instance method of [<code>Credential</code>](#Credential)  
<a name="Credential.BaseContext"></a>

### Credential.BaseContext() ⇒ <code>string</code>
Returns the base JSON-LD context.

**Kind**: static method of [<code>Credential</code>](#Credential)  
<a name="Credential.BaseType"></a>

### Credential.BaseType() ⇒ <code>string</code>
Returns the base type.

**Kind**: static method of [<code>Credential</code>](#Credential)  
<a name="Credential.fromJSON"></a>

### Credential.fromJSON(json) ⇒ [<code>Credential</code>](#Credential)
Deserializes a `Credential` from a JSON object.

**Kind**: static method of [<code>Credential</code>](#Credential)  

| Param | Type |
| --- | --- |
| json | <code>any</code> | 

<a name="CredentialValidationOptions"></a>

## CredentialValidationOptions
Options to declare validation criteria when validating credentials.

**Kind**: global class  

* [CredentialValidationOptions](#CredentialValidationOptions)
    * [new CredentialValidationOptions(options)](#new_CredentialValidationOptions_new)
    * _instance_
        * [.toJSON()](#CredentialValidationOptions+toJSON) ⇒ <code>any</code>
        * [.clone()](#CredentialValidationOptions+clone) ⇒ [<code>CredentialValidationOptions</code>](#CredentialValidationOptions)
    * _static_
        * [.default()](#CredentialValidationOptions.default) ⇒ [<code>CredentialValidationOptions</code>](#CredentialValidationOptions)
        * [.fromJSON(json)](#CredentialValidationOptions.fromJSON) ⇒ [<code>CredentialValidationOptions</code>](#CredentialValidationOptions)

<a name="new_CredentialValidationOptions_new"></a>

### new CredentialValidationOptions(options)
Creates a new `CredentialValidationOptions` from the given fields.

Throws an error if any of the options are invalid.


| Param | Type |
| --- | --- |
| options | <code>ICredentialValidationOptions</code> | 

<a name="CredentialValidationOptions+toJSON"></a>

### credentialValidationOptions.toJSON() ⇒ <code>any</code>
Serializes a `CredentialValidationOptions` as a JSON object.

**Kind**: instance method of [<code>CredentialValidationOptions</code>](#CredentialValidationOptions)  
<a name="CredentialValidationOptions+clone"></a>

### credentialValidationOptions.clone() ⇒ [<code>CredentialValidationOptions</code>](#CredentialValidationOptions)
Deep clones the object.

**Kind**: instance method of [<code>CredentialValidationOptions</code>](#CredentialValidationOptions)  
<a name="CredentialValidationOptions.default"></a>

### CredentialValidationOptions.default() ⇒ [<code>CredentialValidationOptions</code>](#CredentialValidationOptions)
Creates a new `CredentialValidationOptions` with defaults.

**Kind**: static method of [<code>CredentialValidationOptions</code>](#CredentialValidationOptions)  
<a name="CredentialValidationOptions.fromJSON"></a>

### CredentialValidationOptions.fromJSON(json) ⇒ [<code>CredentialValidationOptions</code>](#CredentialValidationOptions)
Deserializes a `CredentialValidationOptions` from a JSON object.

**Kind**: static method of [<code>CredentialValidationOptions</code>](#CredentialValidationOptions)  

| Param | Type |
| --- | --- |
| json | <code>any</code> | 

<a name="CredentialValidator"></a>

## CredentialValidator
**Kind**: global class  

* [CredentialValidator](#CredentialValidator)
    * [.validate(credential, issuer, options, fail_fast)](#CredentialValidator.validate)
    * [.checkStructure(credential)](#CredentialValidator.checkStructure)
    * [.checkExpiresOnOrAfter(credential, timestamp)](#CredentialValidator.checkExpiresOnOrAfter)
    * [.checkIssuedOnOrBefore(credential, timestamp)](#CredentialValidator.checkIssuedOnOrBefore)
    * [.verifySignature(credential, trusted_issuers, options)](#CredentialValidator.verifySignature)
    * [.check_subject_holder_relationship(credential, holder_url, relationship)](#CredentialValidator.check_subject_holder_relationship)
    * [.checkRevoked(credential, trusted_issuers)](#CredentialValidator.checkRevoked)

<a name="CredentialValidator.validate"></a>

### CredentialValidator.validate(credential, issuer, options, fail_fast)
Validates a `Credential`.

The following properties are validated according to `options`:
- the issuer's signature,
- the expiration date,
- the issuance date,
- the semantic structure.

### Warning
The lack of an error returned from this method is in of itself not enough to conclude that the credential can be
trusted. This section contains more information on additional checks that should be carried out before and after
calling this method.

#### The state of the issuer's DID Document
The caller must ensure that `issuer` represents an up-to-date DID Document. The convenience method
`Resolver::resolveCredentialIssuer` can help extract the latest available state of the issuer's DID Document.

#### Properties that are not validated
 There are many properties defined in [The Verifiable Credentials Data Model](https://www.w3.org/TR/vc-data-model/) that are **not** validated, such as:
`credentialStatus`, `type`, `credentialSchema`, `refreshService`, **and more**.
These should be manually checked after validation, according to your requirements.

### Errors
An error is returned whenever a validated condition is not satisfied.

**Kind**: static method of [<code>CredentialValidator</code>](#CredentialValidator)  

| Param | Type |
| --- | --- |
| credential | [<code>Credential</code>](#Credential) | 
| issuer | [<code>Document</code>](#Document) \| [<code>ResolvedDocument</code>](#ResolvedDocument) | 
| options | [<code>CredentialValidationOptions</code>](#CredentialValidationOptions) | 
| fail_fast | <code>number</code> | 

<a name="CredentialValidator.checkStructure"></a>

### CredentialValidator.checkStructure(credential)
Validates the semantic structure of the `Credential`.

### Warning
This does not validate against the credential's schema nor the structure of the subject claims.

**Kind**: static method of [<code>CredentialValidator</code>](#CredentialValidator)  

| Param | Type |
| --- | --- |
| credential | [<code>Credential</code>](#Credential) | 

<a name="CredentialValidator.checkExpiresOnOrAfter"></a>

### CredentialValidator.checkExpiresOnOrAfter(credential, timestamp)
Validate that the credential expires on or after the specified timestamp.

**Kind**: static method of [<code>CredentialValidator</code>](#CredentialValidator)  

| Param | Type |
| --- | --- |
| credential | [<code>Credential</code>](#Credential) | 
| timestamp | [<code>Timestamp</code>](#Timestamp) | 

<a name="CredentialValidator.checkIssuedOnOrBefore"></a>

### CredentialValidator.checkIssuedOnOrBefore(credential, timestamp)
Validate that the credential is issued on or before the specified timestamp.

**Kind**: static method of [<code>CredentialValidator</code>](#CredentialValidator)  

| Param | Type |
| --- | --- |
| credential | [<code>Credential</code>](#Credential) | 
| timestamp | [<code>Timestamp</code>](#Timestamp) | 

<a name="CredentialValidator.verifySignature"></a>

### CredentialValidator.verifySignature(credential, trusted_issuers, options)
Verify the signature using the DID Document of a trusted issuer.

# Warning
The caller must ensure that the DID Documents of the trusted issuers are up-to-date.
### Errors
This method immediately returns an error if
the credential issuer' url cannot be parsed to a DID belonging to one of the trusted issuers. Otherwise an attempt
to verify the credential's signature will be made and an error is returned upon failure.

**Kind**: static method of [<code>CredentialValidator</code>](#CredentialValidator)  

| Param | Type |
| --- | --- |
| credential | [<code>Credential</code>](#Credential) | 
| trusted_issuers | [<code>Array.&lt;Document&gt;</code>](#Document) \| [<code>Array.&lt;ResolvedDocument&gt;</code>](#ResolvedDocument) | 
| options | [<code>VerifierOptions</code>](#VerifierOptions) | 

<a name="CredentialValidator.check_subject_holder_relationship"></a>

### CredentialValidator.check\_subject\_holder\_relationship(credential, holder_url, relationship)
Validate that the relationship between the `holder` and the credential subjects is in accordance with
`relationship`. The `holder_url` parameter is expected to be the URL of the holder.

**Kind**: static method of [<code>CredentialValidator</code>](#CredentialValidator)  

| Param | Type |
| --- | --- |
| credential | [<code>Credential</code>](#Credential) | 
| holder_url | <code>string</code> | 
| relationship | <code>number</code> | 

<a name="CredentialValidator.checkRevoked"></a>

### CredentialValidator.checkRevoked(credential, trusted_issuers)
If the credential has a status of type `EmbeddedRevocationList`, checks if the credential has been revoked.

**Kind**: static method of [<code>CredentialValidator</code>](#CredentialValidator)  

| Param | Type |
| --- | --- |
| credential | [<code>Credential</code>](#Credential) | 
| trusted_issuers | [<code>Array.&lt;Document&gt;</code>](#Document) \| [<code>Array.&lt;ResolvedDocument&gt;</code>](#ResolvedDocument) | 

<a name="DID"></a>

## DID
**Kind**: global class  

* [DID](#DID)
    * [new DID(public_key, network)](#new_DID_new)
    * _instance_
        * [.networkName](#DID+networkName) ⇒ <code>string</code>
        * [.network()](#DID+network) ⇒ [<code>Network</code>](#Network)
        * [.tag()](#DID+tag) ⇒ <code>string</code>
        * [.join(segment)](#DID+join) ⇒ [<code>DIDUrl</code>](#DIDUrl)
        * [.toUrl()](#DID+toUrl) ⇒ [<code>DIDUrl</code>](#DIDUrl)
        * [.intoUrl()](#DID+intoUrl) ⇒ [<code>DIDUrl</code>](#DIDUrl)
        * [.toString()](#DID+toString) ⇒ <code>string</code>
        * [.toJSON()](#DID+toJSON) ⇒ <code>any</code>
        * [.clone()](#DID+clone) ⇒ [<code>DID</code>](#DID)
    * _static_
        * [.parse(input)](#DID.parse) ⇒ [<code>DID</code>](#DID)
        * [.fromJSON(json_value)](#DID.fromJSON) ⇒ [<code>DID</code>](#DID)

<a name="new_DID_new"></a>

### new DID(public_key, network)
Creates a new `DID` from a public key.


| Param | Type |
| --- | --- |
| public_key | <code>Uint8Array</code> | 
| network | <code>string</code> \| <code>undefined</code> | 

<a name="DID+networkName"></a>

### did.networkName ⇒ <code>string</code>
Returns the IOTA tangle network of the `DID`.

**Kind**: instance property of [<code>DID</code>](#DID)  
<a name="DID+network"></a>

### did.network() ⇒ [<code>Network</code>](#Network)
Returns the IOTA tangle network of the `DID`.

**Kind**: instance method of [<code>DID</code>](#DID)  
<a name="DID+tag"></a>

### did.tag() ⇒ <code>string</code>
Returns a copy of the unique tag of the `DID`.

**Kind**: instance method of [<code>DID</code>](#DID)  
<a name="DID+join"></a>

### did.join(segment) ⇒ [<code>DIDUrl</code>](#DIDUrl)
Construct a new `DIDUrl` by joining with a relative DID Url string.

**Kind**: instance method of [<code>DID</code>](#DID)  

| Param | Type |
| --- | --- |
| segment | <code>string</code> | 

<a name="DID+toUrl"></a>

### did.toUrl() ⇒ [<code>DIDUrl</code>](#DIDUrl)
Clones the `DID` into a `DIDUrl`.

**Kind**: instance method of [<code>DID</code>](#DID)  
<a name="DID+intoUrl"></a>

### did.intoUrl() ⇒ [<code>DIDUrl</code>](#DIDUrl)
Converts the `DID` into a `DIDUrl`.

**Kind**: instance method of [<code>DID</code>](#DID)  
<a name="DID+toString"></a>

### did.toString() ⇒ <code>string</code>
Returns the `DID` as a string.

**Kind**: instance method of [<code>DID</code>](#DID)  
<a name="DID+toJSON"></a>

### did.toJSON() ⇒ <code>any</code>
Serializes a `DID` as a JSON object.

**Kind**: instance method of [<code>DID</code>](#DID)  
<a name="DID+clone"></a>

### did.clone() ⇒ [<code>DID</code>](#DID)
Deep clones the object.

**Kind**: instance method of [<code>DID</code>](#DID)  
<a name="DID.parse"></a>

### DID.parse(input) ⇒ [<code>DID</code>](#DID)
Parses a `DID` from the input string.

**Kind**: static method of [<code>DID</code>](#DID)  

| Param | Type |
| --- | --- |
| input | <code>string</code> | 

<a name="DID.fromJSON"></a>

### DID.fromJSON(json_value) ⇒ [<code>DID</code>](#DID)
Deserializes a JSON object as `DID`.

**Kind**: static method of [<code>DID</code>](#DID)  

| Param | Type |
| --- | --- |
| json_value | <code>any</code> | 

<a name="DIDUrl"></a>

## DIDUrl
**Kind**: global class  

* [DIDUrl](#DIDUrl)
    * _instance_
        * [.did()](#DIDUrl+did) ⇒ [<code>DID</code>](#DID)
        * [.urlStr()](#DIDUrl+urlStr) ⇒ <code>string</code>
        * [.fragment()](#DIDUrl+fragment) ⇒ <code>string</code> \| <code>undefined</code>
        * [.setFragment(value)](#DIDUrl+setFragment)
        * [.path()](#DIDUrl+path) ⇒ <code>string</code> \| <code>undefined</code>
        * [.setPath(value)](#DIDUrl+setPath)
        * [.query()](#DIDUrl+query) ⇒ <code>string</code> \| <code>undefined</code>
        * [.setQuery(value)](#DIDUrl+setQuery)
        * [.join(segment)](#DIDUrl+join) ⇒ [<code>DIDUrl</code>](#DIDUrl)
        * [.toString()](#DIDUrl+toString) ⇒ <code>string</code>
        * [.toJSON()](#DIDUrl+toJSON) ⇒ <code>any</code>
        * [.clone()](#DIDUrl+clone) ⇒ [<code>DIDUrl</code>](#DIDUrl)
    * _static_
        * [.parse(input)](#DIDUrl.parse) ⇒ [<code>DIDUrl</code>](#DIDUrl)

<a name="DIDUrl+did"></a>

### didUrl.did() ⇒ [<code>DID</code>](#DID)
Return a copy of the `DID` section of the `DIDUrl`.

**Kind**: instance method of [<code>DIDUrl</code>](#DIDUrl)  
<a name="DIDUrl+urlStr"></a>

### didUrl.urlStr() ⇒ <code>string</code>
Return a copy of the relative DID Url as a string, including only the path, query, and fragment.

**Kind**: instance method of [<code>DIDUrl</code>](#DIDUrl)  
<a name="DIDUrl+fragment"></a>

### didUrl.fragment() ⇒ <code>string</code> \| <code>undefined</code>
Returns a copy of the `DIDUrl` method fragment, if any. Excludes the leading '#'.

**Kind**: instance method of [<code>DIDUrl</code>](#DIDUrl)  
<a name="DIDUrl+setFragment"></a>

### didUrl.setFragment(value)
Sets the `fragment` component of the `DIDUrl`.

**Kind**: instance method of [<code>DIDUrl</code>](#DIDUrl)  

| Param | Type |
| --- | --- |
| value | <code>string</code> \| <code>undefined</code> | 

<a name="DIDUrl+path"></a>

### didUrl.path() ⇒ <code>string</code> \| <code>undefined</code>
Returns a copy of the `DIDUrl` path.

**Kind**: instance method of [<code>DIDUrl</code>](#DIDUrl)  
<a name="DIDUrl+setPath"></a>

### didUrl.setPath(value)
Sets the `path` component of the `DIDUrl`.

**Kind**: instance method of [<code>DIDUrl</code>](#DIDUrl)  

| Param | Type |
| --- | --- |
| value | <code>string</code> \| <code>undefined</code> | 

<a name="DIDUrl+query"></a>

### didUrl.query() ⇒ <code>string</code> \| <code>undefined</code>
Returns a copy of the `DIDUrl` method query, if any. Excludes the leading '?'.

**Kind**: instance method of [<code>DIDUrl</code>](#DIDUrl)  
<a name="DIDUrl+setQuery"></a>

### didUrl.setQuery(value)
Sets the `query` component of the `DIDUrl`.

**Kind**: instance method of [<code>DIDUrl</code>](#DIDUrl)  

| Param | Type |
| --- | --- |
| value | <code>string</code> \| <code>undefined</code> | 

<a name="DIDUrl+join"></a>

### didUrl.join(segment) ⇒ [<code>DIDUrl</code>](#DIDUrl)
Append a string representing a path, query, and/or fragment to this `DIDUrl`.

Must begin with a valid delimiter character: '/', '?', '#'. Overwrites the existing URL
segment and any following segments in order of path, query, then fragment.

I.e.
- joining a path will clear the query and fragment.
- joining a query will clear the fragment.
- joining a fragment will only overwrite the fragment.

**Kind**: instance method of [<code>DIDUrl</code>](#DIDUrl)  

| Param | Type |
| --- | --- |
| segment | <code>string</code> | 

<a name="DIDUrl+toString"></a>

### didUrl.toString() ⇒ <code>string</code>
Returns the `DIDUrl` as a string.

**Kind**: instance method of [<code>DIDUrl</code>](#DIDUrl)  
<a name="DIDUrl+toJSON"></a>

### didUrl.toJSON() ⇒ <code>any</code>
Serializes a `DIDUrl` as a JSON object.

**Kind**: instance method of [<code>DIDUrl</code>](#DIDUrl)  
<a name="DIDUrl+clone"></a>

### didUrl.clone() ⇒ [<code>DIDUrl</code>](#DIDUrl)
Deep clones the object.

**Kind**: instance method of [<code>DIDUrl</code>](#DIDUrl)  
<a name="DIDUrl.parse"></a>

### DIDUrl.parse(input) ⇒ [<code>DIDUrl</code>](#DIDUrl)
Parses a `DIDUrl` from the input string.

**Kind**: static method of [<code>DIDUrl</code>](#DIDUrl)  

| Param | Type |
| --- | --- |
| input | <code>string</code> | 

<a name="DiffChainHistory"></a>

## ~~DiffChainHistory~~
***Deprecated***

**Kind**: global class  

* ~~[DiffChainHistory](#DiffChainHistory)~~
    * _instance_
        * [.chainData()](#DiffChainHistory+chainData) ⇒ [<code>Array.&lt;DiffMessage&gt;</code>](#DiffMessage)
        * [.spam()](#DiffChainHistory+spam) ⇒ <code>Array.&lt;string&gt;</code>
        * [.toJSON()](#DiffChainHistory+toJSON) ⇒ <code>any</code>
    * _static_
        * [.fromJSON(json)](#DiffChainHistory.fromJSON) ⇒ [<code>DiffChainHistory</code>](#DiffChainHistory)

<a name="DiffChainHistory+chainData"></a>

### diffChainHistory.chainData() ⇒ [<code>Array.&lt;DiffMessage&gt;</code>](#DiffMessage)
Returns an `Array` of the diff chain `DiffMessages`.

NOTE: this clones the field.

**Kind**: instance method of [<code>DiffChainHistory</code>](#DiffChainHistory)  
<a name="DiffChainHistory+spam"></a>

### diffChainHistory.spam() ⇒ <code>Array.&lt;string&gt;</code>
Returns an `Array` of `MessageIds` as strings.

NOTE: this clones the field.

**Kind**: instance method of [<code>DiffChainHistory</code>](#DiffChainHistory)  
<a name="DiffChainHistory+toJSON"></a>

### diffChainHistory.toJSON() ⇒ <code>any</code>
Serializes as a JSON object.

**Kind**: instance method of [<code>DiffChainHistory</code>](#DiffChainHistory)  
<a name="DiffChainHistory.fromJSON"></a>

### DiffChainHistory.fromJSON(json) ⇒ [<code>DiffChainHistory</code>](#DiffChainHistory)
Deserializes from a JSON object.

**Kind**: static method of [<code>DiffChainHistory</code>](#DiffChainHistory)  

| Param | Type |
| --- | --- |
| json | <code>any</code> | 

<a name="DiffMessage"></a>

## ~~DiffMessage~~
***Deprecated***

Defines the difference between two DID `Document`s' JSON representations.

**Kind**: global class  

* ~~[DiffMessage](#DiffMessage)~~
    * _instance_
        * ~~[.id()](#DiffMessage+id) ⇒ [<code>DID</code>](#DID)~~
        * ~~[.did()](#DiffMessage+did) ⇒ [<code>DID</code>](#DID)~~
        * ~~[.diff()](#DiffMessage+diff) ⇒ <code>string</code>~~
        * ~~[.messageId()](#DiffMessage+messageId) ⇒ <code>string</code>~~
        * ~~[.setMessageId(message_id)](#DiffMessage+setMessageId)~~
        * ~~[.previousMessageId()](#DiffMessage+previousMessageId) ⇒ <code>string</code>~~
        * ~~[.setPreviousMessageId(message_id)](#DiffMessage+setPreviousMessageId)~~
        * ~~[.proof()](#DiffMessage+proof) ⇒ [<code>Proof</code>](#Proof) \| <code>undefined</code>~~
        * ~~[.merge(document)](#DiffMessage+merge) ⇒ [<code>Document</code>](#Document)~~
        * ~~[.toJSON()](#DiffMessage+toJSON) ⇒ <code>any</code>~~
        * [.clone()](#DiffMessage+clone) ⇒ [<code>DiffMessage</code>](#DiffMessage)
    * _static_
        * ~~[.fromJSON(json)](#DiffMessage.fromJSON) ⇒ [<code>DiffMessage</code>](#DiffMessage)~~

<a name="DiffMessage+id"></a>

### ~~diffMessage.id() ⇒ [<code>DID</code>](#DID)~~
***Deprecated***

Returns the DID of the associated DID Document.

NOTE: clones the data.

**Kind**: instance method of [<code>DiffMessage</code>](#DiffMessage)  
<a name="DiffMessage+did"></a>

### ~~diffMessage.did() ⇒ [<code>DID</code>](#DID)~~
***Deprecated***

Returns a copy of the DID of the associated DID Document.

**Kind**: instance method of [<code>DiffMessage</code>](#DiffMessage)  
<a name="DiffMessage+diff"></a>

### ~~diffMessage.diff() ⇒ <code>string</code>~~
***Deprecated***

Returns a copy of the raw contents of the DID Document diff as a JSON string.

**Kind**: instance method of [<code>DiffMessage</code>](#DiffMessage)  
<a name="DiffMessage+messageId"></a>

### ~~diffMessage.messageId() ⇒ <code>string</code>~~
***Deprecated***

Returns a copy of the message_id of the DID Document diff.

**Kind**: instance method of [<code>DiffMessage</code>](#DiffMessage)  
<a name="DiffMessage+setMessageId"></a>

### ~~diffMessage.setMessageId(message_id)~~
***Deprecated***

Sets the message_id of the DID Document diff.

**Kind**: instance method of [<code>DiffMessage</code>](#DiffMessage)  

| Param | Type |
| --- | --- |
| message_id | <code>string</code> | 

<a name="DiffMessage+previousMessageId"></a>

### ~~diffMessage.previousMessageId() ⇒ <code>string</code>~~
***Deprecated***

Returns a copy of the Tangle message id of the previous DID Document diff.

**Kind**: instance method of [<code>DiffMessage</code>](#DiffMessage)  
<a name="DiffMessage+setPreviousMessageId"></a>

### ~~diffMessage.setPreviousMessageId(message_id)~~
***Deprecated***

Sets the Tangle message id of the previous DID Document diff.

**Kind**: instance method of [<code>DiffMessage</code>](#DiffMessage)  

| Param | Type |
| --- | --- |
| message_id | <code>string</code> | 

<a name="DiffMessage+proof"></a>

### ~~diffMessage.proof() ⇒ [<code>Proof</code>](#Proof) \| <code>undefined</code>~~
***Deprecated***

Returns a copy of the proof.

**Kind**: instance method of [<code>DiffMessage</code>](#DiffMessage)  
<a name="DiffMessage+merge"></a>

### ~~diffMessage.merge(document) ⇒ [<code>Document</code>](#Document)~~
***Deprecated***

Returns a new DID Document which is the result of merging `self`
with the given Document.

**Kind**: instance method of [<code>DiffMessage</code>](#DiffMessage)  

| Param | Type |
| --- | --- |
| document | [<code>Document</code>](#Document) | 

<a name="DiffMessage+toJSON"></a>

### ~~diffMessage.toJSON() ⇒ <code>any</code>~~
***Deprecated***

Serializes a `DiffMessage` as a JSON object.

**Kind**: instance method of [<code>DiffMessage</code>](#DiffMessage)  
<a name="DiffMessage+clone"></a>

### diffMessage.clone() ⇒ [<code>DiffMessage</code>](#DiffMessage)
Deep clones the object.

**Kind**: instance method of [<code>DiffMessage</code>](#DiffMessage)  
<a name="DiffMessage.fromJSON"></a>

### ~~DiffMessage.fromJSON(json) ⇒ [<code>DiffMessage</code>](#DiffMessage)~~
***Deprecated***

Deserializes a `DiffMessage` from a JSON object.

**Kind**: static method of [<code>DiffMessage</code>](#DiffMessage)  

| Param | Type |
| --- | --- |
| json | <code>any</code> | 

<a name="Document"></a>

## Document
**Kind**: global class  

* [Document](#Document)
    * [new Document(keypair, network, fragment)](#new_Document_new)
    * _instance_
        * [.id()](#Document+id) ⇒ [<code>DID</code>](#DID)
        * [.setController(controllers)](#Document+setController)
        * [.controller()](#Document+controller) ⇒ [<code>Array.&lt;DID&gt;</code>](#DID)
        * [.setAlsoKnownAs(urls)](#Document+setAlsoKnownAs)
        * [.alsoKnownAs()](#Document+alsoKnownAs) ⇒ <code>Array.&lt;string&gt;</code>
        * [.setPropertyUnchecked(key, value)](#Document+setPropertyUnchecked)
        * [.properties()](#Document+properties) ⇒ <code>Map.&lt;string, any&gt;</code>
        * [.service()](#Document+service) ⇒ [<code>Array.&lt;Service&gt;</code>](#Service)
        * [.insertService(service)](#Document+insertService) ⇒ <code>boolean</code>
        * [.removeService(did)](#Document+removeService)
        * [.methods()](#Document+methods) ⇒ [<code>Array.&lt;VerificationMethod&gt;</code>](#VerificationMethod)
        * [.insertMethod(method, scope)](#Document+insertMethod)
        * [.removeMethod(did)](#Document+removeMethod)
        * [.defaultSigningMethod()](#Document+defaultSigningMethod) ⇒ [<code>VerificationMethod</code>](#VerificationMethod)
        * [.resolveMethod(query, scope)](#Document+resolveMethod) ⇒ [<code>VerificationMethod</code>](#VerificationMethod) \| <code>undefined</code>
        * [.resolveSigningMethod(query)](#Document+resolveSigningMethod) ⇒ [<code>VerificationMethod</code>](#VerificationMethod)
        * [.attachMethodRelationship(did_url, relationship)](#Document+attachMethodRelationship) ⇒ <code>boolean</code>
        * [.detachMethodRelationship(did_url, relationship)](#Document+detachMethodRelationship) ⇒ <code>boolean</code>
        * [.signSelf(key_pair, method_query)](#Document+signSelf)
        * [.signDocument(document, key_pair, method_query)](#Document+signDocument)
        * [.signCredential(credential, privateKey, methodQuery, options)](#Document+signCredential) ⇒ [<code>Credential</code>](#Credential)
        * [.signPresentation(presentation, privateKey, methodQuery, options)](#Document+signPresentation) ⇒ [<code>Presentation</code>](#Presentation)
        * [.signData(data, privateKey, methodQuery, options)](#Document+signData) ⇒ <code>any</code>
        * [.verifyData(data, options)](#Document+verifyData) ⇒ <code>boolean</code>
        * [.verifyDocument(signed)](#Document+verifyDocument)
        * ~~[.diff(other, message_id, key, method_query)](#Document+diff) ⇒ [<code>DiffMessage</code>](#DiffMessage)~~
        * ~~[.verifyDiff(diff)](#Document+verifyDiff)~~
        * ~~[.mergeDiff(diff)](#Document+mergeDiff)~~
        * [.integrationIndex()](#Document+integrationIndex) ⇒ <code>string</code>
        * [.metadata()](#Document+metadata) ⇒ [<code>DocumentMetadata</code>](#DocumentMetadata)
        * [.metadataCreated()](#Document+metadataCreated) ⇒ [<code>Timestamp</code>](#Timestamp) \| <code>undefined</code>
        * [.setMetadataCreated(timestamp)](#Document+setMetadataCreated)
        * [.metadataUpdated()](#Document+metadataUpdated) ⇒ [<code>Timestamp</code>](#Timestamp) \| <code>undefined</code>
        * [.setMetadataUpdated(timestamp)](#Document+setMetadataUpdated)
        * [.metadataPreviousMessageId()](#Document+metadataPreviousMessageId) ⇒ <code>string</code>
        * [.setMetadataPreviousMessageId(value)](#Document+setMetadataPreviousMessageId)
        * [.proof()](#Document+proof) ⇒ [<code>Proof</code>](#Proof) \| <code>undefined</code>
        * [.toJSON()](#Document+toJSON) ⇒ <code>any</code>
        * [.clone()](#Document+clone) ⇒ [<code>Document</code>](#Document)
    * _static_
        * [.fromVerificationMethod(method)](#Document.fromVerificationMethod) ⇒ [<code>Document</code>](#Document)
        * [.isSigningMethodType(method_type)](#Document.isSigningMethodType) ⇒ <code>boolean</code>
        * [.verifyRootDocument(document)](#Document.verifyRootDocument)
        * ~~[.diffIndex(message_id)](#Document.diffIndex) ⇒ <code>string</code>~~
        * [.fromJSON(json)](#Document.fromJSON) ⇒ [<code>Document</code>](#Document)

<a name="new_Document_new"></a>

### new Document(keypair, network, fragment)
Creates a new DID Document from the given `KeyPair`, network, and verification method
fragment name.

The DID Document will be pre-populated with a single verification method
derived from the provided `KeyPair` embedded as a capability invocation
verification relationship. This method will have the DID URL fragment
`#sign-0` by default and can be easily retrieved with `Document::defaultSigningMethod`.

NOTE: the generated document is unsigned, see `Document::signSelf`.

Arguments:

* keypair: the initial verification method is derived from the public key with this keypair.
* network: Tangle network to use for the DID, default `Network::mainnet`.
* fragment: name of the initial verification method, default "sign-0".


| Param | Type |
| --- | --- |
| keypair | [<code>KeyPair</code>](#KeyPair) | 
| network | <code>string</code> \| <code>undefined</code> | 
| fragment | <code>string</code> \| <code>undefined</code> | 

<a name="Document+id"></a>

### document.id() ⇒ [<code>DID</code>](#DID)
Returns a copy of the DID Document `id`.

**Kind**: instance method of [<code>Document</code>](#Document)  
<a name="Document+setController"></a>

### document.setController(controllers)
Sets the controllers of the DID Document.

Note: Duplicates will be ignored.
Use `null` to remove all controllers.

**Kind**: instance method of [<code>Document</code>](#Document)  

| Param | Type |
| --- | --- |
| controllers | [<code>DID</code>](#DID) \| [<code>Array.&lt;DID&gt;</code>](#DID) \| <code>null</code> | 

<a name="Document+controller"></a>

### document.controller() ⇒ [<code>Array.&lt;DID&gt;</code>](#DID)
Returns a list of document controllers.

**Kind**: instance method of [<code>Document</code>](#Document)  
<a name="Document+setAlsoKnownAs"></a>

### document.setAlsoKnownAs(urls)
Sets the `alsoKnownAs` property in the DID document.

**Kind**: instance method of [<code>Document</code>](#Document)  

| Param | Type |
| --- | --- |
| urls | <code>string</code> \| <code>Array.&lt;string&gt;</code> \| <code>null</code> | 

<a name="Document+alsoKnownAs"></a>

### document.alsoKnownAs() ⇒ <code>Array.&lt;string&gt;</code>
Returns a set of the document's `alsoKnownAs`.

**Kind**: instance method of [<code>Document</code>](#Document)  
<a name="Document+setPropertyUnchecked"></a>

### document.setPropertyUnchecked(key, value)
Adds a custom property to the DID Document.
If the value is set to `null`, the custom property will be removed.

### WARNING
This method can overwrite existing properties like `id` and result in an invalid document.

**Kind**: instance method of [<code>Document</code>](#Document)  

| Param | Type |
| --- | --- |
| key | <code>string</code> | 
| value | <code>any</code> | 

<a name="Document+properties"></a>

### document.properties() ⇒ <code>Map.&lt;string, any&gt;</code>
Returns a copy of the custom DID Document properties.

**Kind**: instance method of [<code>Document</code>](#Document)  
<a name="Document+service"></a>

### document.service() ⇒ [<code>Array.&lt;Service&gt;</code>](#Service)
Return a set of all [Services](#Service) in the document.

**Kind**: instance method of [<code>Document</code>](#Document)  
<a name="Document+insertService"></a>

### document.insertService(service) ⇒ <code>boolean</code>
Add a new [Service](#Service) to the document.

**Kind**: instance method of [<code>Document</code>](#Document)  

| Param | Type |
| --- | --- |
| service | [<code>Service</code>](#Service) | 

<a name="Document+removeService"></a>

### document.removeService(did)
Remove a [Service](#Service) identified by the given [DIDUrl](#DIDUrl) from the document.

**Kind**: instance method of [<code>Document</code>](#Document)  

| Param | Type |
| --- | --- |
| did | [<code>DIDUrl</code>](#DIDUrl) | 

<a name="Document+methods"></a>

### document.methods() ⇒ [<code>Array.&lt;VerificationMethod&gt;</code>](#VerificationMethod)
Returns a list of all [VerificationMethod](#VerificationMethod) in the DID Document.

**Kind**: instance method of [<code>Document</code>](#Document)  
<a name="Document+insertMethod"></a>

### document.insertMethod(method, scope)
Adds a new Verification Method to the DID Document.

**Kind**: instance method of [<code>Document</code>](#Document)  

| Param | Type |
| --- | --- |
| method | [<code>VerificationMethod</code>](#VerificationMethod) | 
| scope | [<code>MethodScope</code>](#MethodScope) | 

<a name="Document+removeMethod"></a>

### document.removeMethod(did)
Removes all references to the specified Verification Method.

**Kind**: instance method of [<code>Document</code>](#Document)  

| Param | Type |
| --- | --- |
| did | [<code>DIDUrl</code>](#DIDUrl) | 

<a name="Document+defaultSigningMethod"></a>

### document.defaultSigningMethod() ⇒ [<code>VerificationMethod</code>](#VerificationMethod)
Returns a copy of the first `VerificationMethod` with a capability invocation relationship
capable of signing this DID document.

Throws an error if no signing method is present.

**Kind**: instance method of [<code>Document</code>](#Document)  
<a name="Document+resolveMethod"></a>

### document.resolveMethod(query, scope) ⇒ [<code>VerificationMethod</code>](#VerificationMethod) \| <code>undefined</code>
Returns a copy of the first `VerificationMethod` with an `id` property
matching the provided `query`.

Throws an error if the method is not found.

**Kind**: instance method of [<code>Document</code>](#Document)  

| Param | Type |
| --- | --- |
| query | [<code>DIDUrl</code>](#DIDUrl) \| <code>string</code> | 
| scope | [<code>MethodScope</code>](#MethodScope) \| <code>undefined</code> | 

<a name="Document+resolveSigningMethod"></a>

### document.resolveSigningMethod(query) ⇒ [<code>VerificationMethod</code>](#VerificationMethod)
Attempts to resolve the given method query into a method capable of signing a document update.

**Kind**: instance method of [<code>Document</code>](#Document)  

| Param | Type |
| --- | --- |
| query | [<code>DIDUrl</code>](#DIDUrl) \| <code>string</code> | 

<a name="Document+attachMethodRelationship"></a>

### document.attachMethodRelationship(did_url, relationship) ⇒ <code>boolean</code>
Attaches the relationship to the given method, if the method exists.

Note: The method needs to be in the set of verification methods,
so it cannot be an embedded one.

**Kind**: instance method of [<code>Document</code>](#Document)  

| Param | Type |
| --- | --- |
| did_url | [<code>DIDUrl</code>](#DIDUrl) | 
| relationship | <code>number</code> | 

<a name="Document+detachMethodRelationship"></a>

### document.detachMethodRelationship(did_url, relationship) ⇒ <code>boolean</code>
Detaches the given relationship from the given method, if the method exists.

**Kind**: instance method of [<code>Document</code>](#Document)  

| Param | Type |
| --- | --- |
| did_url | [<code>DIDUrl</code>](#DIDUrl) | 
| relationship | <code>number</code> | 

<a name="Document+signSelf"></a>

### document.signSelf(key_pair, method_query)
Signs the DID document with the verification method specified by `method_query`.
The `method_query` may be the full `DIDUrl` of the method or just its fragment,
e.g. "#sign-0".

NOTE: does not validate whether the private key of the given `key_pair` corresponds to the
verification method. See `Document::verifySelfSigned`.

**Kind**: instance method of [<code>Document</code>](#Document)  

| Param | Type |
| --- | --- |
| key_pair | [<code>KeyPair</code>](#KeyPair) | 
| method_query | [<code>DIDUrl</code>](#DIDUrl) \| <code>string</code> | 

<a name="Document+signDocument"></a>

### document.signDocument(document, key_pair, method_query)
Signs another DID document using the verification method specified by `method_query`.
The `method_query` may be the full `DIDUrl` of the method or just its fragment,
e.g. "#sign-0".

`Document.signSelf` should be used in general, this throws an error if trying to operate
on the same document. This is intended for signing updates to a document where a sole
capability invocation method is rotated or replaced entirely.

NOTE: does not validate whether the private key of the given `key_pair` corresponds to the
verification method. See [Document.verifyDocument](Document.verifyDocument).

**Kind**: instance method of [<code>Document</code>](#Document)  

| Param | Type |
| --- | --- |
| document | [<code>Document</code>](#Document) | 
| key_pair | [<code>KeyPair</code>](#KeyPair) | 
| method_query | [<code>DIDUrl</code>](#DIDUrl) \| <code>string</code> | 

<a name="Document+signCredential"></a>

### document.signCredential(credential, privateKey, methodQuery, options) ⇒ [<code>Credential</code>](#Credential)
Creates a signature for the given `Credential` with the specified DID Document
Verification Method.

**Kind**: instance method of [<code>Document</code>](#Document)  

| Param | Type |
| --- | --- |
| credential | [<code>Credential</code>](#Credential) | 
| privateKey | <code>Uint8Array</code> | 
| methodQuery | [<code>DIDUrl</code>](#DIDUrl) \| <code>string</code> | 
| options | [<code>ProofOptions</code>](#ProofOptions) | 

<a name="Document+signPresentation"></a>

### document.signPresentation(presentation, privateKey, methodQuery, options) ⇒ [<code>Presentation</code>](#Presentation)
Creates a signature for the given `Presentation` with the specified DID Document
Verification Method.

**Kind**: instance method of [<code>Document</code>](#Document)  

| Param | Type |
| --- | --- |
| presentation | [<code>Presentation</code>](#Presentation) | 
| privateKey | <code>Uint8Array</code> | 
| methodQuery | [<code>DIDUrl</code>](#DIDUrl) \| <code>string</code> | 
| options | [<code>ProofOptions</code>](#ProofOptions) | 

<a name="Document+signData"></a>

### document.signData(data, privateKey, methodQuery, options) ⇒ <code>any</code>
Creates a signature for the given `data` with the specified DID Document
Verification Method.

NOTE: use `signSelf` or `signDocument` for DID Documents.

**Kind**: instance method of [<code>Document</code>](#Document)  

| Param | Type |
| --- | --- |
| data | <code>any</code> | 
| privateKey | <code>Uint8Array</code> | 
| methodQuery | [<code>DIDUrl</code>](#DIDUrl) \| <code>string</code> | 
| options | [<code>ProofOptions</code>](#ProofOptions) | 

<a name="Document+verifyData"></a>

### document.verifyData(data, options) ⇒ <code>boolean</code>
Verifies the authenticity of `data` using the target verification method.

**Kind**: instance method of [<code>Document</code>](#Document)  

| Param | Type |
| --- | --- |
| data | <code>any</code> | 
| options | [<code>VerifierOptions</code>](#VerifierOptions) | 

<a name="Document+verifyDocument"></a>

### document.verifyDocument(signed)
Verifies that the signature on the DID document `signed` was generated by a valid method from
this DID document.

# Errors

Fails if:
- The signature proof section is missing in the `signed` document.
- The method is not found in this document.
- An unsupported verification method is used.
- The signature verification operation fails.

**Kind**: instance method of [<code>Document</code>](#Document)  

| Param | Type |
| --- | --- |
| signed | [<code>Document</code>](#Document) | 

<a name="Document+diff"></a>

### ~~document.diff(other, message_id, key, method_query) ⇒ [<code>DiffMessage</code>](#DiffMessage)~~
***Deprecated***

Generate a `DiffMessage` between two DID Documents and sign it using the specified
`key` and `method`.

**Kind**: instance method of [<code>Document</code>](#Document)  

| Param | Type |
| --- | --- |
| other | [<code>Document</code>](#Document) | 
| message_id | <code>string</code> | 
| key | [<code>KeyPair</code>](#KeyPair) | 
| method_query | [<code>DIDUrl</code>](#DIDUrl) \| <code>string</code> | 

<a name="Document+verifyDiff"></a>

### ~~document.verifyDiff(diff)~~
***Deprecated***

Verifies the signature of the `diff` was created using a capability invocation method
in this DID Document.

# Errors

Fails if an unsupported verification method is used or the verification operation fails.

**Kind**: instance method of [<code>Document</code>](#Document)  

| Param | Type |
| --- | --- |
| diff | [<code>DiffMessage</code>](#DiffMessage) | 

<a name="Document+mergeDiff"></a>

### ~~document.mergeDiff(diff)~~
***Deprecated***

Verifies a `DiffMessage` signature and attempts to merge the changes into `self`.

**Kind**: instance method of [<code>Document</code>](#Document)  

| Param | Type |
| --- | --- |
| diff | [<code>DiffMessage</code>](#DiffMessage) | 

<a name="Document+integrationIndex"></a>

### document.integrationIndex() ⇒ <code>string</code>
Returns the Tangle index of the integration chain for this DID.

This is simply the tag segment of the `DID`.
E.g.
For a document with DID: did:iota:1234567890abcdefghijklmnopqrstuvxyzABCDEFGHI,
`doc.integration_index()` == "1234567890abcdefghijklmnopqrstuvxyzABCDEFGHI"

**Kind**: instance method of [<code>Document</code>](#Document)  
<a name="Document+metadata"></a>

### document.metadata() ⇒ [<code>DocumentMetadata</code>](#DocumentMetadata)
Returns a copy of the metadata associated with this document.

NOTE: Copies all the metadata. See also `metadataCreated`, `metadataUpdated`,
`metadataPreviousMessageId`, `metadataProof` if only a subset of the metadata required.

**Kind**: instance method of [<code>Document</code>](#Document)  
<a name="Document+metadataCreated"></a>

### document.metadataCreated() ⇒ [<code>Timestamp</code>](#Timestamp) \| <code>undefined</code>
Returns a copy of the timestamp of when the DID document was created.

**Kind**: instance method of [<code>Document</code>](#Document)  
<a name="Document+setMetadataCreated"></a>

### document.setMetadataCreated(timestamp)
Sets the timestamp of when the DID document was created.

**Kind**: instance method of [<code>Document</code>](#Document)  

| Param | Type |
| --- | --- |
| timestamp | [<code>Timestamp</code>](#Timestamp) \| <code>undefined</code> | 

<a name="Document+metadataUpdated"></a>

### document.metadataUpdated() ⇒ [<code>Timestamp</code>](#Timestamp) \| <code>undefined</code>
Returns a copy of the timestamp of the last DID document update.

**Kind**: instance method of [<code>Document</code>](#Document)  
<a name="Document+setMetadataUpdated"></a>

### document.setMetadataUpdated(timestamp)
Sets the timestamp of the last DID document update.

**Kind**: instance method of [<code>Document</code>](#Document)  

| Param | Type |
| --- | --- |
| timestamp | [<code>Timestamp</code>](#Timestamp) \| <code>undefined</code> | 

<a name="Document+metadataPreviousMessageId"></a>

### document.metadataPreviousMessageId() ⇒ <code>string</code>
Returns a copy of the previous integration chain message id.

**Kind**: instance method of [<code>Document</code>](#Document)  
<a name="Document+setMetadataPreviousMessageId"></a>

### document.setMetadataPreviousMessageId(value)
Sets the previous integration chain message id.

**Kind**: instance method of [<code>Document</code>](#Document)  

| Param | Type |
| --- | --- |
| value | <code>string</code> | 

<a name="Document+proof"></a>

### document.proof() ⇒ [<code>Proof</code>](#Proof) \| <code>undefined</code>
Returns a copy of the proof.

**Kind**: instance method of [<code>Document</code>](#Document)  
<a name="Document+toJSON"></a>

### document.toJSON() ⇒ <code>any</code>
Serializes a `Document` as a JSON object.

**Kind**: instance method of [<code>Document</code>](#Document)  
<a name="Document+clone"></a>

### document.clone() ⇒ [<code>Document</code>](#Document)
Deep clones the object.

**Kind**: instance method of [<code>Document</code>](#Document)  
<a name="Document.fromVerificationMethod"></a>

### Document.fromVerificationMethod(method) ⇒ [<code>Document</code>](#Document)
Creates a new DID Document from the given `VerificationMethod`.

NOTE: the generated document is unsigned, see `Document::signSelf`.

**Kind**: static method of [<code>Document</code>](#Document)  

| Param | Type |
| --- | --- |
| method | [<code>VerificationMethod</code>](#VerificationMethod) | 

<a name="Document.isSigningMethodType"></a>

### Document.isSigningMethodType(method_type) ⇒ <code>boolean</code>
Returns whether the given [MethodType](#MethodType) can be used to sign document updates.

**Kind**: static method of [<code>Document</code>](#Document)  

| Param | Type |
| --- | --- |
| method_type | [<code>MethodType</code>](#MethodType) | 

<a name="Document.verifyRootDocument"></a>

### Document.verifyRootDocument(document)
Verifies whether `document` is a valid root DID document according to the IOTA DID method
specification.

It must be signed using a verification method with a public key whose BLAKE2b-256 hash matches
the DID tag.

**Kind**: static method of [<code>Document</code>](#Document)  

| Param | Type |
| --- | --- |
| document | [<code>Document</code>](#Document) | 

<a name="Document.diffIndex"></a>

### ~~Document.diffIndex(message_id) ⇒ <code>string</code>~~
***Deprecated***

Returns the Tangle index of the DID diff chain. This should only be called on documents
published on the integration chain.

This is the Base58-btc encoded SHA-256 digest of the hex-encoded message id.

**Kind**: static method of [<code>Document</code>](#Document)  

| Param | Type |
| --- | --- |
| message_id | <code>string</code> | 

<a name="Document.fromJSON"></a>

### Document.fromJSON(json) ⇒ [<code>Document</code>](#Document)
Deserializes a `Document` from a JSON object.

**Kind**: static method of [<code>Document</code>](#Document)  

| Param | Type |
| --- | --- |
| json | <code>any</code> | 

<a name="DocumentHistory"></a>

## DocumentHistory
A DID Document's history and current state.

**Kind**: global class  

* [DocumentHistory](#DocumentHistory)
    * _instance_
        * [.integrationChainData()](#DocumentHistory+integrationChainData) ⇒ [<code>Array.&lt;ResolvedDocument&gt;</code>](#ResolvedDocument)
        * [.integrationChainSpam()](#DocumentHistory+integrationChainSpam) ⇒ <code>Array.&lt;string&gt;</code>
        * ~~[.diffChainData()](#DocumentHistory+diffChainData) ⇒ [<code>Array.&lt;DiffMessage&gt;</code>](#DiffMessage)~~
        * ~~[.diffChainSpam()](#DocumentHistory+diffChainSpam) ⇒ <code>Array.&lt;string&gt;</code>~~
        * [.toJSON()](#DocumentHistory+toJSON) ⇒ <code>any</code>
        * [.clone()](#DocumentHistory+clone) ⇒ [<code>DocumentHistory</code>](#DocumentHistory)
    * _static_
        * [.fromJSON(json)](#DocumentHistory.fromJSON) ⇒ [<code>DocumentHistory</code>](#DocumentHistory)

<a name="DocumentHistory+integrationChainData"></a>

### documentHistory.integrationChainData() ⇒ [<code>Array.&lt;ResolvedDocument&gt;</code>](#ResolvedDocument)
Returns an `Array` of integration chain `Documents`.

NOTE: clones the data.

**Kind**: instance method of [<code>DocumentHistory</code>](#DocumentHistory)  
<a name="DocumentHistory+integrationChainSpam"></a>

### documentHistory.integrationChainSpam() ⇒ <code>Array.&lt;string&gt;</code>
Returns an `Array` of message id strings for "spam" messages on the same index
as the integration chain.

NOTE: clones the data.

**Kind**: instance method of [<code>DocumentHistory</code>](#DocumentHistory)  
<a name="DocumentHistory+diffChainData"></a>

### ~~documentHistory.diffChainData() ⇒ [<code>Array.&lt;DiffMessage&gt;</code>](#DiffMessage)~~
***Deprecated***

Returns an `Array` of diff chain `DiffMessages`.

NOTE: clones the data.

**Kind**: instance method of [<code>DocumentHistory</code>](#DocumentHistory)  
<a name="DocumentHistory+diffChainSpam"></a>

### ~~documentHistory.diffChainSpam() ⇒ <code>Array.&lt;string&gt;</code>~~
***Deprecated***

Returns an `Array` of message id strings for "spam" messages on the same index
as the diff chain.

NOTE: clones the data.

**Kind**: instance method of [<code>DocumentHistory</code>](#DocumentHistory)  
<a name="DocumentHistory+toJSON"></a>

### documentHistory.toJSON() ⇒ <code>any</code>
Serializes `DocumentHistory` as a JSON object.

**Kind**: instance method of [<code>DocumentHistory</code>](#DocumentHistory)  
<a name="DocumentHistory+clone"></a>

### documentHistory.clone() ⇒ [<code>DocumentHistory</code>](#DocumentHistory)
Deep clones the object.

**Kind**: instance method of [<code>DocumentHistory</code>](#DocumentHistory)  
<a name="DocumentHistory.fromJSON"></a>

### DocumentHistory.fromJSON(json) ⇒ [<code>DocumentHistory</code>](#DocumentHistory)
Deserializes `DocumentHistory` from a JSON object.

**Kind**: static method of [<code>DocumentHistory</code>](#DocumentHistory)  

| Param | Type |
| --- | --- |
| json | <code>any</code> | 

<a name="DocumentMetadata"></a>

## DocumentMetadata
Additional attributes related to an IOTA DID Document.

**Kind**: global class  

* [DocumentMetadata](#DocumentMetadata)
    * [.previousMessageId](#DocumentMetadata+previousMessageId) ⇒ <code>string</code>
    * [.created()](#DocumentMetadata+created) ⇒ [<code>Timestamp</code>](#Timestamp) \| <code>undefined</code>
    * [.updated()](#DocumentMetadata+updated) ⇒ [<code>Timestamp</code>](#Timestamp) \| <code>undefined</code>
    * [.clone()](#DocumentMetadata+clone) ⇒ [<code>DocumentMetadata</code>](#DocumentMetadata)

<a name="DocumentMetadata+previousMessageId"></a>

### documentMetadata.previousMessageId ⇒ <code>string</code>
**Kind**: instance property of [<code>DocumentMetadata</code>](#DocumentMetadata)  
<a name="DocumentMetadata+created"></a>

### documentMetadata.created() ⇒ [<code>Timestamp</code>](#Timestamp) \| <code>undefined</code>
Returns a copy of the timestamp of when the DID document was created.

**Kind**: instance method of [<code>DocumentMetadata</code>](#DocumentMetadata)  
<a name="DocumentMetadata+updated"></a>

### documentMetadata.updated() ⇒ [<code>Timestamp</code>](#Timestamp) \| <code>undefined</code>
Returns a copy of the timestamp of the last DID document update.

**Kind**: instance method of [<code>DocumentMetadata</code>](#DocumentMetadata)  
<a name="DocumentMetadata+clone"></a>

### documentMetadata.clone() ⇒ [<code>DocumentMetadata</code>](#DocumentMetadata)
Deep clones the object.

**Kind**: instance method of [<code>DocumentMetadata</code>](#DocumentMetadata)  
<a name="Duration"></a>

## Duration
A span of time.

**Kind**: global class  

* [Duration](#Duration)
    * _instance_
        * [.toJSON()](#Duration+toJSON) ⇒ <code>any</code>
    * _static_
        * [.seconds(seconds)](#Duration.seconds) ⇒ [<code>Duration</code>](#Duration)
        * [.minutes(minutes)](#Duration.minutes) ⇒ [<code>Duration</code>](#Duration)
        * [.hours(hours)](#Duration.hours) ⇒ [<code>Duration</code>](#Duration)
        * [.days(days)](#Duration.days) ⇒ [<code>Duration</code>](#Duration)
        * [.weeks(weeks)](#Duration.weeks) ⇒ [<code>Duration</code>](#Duration)
        * [.fromJSON(json)](#Duration.fromJSON) ⇒ [<code>Duration</code>](#Duration)

<a name="Duration+toJSON"></a>

### duration.toJSON() ⇒ <code>any</code>
Serializes a `Duration` as a JSON object.

**Kind**: instance method of [<code>Duration</code>](#Duration)  
<a name="Duration.seconds"></a>

### Duration.seconds(seconds) ⇒ [<code>Duration</code>](#Duration)
Create a new `Duration` with the given number of seconds.

**Kind**: static method of [<code>Duration</code>](#Duration)  

| Param | Type |
| --- | --- |
| seconds | <code>number</code> | 

<a name="Duration.minutes"></a>

### Duration.minutes(minutes) ⇒ [<code>Duration</code>](#Duration)
Create a new `Duration` with the given number of minutes.

**Kind**: static method of [<code>Duration</code>](#Duration)  

| Param | Type |
| --- | --- |
| minutes | <code>number</code> | 

<a name="Duration.hours"></a>

### Duration.hours(hours) ⇒ [<code>Duration</code>](#Duration)
Create a new `Duration` with the given number of hours.

**Kind**: static method of [<code>Duration</code>](#Duration)  

| Param | Type |
| --- | --- |
| hours | <code>number</code> | 

<a name="Duration.days"></a>

### Duration.days(days) ⇒ [<code>Duration</code>](#Duration)
Create a new `Duration` with the given number of days.

**Kind**: static method of [<code>Duration</code>](#Duration)  

| Param | Type |
| --- | --- |
| days | <code>number</code> | 

<a name="Duration.weeks"></a>

### Duration.weeks(weeks) ⇒ [<code>Duration</code>](#Duration)
Create a new `Duration` with the given number of weeks.

**Kind**: static method of [<code>Duration</code>](#Duration)  

| Param | Type |
| --- | --- |
| weeks | <code>number</code> | 

<a name="Duration.fromJSON"></a>

### Duration.fromJSON(json) ⇒ [<code>Duration</code>](#Duration)
Deserializes a `Duration` from a JSON object.

**Kind**: static method of [<code>Duration</code>](#Duration)  

| Param | Type |
| --- | --- |
| json | <code>any</code> | 

<a name="Ed25519"></a>

## Ed25519
**Kind**: global class  

* [Ed25519](#Ed25519)
    * [.PRIVATE_KEY_LENGTH()](#Ed25519.PRIVATE_KEY_LENGTH) ⇒ <code>number</code>
    * [.PUBLIC_KEY_LENGTH()](#Ed25519.PUBLIC_KEY_LENGTH) ⇒ <code>number</code>
    * [.SIGNATURE_LENGTH()](#Ed25519.SIGNATURE_LENGTH) ⇒ <code>number</code>
    * [.sign(message, privateKey)](#Ed25519.sign) ⇒ <code>Uint8Array</code>
    * [.verify(message, signature, publicKey)](#Ed25519.verify)

<a name="Ed25519.PRIVATE_KEY_LENGTH"></a>

### Ed25519.PRIVATE\_KEY\_LENGTH() ⇒ <code>number</code>
Length in bytes of an Ed25519 private key.

**Kind**: static method of [<code>Ed25519</code>](#Ed25519)  
<a name="Ed25519.PUBLIC_KEY_LENGTH"></a>

### Ed25519.PUBLIC\_KEY\_LENGTH() ⇒ <code>number</code>
Length in bytes of an Ed25519 public key.

**Kind**: static method of [<code>Ed25519</code>](#Ed25519)  
<a name="Ed25519.SIGNATURE_LENGTH"></a>

### Ed25519.SIGNATURE\_LENGTH() ⇒ <code>number</code>
Length in bytes of an Ed25519 signature.

**Kind**: static method of [<code>Ed25519</code>](#Ed25519)  
<a name="Ed25519.sign"></a>

### Ed25519.sign(message, privateKey) ⇒ <code>Uint8Array</code>
Computes an EdDSA signature using an Ed25519 private key.

NOTE: this differs from [Document.signData](Document.signData) which uses JCS
to canonicalize JSON messages.

The private key must be a 32-byte seed in compliance with [RFC 8032](https://datatracker.ietf.org/doc/html/rfc8032#section-3.2).
Other implementations often use another format. See [this blog post](https://blog.mozilla.org/warner/2011/11/29/ed25519-keys/) for further explanation.

**Kind**: static method of [<code>Ed25519</code>](#Ed25519)  

| Param | Type |
| --- | --- |
| message | <code>Uint8Array</code> | 
| privateKey | <code>Uint8Array</code> | 

<a name="Ed25519.verify"></a>

### Ed25519.verify(message, signature, publicKey)
Verifies an EdDSA signature against an Ed25519 public key.

NOTE: this differs from [Document.verifyData](Document.verifyData) which uses JCS
to canonicalize JSON messages.

**Kind**: static method of [<code>Ed25519</code>](#Ed25519)  

| Param | Type |
| --- | --- |
| message | <code>Uint8Array</code> | 
| signature | <code>Uint8Array</code> | 
| publicKey | <code>Uint8Array</code> | 

<<<<<<< HEAD
<a name="EmbeddedRevocationEndpoint"></a>

## EmbeddedRevocationEndpoint
A parsed data url.

**Kind**: global class  

* [EmbeddedRevocationEndpoint](#EmbeddedRevocationEndpoint)
    * _instance_
        * [.into_string()](#EmbeddedRevocationEndpoint+into_string) ⇒ <code>string</code>
        * [.data()](#EmbeddedRevocationEndpoint+data) ⇒ <code>string</code>
        * [.toJSON()](#EmbeddedRevocationEndpoint+toJSON) ⇒ <code>any</code>
    * _static_
        * [.parse(input)](#EmbeddedRevocationEndpoint.parse) ⇒ [<code>EmbeddedRevocationEndpoint</code>](#EmbeddedRevocationEndpoint)
        * [.fromJSON(value)](#EmbeddedRevocationEndpoint.fromJSON) ⇒ [<code>EmbeddedRevocationEndpoint</code>](#EmbeddedRevocationEndpoint)

<a name="EmbeddedRevocationEndpoint+into_string"></a>

### embeddedRevocationEndpoint.into\_string() ⇒ <code>string</code>
Returns the `EmbeddedRevocationEndpoint` as a String.

**Kind**: instance method of [<code>EmbeddedRevocationEndpoint</code>](#EmbeddedRevocationEndpoint)  
<a name="EmbeddedRevocationEndpoint+data"></a>

### embeddedRevocationEndpoint.data() ⇒ <code>string</code>
Returns the data from the [`EmbeddedRevocationEndpoint`].

**Kind**: instance method of [<code>EmbeddedRevocationEndpoint</code>](#EmbeddedRevocationEndpoint)  
<a name="EmbeddedRevocationEndpoint+toJSON"></a>

### embeddedRevocationEndpoint.toJSON() ⇒ <code>any</code>
Serializes a `EmbeddedRevocationEndpoint` object as a JSON object.

**Kind**: instance method of [<code>EmbeddedRevocationEndpoint</code>](#EmbeddedRevocationEndpoint)  
<a name="EmbeddedRevocationEndpoint.parse"></a>

### EmbeddedRevocationEndpoint.parse(input) ⇒ [<code>EmbeddedRevocationEndpoint</code>](#EmbeddedRevocationEndpoint)
Parses an [`EmbeddedRevocationEndpoint`] from the given input String.

**Kind**: static method of [<code>EmbeddedRevocationEndpoint</code>](#EmbeddedRevocationEndpoint)  

| Param | Type |
| --- | --- |
| input | <code>string</code> | 

<a name="EmbeddedRevocationEndpoint.fromJSON"></a>

### EmbeddedRevocationEndpoint.fromJSON(value) ⇒ [<code>EmbeddedRevocationEndpoint</code>](#EmbeddedRevocationEndpoint)
Deserializes a `EmbeddedRevocationEndpoint` object from a JSON object.

**Kind**: static method of [<code>EmbeddedRevocationEndpoint</code>](#EmbeddedRevocationEndpoint)  

| Param | Type |
| --- | --- |
| value | <code>any</code> | 

<a name="EmbeddedRevocationList"></a>

## EmbeddedRevocationList
**Kind**: global class  

* [EmbeddedRevocationList](#EmbeddedRevocationList)
    * [new EmbeddedRevocationList()](#new_EmbeddedRevocationList_new)
    * _instance_
        * [.isRevoked(index)](#EmbeddedRevocationList+isRevoked) ⇒ <code>boolean</code>
        * [.revoke(index)](#EmbeddedRevocationList+revoke) ⇒ <code>boolean</code>
        * [.revokeMultiple(indexes)](#EmbeddedRevocationList+revokeMultiple)
        * [.undoRevocation(index)](#EmbeddedRevocationList+undoRevocation) ⇒ <code>boolean</code>
        * [.serializeCompressedB64()](#EmbeddedRevocationList+serializeCompressedB64) ⇒ <code>string</code>
        * [.toEmbeddedServiceEndpoint()](#EmbeddedRevocationList+toEmbeddedServiceEndpoint) ⇒ [<code>EmbeddedRevocationEndpoint</code>](#EmbeddedRevocationEndpoint)
        * [.toJSON()](#EmbeddedRevocationList+toJSON) ⇒ <code>any</code>
    * _static_
        * [.name()](#EmbeddedRevocationList.name) ⇒ <code>string</code>
        * [.credential_list_index_property()](#EmbeddedRevocationList.credential_list_index_property) ⇒ <code>string</code>
        * [.deserializeCompressedB64(data)](#EmbeddedRevocationList.deserializeCompressedB64) ⇒ [<code>EmbeddedRevocationList</code>](#EmbeddedRevocationList)
        * [.fromJSON(value)](#EmbeddedRevocationList.fromJSON) ⇒ [<code>EmbeddedRevocationList</code>](#EmbeddedRevocationList)

<a name="new_EmbeddedRevocationList_new"></a>

### new EmbeddedRevocationList()
Creates a new `EmbeddedRevocationList` revocation method.

<a name="EmbeddedRevocationList+isRevoked"></a>

### embeddedRevocationList.isRevoked(index) ⇒ <code>boolean</code>
Returns `true` if the credential at the given `index` is revoked.

**Kind**: instance method of [<code>EmbeddedRevocationList</code>](#EmbeddedRevocationList)  

| Param | Type |
| --- | --- |
| index | <code>number</code> | 

<a name="EmbeddedRevocationList+revoke"></a>

### embeddedRevocationList.revoke(index) ⇒ <code>boolean</code>
Revokes the credential at the given `index`.

**Kind**: instance method of [<code>EmbeddedRevocationList</code>](#EmbeddedRevocationList)  

| Param | Type |
| --- | --- |
| index | <code>number</code> | 

<a name="EmbeddedRevocationList+revokeMultiple"></a>

### embeddedRevocationList.revokeMultiple(indexes)
Given the index of multiple credentials, revoke all.

**Kind**: instance method of [<code>EmbeddedRevocationList</code>](#EmbeddedRevocationList)  

| Param | Type |
| --- | --- |
| indexes | <code>Uint32Array</code> | 

<a name="EmbeddedRevocationList+undoRevocation"></a>

### embeddedRevocationList.undoRevocation(index) ⇒ <code>boolean</code>
The credential at the given `index` will be set to valid.

**Kind**: instance method of [<code>EmbeddedRevocationList</code>](#EmbeddedRevocationList)  

| Param | Type |
| --- | --- |
| index | <code>number</code> | 

<a name="EmbeddedRevocationList+serializeCompressedB64"></a>

### embeddedRevocationList.serializeCompressedB64() ⇒ <code>string</code>
Serializes and compressess [`EmbeddedRevocationList`] as a base64-encoded `String`.

**Kind**: instance method of [<code>EmbeddedRevocationList</code>](#EmbeddedRevocationList)  
<a name="EmbeddedRevocationList+toEmbeddedServiceEndpoint"></a>

### embeddedRevocationList.toEmbeddedServiceEndpoint() ⇒ [<code>EmbeddedRevocationEndpoint</code>](#EmbeddedRevocationEndpoint)
Serializes and compressess the [`EmbeddedRevocationList`] and returns its data url representation.

**Kind**: instance method of [<code>EmbeddedRevocationList</code>](#EmbeddedRevocationList)  
<a name="EmbeddedRevocationList+toJSON"></a>

### embeddedRevocationList.toJSON() ⇒ <code>any</code>
Serializes a `EmbeddedRevocationList` object as a JSON object.

**Kind**: instance method of [<code>EmbeddedRevocationList</code>](#EmbeddedRevocationList)  
<a name="EmbeddedRevocationList.name"></a>

### EmbeddedRevocationList.name() ⇒ <code>string</code>
Returns the name of the revocation method.

**Kind**: static method of [<code>EmbeddedRevocationList</code>](#EmbeddedRevocationList)  
<a name="EmbeddedRevocationList.credential_list_index_property"></a>

### EmbeddedRevocationList.credential\_list\_index\_property() ⇒ <code>string</code>
**Kind**: static method of [<code>EmbeddedRevocationList</code>](#EmbeddedRevocationList)  
<a name="EmbeddedRevocationList.deserializeCompressedB64"></a>

### EmbeddedRevocationList.deserializeCompressedB64(data) ⇒ [<code>EmbeddedRevocationList</code>](#EmbeddedRevocationList)
Deserializes a compressed [`EmbeddedRevocationList`] base64-encoded `data`.

**Kind**: static method of [<code>EmbeddedRevocationList</code>](#EmbeddedRevocationList)  

| Param | Type |
| --- | --- |
| data | <code>string</code> | 

<a name="EmbeddedRevocationList.fromJSON"></a>

### EmbeddedRevocationList.fromJSON(value) ⇒ [<code>EmbeddedRevocationList</code>](#EmbeddedRevocationList)
Deserializes a `EmbeddedRevocationList` object from a JSON object.

**Kind**: static method of [<code>EmbeddedRevocationList</code>](#EmbeddedRevocationList)  

| Param | Type |
| --- | --- |
| value | <code>any</code> | 

<a name="EmbeddedRevocationService"></a>

## EmbeddedRevocationService
A DID Document Service used to enable validators to check the status of a credential.

**Kind**: global class  

* [EmbeddedRevocationService](#EmbeddedRevocationService)
    * [new EmbeddedRevocationService(id, endpoint)](#new_EmbeddedRevocationService_new)
    * _instance_
        * [.id()](#EmbeddedRevocationService+id) ⇒ [<code>DIDUrl</code>](#DIDUrl)
        * [.type()](#EmbeddedRevocationService+type) ⇒ <code>string</code>
        * [.setId(id)](#EmbeddedRevocationService+setId)
        * [.setServiceEndpoint(service_endpoint)](#EmbeddedRevocationService+setServiceEndpoint)
        * [.toJSON()](#EmbeddedRevocationService+toJSON) ⇒ <code>any</code>
    * _static_
        * [.fromJSON(value)](#EmbeddedRevocationService.fromJSON) ⇒ [<code>EmbeddedRevocationService</code>](#EmbeddedRevocationService)

<a name="new_EmbeddedRevocationService_new"></a>

### new EmbeddedRevocationService(id, endpoint)
Creates a new `EmbeddedRevocationService`.


| Param | Type |
| --- | --- |
| id | [<code>DIDUrl</code>](#DIDUrl) | 
| endpoint | [<code>EmbeddedRevocationEndpoint</code>](#EmbeddedRevocationEndpoint) | 

<a name="EmbeddedRevocationService+id"></a>

### embeddedRevocationService.id() ⇒ [<code>DIDUrl</code>](#DIDUrl)
Returns a copy of the `EmbeddedRevocationService` id.

**Kind**: instance method of [<code>EmbeddedRevocationService</code>](#EmbeddedRevocationService)  
<a name="EmbeddedRevocationService+type"></a>

### embeddedRevocationService.type() ⇒ <code>string</code>
Returns a copy of the `Service` type.

**Kind**: instance method of [<code>EmbeddedRevocationService</code>](#EmbeddedRevocationService)  
<a name="EmbeddedRevocationService+setId"></a>

### embeddedRevocationService.setId(id)
Sets the `EmbeddedRevocationService` id.

**Kind**: instance method of [<code>EmbeddedRevocationService</code>](#EmbeddedRevocationService)  

| Param | Type |
| --- | --- |
| id | [<code>DIDUrl</code>](#DIDUrl) | 

<a name="EmbeddedRevocationService+setServiceEndpoint"></a>

### embeddedRevocationService.setServiceEndpoint(service_endpoint)
Sets the `EmbeddedRevocationService` endpoint.

**Kind**: instance method of [<code>EmbeddedRevocationService</code>](#EmbeddedRevocationService)  

| Param | Type |
| --- | --- |
| service_endpoint | [<code>EmbeddedRevocationEndpoint</code>](#EmbeddedRevocationEndpoint) | 

<a name="EmbeddedRevocationService+toJSON"></a>

### embeddedRevocationService.toJSON() ⇒ <code>any</code>
Serializes a `EmbeddedRevocationService` object as a JSON object.

**Kind**: instance method of [<code>EmbeddedRevocationService</code>](#EmbeddedRevocationService)  
<a name="EmbeddedRevocationService.fromJSON"></a>

### EmbeddedRevocationService.fromJSON(value) ⇒ [<code>EmbeddedRevocationService</code>](#EmbeddedRevocationService)
Deserializes a `EmbeddedRevocationService` object from a JSON object.

**Kind**: static method of [<code>EmbeddedRevocationService</code>](#EmbeddedRevocationService)  

| Param | Type |
| --- | --- |
| value | <code>any</code> | 

<a name="EmbeddedRevocationStatus"></a>

## EmbeddedRevocationStatus
Information used to determine the current status of a `Credential`.

**Kind**: global class  

* [EmbeddedRevocationStatus](#EmbeddedRevocationStatus)
    * [new EmbeddedRevocationStatus(id, revocation_list_index)](#new_EmbeddedRevocationStatus_new)
    * _instance_
        * [.toJSON()](#EmbeddedRevocationStatus+toJSON) ⇒ <code>any</code>
    * _static_
        * [.fromJSON(value)](#EmbeddedRevocationStatus.fromJSON) ⇒ [<code>EmbeddedRevocationStatus</code>](#EmbeddedRevocationStatus)

<a name="new_EmbeddedRevocationStatus_new"></a>

### new EmbeddedRevocationStatus(id, revocation_list_index)
Creates a new `EmbeddedRevocationStatus`.


| Param | Type |
| --- | --- |
| id | [<code>DIDUrl</code>](#DIDUrl) | 
| revocation_list_index | <code>number</code> | 

<a name="EmbeddedRevocationStatus+toJSON"></a>

### embeddedRevocationStatus.toJSON() ⇒ <code>any</code>
Serializes a `EmbeddedRevocationStatus` object as a JSON object.

**Kind**: instance method of [<code>EmbeddedRevocationStatus</code>](#EmbeddedRevocationStatus)  
<a name="EmbeddedRevocationStatus.fromJSON"></a>

### EmbeddedRevocationStatus.fromJSON(value) ⇒ [<code>EmbeddedRevocationStatus</code>](#EmbeddedRevocationStatus)
Deserializes a `EmbeddedRevocationStatus` object from a JSON object.

**Kind**: static method of [<code>EmbeddedRevocationStatus</code>](#EmbeddedRevocationStatus)  

| Param | Type |
| --- | --- |
| value | <code>any</code> | 
=======
<a name="EncryptedData"></a>

## EncryptedData
The structure returned after encrypting data

**Kind**: global class  

* [EncryptedData](#EncryptedData)
    * _instance_
        * [.nonce()](#EncryptedData+nonce) ⇒ <code>Uint8Array</code>
        * [.associatedData()](#EncryptedData+associatedData) ⇒ <code>Uint8Array</code>
        * [.ciphertext()](#EncryptedData+ciphertext) ⇒ <code>Uint8Array</code>
        * [.tag()](#EncryptedData+tag) ⇒ <code>Uint8Array</code>
        * [.toJSON()](#EncryptedData+toJSON) ⇒ <code>any</code>
    * _static_
        * [.fromJSON(json_value)](#EncryptedData.fromJSON) ⇒ [<code>EncryptedData</code>](#EncryptedData)

<a name="EncryptedData+nonce"></a>

### encryptedData.nonce() ⇒ <code>Uint8Array</code>
Returns a copy of the nonce

**Kind**: instance method of [<code>EncryptedData</code>](#EncryptedData)  
<a name="EncryptedData+associatedData"></a>

### encryptedData.associatedData() ⇒ <code>Uint8Array</code>
Returns a copy of the associated data

**Kind**: instance method of [<code>EncryptedData</code>](#EncryptedData)  
<a name="EncryptedData+ciphertext"></a>

### encryptedData.ciphertext() ⇒ <code>Uint8Array</code>
Returns a copy of the ciphertext

**Kind**: instance method of [<code>EncryptedData</code>](#EncryptedData)  
<a name="EncryptedData+tag"></a>

### encryptedData.tag() ⇒ <code>Uint8Array</code>
Returns a copy of the tag

**Kind**: instance method of [<code>EncryptedData</code>](#EncryptedData)  
<a name="EncryptedData+toJSON"></a>

### encryptedData.toJSON() ⇒ <code>any</code>
Serializes `EncryptedData` as a JSON object.

**Kind**: instance method of [<code>EncryptedData</code>](#EncryptedData)  
<a name="EncryptedData.fromJSON"></a>

### EncryptedData.fromJSON(json_value) ⇒ [<code>EncryptedData</code>](#EncryptedData)
Deserializes `EncryptedData` from a JSON object.

**Kind**: static method of [<code>EncryptedData</code>](#EncryptedData)  

| Param | Type |
| --- | --- |
| json_value | <code>any</code> | 

<a name="EncryptionAlgorithm"></a>

## EncryptionAlgorithm
Supported content encryption algorithms.

**Kind**: global class  

* [EncryptionAlgorithm](#EncryptionAlgorithm)
    * _instance_
        * [.toJSON()](#EncryptionAlgorithm+toJSON) ⇒ <code>any</code>
    * _static_
        * [.A256GCM()](#EncryptionAlgorithm.A256GCM) ⇒ [<code>EncryptionAlgorithm</code>](#EncryptionAlgorithm)
        * [.fromJSON(json_value)](#EncryptionAlgorithm.fromJSON) ⇒ [<code>EncryptionAlgorithm</code>](#EncryptionAlgorithm)

<a name="EncryptionAlgorithm+toJSON"></a>

### encryptionAlgorithm.toJSON() ⇒ <code>any</code>
Serializes `EncryptionAlgorithm` as a JSON object.

**Kind**: instance method of [<code>EncryptionAlgorithm</code>](#EncryptionAlgorithm)  
<a name="EncryptionAlgorithm.A256GCM"></a>

### EncryptionAlgorithm.A256GCM() ⇒ [<code>EncryptionAlgorithm</code>](#EncryptionAlgorithm)
AES GCM using 256-bit key.

**Kind**: static method of [<code>EncryptionAlgorithm</code>](#EncryptionAlgorithm)  
<a name="EncryptionAlgorithm.fromJSON"></a>

### EncryptionAlgorithm.fromJSON(json_value) ⇒ [<code>EncryptionAlgorithm</code>](#EncryptionAlgorithm)
Deserializes `EncryptionAlgorithm` from a JSON object.

**Kind**: static method of [<code>EncryptionAlgorithm</code>](#EncryptionAlgorithm)  

| Param | Type |
| --- | --- |
| json_value | <code>any</code> | 
>>>>>>> 9176761c

<a name="ExplorerUrl"></a>

## ExplorerUrl
**Kind**: global class  

* [ExplorerUrl](#ExplorerUrl)
    * _instance_
        * [.messageUrl(message_id)](#ExplorerUrl+messageUrl) ⇒ <code>string</code>
        * [.resolverUrl(did)](#ExplorerUrl+resolverUrl) ⇒ <code>string</code>
        * [.toString()](#ExplorerUrl+toString) ⇒ <code>string</code>
    * _static_
        * [.parse(url)](#ExplorerUrl.parse) ⇒ [<code>ExplorerUrl</code>](#ExplorerUrl)
        * [.mainnet()](#ExplorerUrl.mainnet) ⇒ [<code>ExplorerUrl</code>](#ExplorerUrl)
        * [.devnet()](#ExplorerUrl.devnet) ⇒ [<code>ExplorerUrl</code>](#ExplorerUrl)

<a name="ExplorerUrl+messageUrl"></a>

### explorerUrl.messageUrl(message_id) ⇒ <code>string</code>
Returns the web explorer URL of the given `message_id`.

E.g. https://explorer.iota.org/mainnet/message/{message_id}

**Kind**: instance method of [<code>ExplorerUrl</code>](#ExplorerUrl)  

| Param | Type |
| --- | --- |
| message_id | <code>string</code> | 

<a name="ExplorerUrl+resolverUrl"></a>

### explorerUrl.resolverUrl(did) ⇒ <code>string</code>
Returns the web identity resolver URL for the given DID.

E.g. https://explorer.iota.org/mainnet/identity-resolver/{did}

**Kind**: instance method of [<code>ExplorerUrl</code>](#ExplorerUrl)  

| Param | Type |
| --- | --- |
| did | [<code>DID</code>](#DID) \| <code>string</code> | 

<a name="ExplorerUrl+toString"></a>

### explorerUrl.toString() ⇒ <code>string</code>
**Kind**: instance method of [<code>ExplorerUrl</code>](#ExplorerUrl)  
<a name="ExplorerUrl.parse"></a>

### ExplorerUrl.parse(url) ⇒ [<code>ExplorerUrl</code>](#ExplorerUrl)
Constructs a new Tangle explorer URL from a string.

Use `ExplorerUrl::mainnet` or `ExplorerUrl::devnet` unless using a private Tangle
or local explorer.

**Kind**: static method of [<code>ExplorerUrl</code>](#ExplorerUrl)  

| Param | Type |
| --- | --- |
| url | <code>string</code> | 

<a name="ExplorerUrl.mainnet"></a>

### ExplorerUrl.mainnet() ⇒ [<code>ExplorerUrl</code>](#ExplorerUrl)
Returns the Tangle explorer URL for the mainnet.

**Kind**: static method of [<code>ExplorerUrl</code>](#ExplorerUrl)  
<a name="ExplorerUrl.devnet"></a>

### ExplorerUrl.devnet() ⇒ [<code>ExplorerUrl</code>](#ExplorerUrl)
Returns the Tangle explorer URL for the devnet.

**Kind**: static method of [<code>ExplorerUrl</code>](#ExplorerUrl)  
<a name="IntegrationChainHistory"></a>

## IntegrationChainHistory
**Kind**: global class  

* [IntegrationChainHistory](#IntegrationChainHistory)
    * _instance_
        * [.chainData()](#IntegrationChainHistory+chainData) ⇒ [<code>Array.&lt;ResolvedDocument&gt;</code>](#ResolvedDocument)
        * [.spam()](#IntegrationChainHistory+spam) ⇒ <code>Array.&lt;string&gt;</code>
        * [.toJSON()](#IntegrationChainHistory+toJSON) ⇒ <code>any</code>
    * _static_
        * [.fromJSON(json)](#IntegrationChainHistory.fromJSON) ⇒ [<code>IntegrationChainHistory</code>](#IntegrationChainHistory)

<a name="IntegrationChainHistory+chainData"></a>

### integrationChainHistory.chainData() ⇒ [<code>Array.&lt;ResolvedDocument&gt;</code>](#ResolvedDocument)
Returns an `Array` of the integration chain `Documents`.

NOTE: this clones the field.

**Kind**: instance method of [<code>IntegrationChainHistory</code>](#IntegrationChainHistory)  
<a name="IntegrationChainHistory+spam"></a>

### integrationChainHistory.spam() ⇒ <code>Array.&lt;string&gt;</code>
Returns an `Array` of `MessageIds` as strings.

NOTE: this clones the field.

**Kind**: instance method of [<code>IntegrationChainHistory</code>](#IntegrationChainHistory)  
<a name="IntegrationChainHistory+toJSON"></a>

### integrationChainHistory.toJSON() ⇒ <code>any</code>
Serializes as a JSON object.

**Kind**: instance method of [<code>IntegrationChainHistory</code>](#IntegrationChainHistory)  
<a name="IntegrationChainHistory.fromJSON"></a>

### IntegrationChainHistory.fromJSON(json) ⇒ [<code>IntegrationChainHistory</code>](#IntegrationChainHistory)
Deserializes from a JSON object.

**Kind**: static method of [<code>IntegrationChainHistory</code>](#IntegrationChainHistory)  

| Param | Type |
| --- | --- |
| json | <code>any</code> | 

<a name="KeyLocation"></a>

## KeyLocation
The storage location of a verification method key.

A key is uniquely identified by the fragment and a hash of its public key.
Importantly, the fragment alone is insufficient to represent the storage location.
For example, when rotating a key, there will be two keys in storage for the
same identity with the same fragment. The `key_hash` disambiguates the keys in
situations like these.

The string representation of that location can be obtained via `canonicalRepr`.

**Kind**: global class  

* [KeyLocation](#KeyLocation)
    * [new KeyLocation(keyType, fragment, publicKey)](#new_KeyLocation_new)
    * _instance_
        * [.canonical()](#KeyLocation+canonical) ⇒ <code>string</code>
        * [.keyType()](#KeyLocation+keyType) ⇒ <code>number</code>
        * [.toJSON()](#KeyLocation+toJSON) ⇒ <code>any</code>
        * [.toString()](#KeyLocation+toString) ⇒ <code>string</code>
    * _static_
        * [.fromVerificationMethod(method)](#KeyLocation.fromVerificationMethod) ⇒ [<code>KeyLocation</code>](#KeyLocation)
        * [.fromJSON(json_value)](#KeyLocation.fromJSON) ⇒ [<code>KeyLocation</code>](#KeyLocation)

<a name="new_KeyLocation_new"></a>

### new KeyLocation(keyType, fragment, publicKey)
Create a location from a `KeyType`, the fragment of a verification method
and the bytes of a public key.


| Param | Type |
| --- | --- |
| keyType | <code>number</code> | 
| fragment | <code>string</code> | 
| publicKey | <code>Uint8Array</code> | 

<a name="KeyLocation+canonical"></a>

### keyLocation.canonical() ⇒ <code>string</code>
Returns the canonical string representation of the location.

This should be used as the representation for storage keys.

**Kind**: instance method of [<code>KeyLocation</code>](#KeyLocation)  
<a name="KeyLocation+keyType"></a>

### keyLocation.keyType() ⇒ <code>number</code>
Returns a copy of the key type of the key location.

**Kind**: instance method of [<code>KeyLocation</code>](#KeyLocation)  
<a name="KeyLocation+toJSON"></a>

### keyLocation.toJSON() ⇒ <code>any</code>
Serializes `KeyLocation` as a JSON object.

**Kind**: instance method of [<code>KeyLocation</code>](#KeyLocation)  
<a name="KeyLocation+toString"></a>

### keyLocation.toString() ⇒ <code>string</code>
**Kind**: instance method of [<code>KeyLocation</code>](#KeyLocation)  
<a name="KeyLocation.fromVerificationMethod"></a>

### KeyLocation.fromVerificationMethod(method) ⇒ [<code>KeyLocation</code>](#KeyLocation)
Obtain the location of a verification method's key in storage.

**Kind**: static method of [<code>KeyLocation</code>](#KeyLocation)  

| Param | Type |
| --- | --- |
| method | [<code>VerificationMethod</code>](#VerificationMethod) | 

<a name="KeyLocation.fromJSON"></a>

### KeyLocation.fromJSON(json_value) ⇒ [<code>KeyLocation</code>](#KeyLocation)
Deserializes a JSON object into a `KeyLocation`.

**Kind**: static method of [<code>KeyLocation</code>](#KeyLocation)  

| Param | Type |
| --- | --- |
| json_value | <code>any</code> | 

<a name="KeyPair"></a>

## KeyPair
**Kind**: global class  

* [KeyPair](#KeyPair)
    * [new KeyPair(type_)](#new_KeyPair_new)
    * _instance_
        * [.type()](#KeyPair+type) ⇒ <code>number</code>
        * [.public()](#KeyPair+public) ⇒ <code>Uint8Array</code>
        * [.private()](#KeyPair+private) ⇒ <code>Uint8Array</code>
        * [.toJSON()](#KeyPair+toJSON) ⇒ <code>any</code>
        * [.clone()](#KeyPair+clone) ⇒ [<code>KeyPair</code>](#KeyPair)
    * _static_
        * [.fromKeys(type_, public_key, private_key)](#KeyPair.fromKeys) ⇒ [<code>KeyPair</code>](#KeyPair)
        * [.tryFromPrivateKeyBytes(keyType, privateKeyBytes)](#KeyPair.tryFromPrivateKeyBytes) ⇒ [<code>KeyPair</code>](#KeyPair)
        * [.fromJSON(json)](#KeyPair.fromJSON) ⇒ [<code>KeyPair</code>](#KeyPair)

<a name="new_KeyPair_new"></a>

### new KeyPair(type_)
Generates a new `KeyPair` object.


| Param | Type |
| --- | --- |
| type_ | <code>number</code> | 

<a name="KeyPair+type"></a>

### keyPair.type() ⇒ <code>number</code>
Returns the `KeyType` of the `KeyPair` object.

**Kind**: instance method of [<code>KeyPair</code>](#KeyPair)  
<a name="KeyPair+public"></a>

### keyPair.public() ⇒ <code>Uint8Array</code>
Returns a copy of the public key as a `Uint8Array`.

**Kind**: instance method of [<code>KeyPair</code>](#KeyPair)  
<a name="KeyPair+private"></a>

### keyPair.private() ⇒ <code>Uint8Array</code>
Returns a copy of the private key as a `Uint8Array`.

**Kind**: instance method of [<code>KeyPair</code>](#KeyPair)  
<a name="KeyPair+toJSON"></a>

### keyPair.toJSON() ⇒ <code>any</code>
Serializes a `KeyPair` object as a JSON object.

**Kind**: instance method of [<code>KeyPair</code>](#KeyPair)  
<a name="KeyPair+clone"></a>

### keyPair.clone() ⇒ [<code>KeyPair</code>](#KeyPair)
Deep clones the object.

**Kind**: instance method of [<code>KeyPair</code>](#KeyPair)  
<a name="KeyPair.fromKeys"></a>

### KeyPair.fromKeys(type_, public_key, private_key) ⇒ [<code>KeyPair</code>](#KeyPair)
Parses a `KeyPair` object from the public/private keys.

**Kind**: static method of [<code>KeyPair</code>](#KeyPair)  

| Param | Type |
| --- | --- |
| type_ | <code>number</code> | 
| public_key | <code>Uint8Array</code> | 
| private_key | <code>Uint8Array</code> | 

<a name="KeyPair.tryFromPrivateKeyBytes"></a>

### KeyPair.tryFromPrivateKeyBytes(keyType, privateKeyBytes) ⇒ [<code>KeyPair</code>](#KeyPair)
Reconstructs a `KeyPair` from the bytes of a private key.

The private key for `Ed25519` must be a 32-byte seed in compliance
with [RFC 8032](https://datatracker.ietf.org/doc/html/rfc8032#section-3.2).
Other implementations often use another format. See [this blog post](https://blog.mozilla.org/warner/2011/11/29/ed25519-keys/) for further explanation.

**Kind**: static method of [<code>KeyPair</code>](#KeyPair)  

| Param | Type |
| --- | --- |
| keyType | <code>number</code> | 
| privateKeyBytes | <code>Uint8Array</code> | 

<a name="KeyPair.fromJSON"></a>

### KeyPair.fromJSON(json) ⇒ [<code>KeyPair</code>](#KeyPair)
Deserializes a `KeyPair` object from a JSON object.

**Kind**: static method of [<code>KeyPair</code>](#KeyPair)  

| Param | Type |
| --- | --- |
| json | <code>any</code> | 

<a name="MethodContent"></a>

## MethodContent
**Kind**: global class  

* [MethodContent](#MethodContent)
    * _instance_
        * [.toJSON()](#MethodContent+toJSON) ⇒ <code>any</code>
    * _static_
        * [.GenerateEd25519()](#MethodContent.GenerateEd25519) ⇒ [<code>MethodContent</code>](#MethodContent)
        * [.PrivateEd25519(privateKey)](#MethodContent.PrivateEd25519) ⇒ [<code>MethodContent</code>](#MethodContent)
        * [.PublicEd25519(publicKey)](#MethodContent.PublicEd25519) ⇒ [<code>MethodContent</code>](#MethodContent)
        * [.GenerateX25519()](#MethodContent.GenerateX25519) ⇒ [<code>MethodContent</code>](#MethodContent)
        * [.PrivateX25519(privateKey)](#MethodContent.PrivateX25519) ⇒ [<code>MethodContent</code>](#MethodContent)
        * [.PublicX25519(publicKey)](#MethodContent.PublicX25519) ⇒ [<code>MethodContent</code>](#MethodContent)
        * [.fromJSON(json_value)](#MethodContent.fromJSON) ⇒ [<code>MethodContent</code>](#MethodContent)

<a name="MethodContent+toJSON"></a>

### methodContent.toJSON() ⇒ <code>any</code>
Serializes `MethodContent` as a JSON object.

**Kind**: instance method of [<code>MethodContent</code>](#MethodContent)  
<a name="MethodContent.GenerateEd25519"></a>

### MethodContent.GenerateEd25519() ⇒ [<code>MethodContent</code>](#MethodContent)
Generate and store a new Ed25519 keypair for a new `Ed25519VerificationKey2018` method.

**Kind**: static method of [<code>MethodContent</code>](#MethodContent)  
<a name="MethodContent.PrivateEd25519"></a>

### MethodContent.PrivateEd25519(privateKey) ⇒ [<code>MethodContent</code>](#MethodContent)
Store an existing Ed25519 private key and derive a public key from it for a new
`Ed25519VerificationKey2018` method.

**Kind**: static method of [<code>MethodContent</code>](#MethodContent)  

| Param | Type |
| --- | --- |
| privateKey | <code>Uint8Array</code> | 

<a name="MethodContent.PublicEd25519"></a>

### MethodContent.PublicEd25519(publicKey) ⇒ [<code>MethodContent</code>](#MethodContent)
Insert an existing Ed25519 public key into a new `Ed25519VerificationKey2018` method,
without generating or storing a private key.

NOTE: the method will be unable to be used to sign anything without a private key.

**Kind**: static method of [<code>MethodContent</code>](#MethodContent)  

| Param | Type |
| --- | --- |
| publicKey | <code>Uint8Array</code> | 

<a name="MethodContent.GenerateX25519"></a>

### MethodContent.GenerateX25519() ⇒ [<code>MethodContent</code>](#MethodContent)
Generate and store a new X25519 keypair for a new `X25519KeyAgreementKey2019` method.

**Kind**: static method of [<code>MethodContent</code>](#MethodContent)  
<a name="MethodContent.PrivateX25519"></a>

### MethodContent.PrivateX25519(privateKey) ⇒ [<code>MethodContent</code>](#MethodContent)
Store an existing X25519 private key and derive a public key from it for a new
`X25519KeyAgreementKey2019` method.

**Kind**: static method of [<code>MethodContent</code>](#MethodContent)  

| Param | Type |
| --- | --- |
| privateKey | <code>Uint8Array</code> | 

<a name="MethodContent.PublicX25519"></a>

### MethodContent.PublicX25519(publicKey) ⇒ [<code>MethodContent</code>](#MethodContent)
Insert an existing X25519 public key into a new `X25519KeyAgreementKey2019` method,
without generating or storing a private key.

NOTE: the method will be unable to be used for key exchange without a private key.

**Kind**: static method of [<code>MethodContent</code>](#MethodContent)  

| Param | Type |
| --- | --- |
| publicKey | <code>Uint8Array</code> | 

<a name="MethodContent.fromJSON"></a>

### MethodContent.fromJSON(json_value) ⇒ [<code>MethodContent</code>](#MethodContent)
Deserializes `MethodContent` from a JSON object.

**Kind**: static method of [<code>MethodContent</code>](#MethodContent)  

| Param | Type |
| --- | --- |
| json_value | <code>any</code> | 

<a name="MethodData"></a>

## MethodData
Supported verification method data formats.

**Kind**: global class  

* [MethodData](#MethodData)
    * _instance_
        * [.tryDecode()](#MethodData+tryDecode) ⇒ <code>Uint8Array</code>
        * [.toJSON()](#MethodData+toJSON) ⇒ <code>any</code>
        * [.clone()](#MethodData+clone) ⇒ [<code>MethodData</code>](#MethodData)
    * _static_
        * [.newBase58(data)](#MethodData.newBase58) ⇒ [<code>MethodData</code>](#MethodData)
        * [.newMultibase(data)](#MethodData.newMultibase) ⇒ [<code>MethodData</code>](#MethodData)
        * [.fromJSON(json)](#MethodData.fromJSON) ⇒ [<code>MethodData</code>](#MethodData)

<a name="MethodData+tryDecode"></a>

### methodData.tryDecode() ⇒ <code>Uint8Array</code>
Returns a `Uint8Array` containing the decoded bytes of the `MethodData`.

This is generally a public key identified by a `MethodData` value.

### Errors
Decoding can fail if `MethodData` has invalid content or cannot be
represented as a vector of bytes.

**Kind**: instance method of [<code>MethodData</code>](#MethodData)  
<a name="MethodData+toJSON"></a>

### methodData.toJSON() ⇒ <code>any</code>
Serializes a `MethodData` object as a JSON object.

**Kind**: instance method of [<code>MethodData</code>](#MethodData)  
<a name="MethodData+clone"></a>

### methodData.clone() ⇒ [<code>MethodData</code>](#MethodData)
Deep clones the object.

**Kind**: instance method of [<code>MethodData</code>](#MethodData)  
<a name="MethodData.newBase58"></a>

### MethodData.newBase58(data) ⇒ [<code>MethodData</code>](#MethodData)
Creates a new `MethodData` variant with Base58-BTC encoded content.

**Kind**: static method of [<code>MethodData</code>](#MethodData)  

| Param | Type |
| --- | --- |
| data | <code>Uint8Array</code> | 

<a name="MethodData.newMultibase"></a>

### MethodData.newMultibase(data) ⇒ [<code>MethodData</code>](#MethodData)
Creates a new `MethodData` variant with Multibase-encoded content.

**Kind**: static method of [<code>MethodData</code>](#MethodData)  

| Param | Type |
| --- | --- |
| data | <code>Uint8Array</code> | 

<a name="MethodData.fromJSON"></a>

### MethodData.fromJSON(json) ⇒ [<code>MethodData</code>](#MethodData)
Deserializes a `MethodData` object from a JSON object.

**Kind**: static method of [<code>MethodData</code>](#MethodData)  

| Param | Type |
| --- | --- |
| json | <code>any</code> | 

<a name="MethodScope"></a>

## MethodScope
Supported verification method types.

**Kind**: global class  

* [MethodScope](#MethodScope)
    * _instance_
        * [.toString()](#MethodScope+toString) ⇒ <code>string</code>
        * [.toJSON()](#MethodScope+toJSON) ⇒ <code>any</code>
        * [.clone()](#MethodScope+clone) ⇒ [<code>MethodScope</code>](#MethodScope)
    * _static_
        * [.VerificationMethod()](#MethodScope.VerificationMethod) ⇒ [<code>MethodScope</code>](#MethodScope)
        * [.Authentication()](#MethodScope.Authentication) ⇒ [<code>MethodScope</code>](#MethodScope)
        * [.AssertionMethod()](#MethodScope.AssertionMethod) ⇒ [<code>MethodScope</code>](#MethodScope)
        * [.KeyAgreement()](#MethodScope.KeyAgreement) ⇒ [<code>MethodScope</code>](#MethodScope)
        * [.CapabilityDelegation()](#MethodScope.CapabilityDelegation) ⇒ [<code>MethodScope</code>](#MethodScope)
        * [.CapabilityInvocation()](#MethodScope.CapabilityInvocation) ⇒ [<code>MethodScope</code>](#MethodScope)
        * [.fromJSON(json)](#MethodScope.fromJSON) ⇒ [<code>MethodScope</code>](#MethodScope)

<a name="MethodScope+toString"></a>

### methodScope.toString() ⇒ <code>string</code>
Returns the `MethodScope` as a string.

**Kind**: instance method of [<code>MethodScope</code>](#MethodScope)  
<a name="MethodScope+toJSON"></a>

### methodScope.toJSON() ⇒ <code>any</code>
Serializes a `MethodScope` object as a JSON object.

**Kind**: instance method of [<code>MethodScope</code>](#MethodScope)  
<a name="MethodScope+clone"></a>

### methodScope.clone() ⇒ [<code>MethodScope</code>](#MethodScope)
Deep clones the object.

**Kind**: instance method of [<code>MethodScope</code>](#MethodScope)  
<a name="MethodScope.VerificationMethod"></a>

### MethodScope.VerificationMethod() ⇒ [<code>MethodScope</code>](#MethodScope)
**Kind**: static method of [<code>MethodScope</code>](#MethodScope)  
<a name="MethodScope.Authentication"></a>

### MethodScope.Authentication() ⇒ [<code>MethodScope</code>](#MethodScope)
**Kind**: static method of [<code>MethodScope</code>](#MethodScope)  
<a name="MethodScope.AssertionMethod"></a>

### MethodScope.AssertionMethod() ⇒ [<code>MethodScope</code>](#MethodScope)
**Kind**: static method of [<code>MethodScope</code>](#MethodScope)  
<a name="MethodScope.KeyAgreement"></a>

### MethodScope.KeyAgreement() ⇒ [<code>MethodScope</code>](#MethodScope)
**Kind**: static method of [<code>MethodScope</code>](#MethodScope)  
<a name="MethodScope.CapabilityDelegation"></a>

### MethodScope.CapabilityDelegation() ⇒ [<code>MethodScope</code>](#MethodScope)
**Kind**: static method of [<code>MethodScope</code>](#MethodScope)  
<a name="MethodScope.CapabilityInvocation"></a>

### MethodScope.CapabilityInvocation() ⇒ [<code>MethodScope</code>](#MethodScope)
**Kind**: static method of [<code>MethodScope</code>](#MethodScope)  
<a name="MethodScope.fromJSON"></a>

### MethodScope.fromJSON(json) ⇒ [<code>MethodScope</code>](#MethodScope)
Deserializes a `MethodScope` object from a JSON object.

**Kind**: static method of [<code>MethodScope</code>](#MethodScope)  

| Param | Type |
| --- | --- |
| json | <code>any</code> | 

<a name="MethodType"></a>

## MethodType
Supported verification method types.

**Kind**: global class  

* [MethodType](#MethodType)
    * _instance_
        * [.toJSON()](#MethodType+toJSON) ⇒ <code>any</code>
        * [.toString()](#MethodType+toString) ⇒ <code>string</code>
        * [.clone()](#MethodType+clone) ⇒ [<code>MethodType</code>](#MethodType)
    * _static_
        * [.Ed25519VerificationKey2018()](#MethodType.Ed25519VerificationKey2018) ⇒ [<code>MethodType</code>](#MethodType)
        * [.X25519KeyAgreementKey2019()](#MethodType.X25519KeyAgreementKey2019) ⇒ [<code>MethodType</code>](#MethodType)
        * [.fromJSON(json)](#MethodType.fromJSON) ⇒ [<code>MethodType</code>](#MethodType)

<a name="MethodType+toJSON"></a>

### methodType.toJSON() ⇒ <code>any</code>
Serializes a `MethodType` object as a JSON object.

**Kind**: instance method of [<code>MethodType</code>](#MethodType)  
<a name="MethodType+toString"></a>

### methodType.toString() ⇒ <code>string</code>
Returns the `MethodType` as a string.

**Kind**: instance method of [<code>MethodType</code>](#MethodType)  
<a name="MethodType+clone"></a>

### methodType.clone() ⇒ [<code>MethodType</code>](#MethodType)
Deep clones the object.

**Kind**: instance method of [<code>MethodType</code>](#MethodType)  
<a name="MethodType.Ed25519VerificationKey2018"></a>

### MethodType.Ed25519VerificationKey2018() ⇒ [<code>MethodType</code>](#MethodType)
**Kind**: static method of [<code>MethodType</code>](#MethodType)  
<a name="MethodType.X25519KeyAgreementKey2019"></a>

### MethodType.X25519KeyAgreementKey2019() ⇒ [<code>MethodType</code>](#MethodType)
**Kind**: static method of [<code>MethodType</code>](#MethodType)  
<a name="MethodType.fromJSON"></a>

### MethodType.fromJSON(json) ⇒ [<code>MethodType</code>](#MethodType)
Deserializes a `MethodType` object from a JSON object.

**Kind**: static method of [<code>MethodType</code>](#MethodType)  

| Param | Type |
| --- | --- |
| json | <code>any</code> | 

<a name="Network"></a>

## Network
**Kind**: global class  

* [Network](#Network)
    * _instance_
        * [.name()](#Network+name) ⇒ <code>string</code>
        * [.defaultNodeURL()](#Network+defaultNodeURL) ⇒ <code>string</code> \| <code>undefined</code>
        * [.toString()](#Network+toString) ⇒ <code>string</code>
        * [.toJSON()](#Network+toJSON) ⇒ <code>any</code>
        * [.clone()](#Network+clone) ⇒ [<code>Network</code>](#Network)
    * _static_
        * [.tryFromName(name)](#Network.tryFromName) ⇒ [<code>Network</code>](#Network)
        * [.mainnet()](#Network.mainnet) ⇒ [<code>Network</code>](#Network)
        * [.devnet()](#Network.devnet) ⇒ [<code>Network</code>](#Network)
        * [.fromJSON(json)](#Network.fromJSON) ⇒ [<code>Network</code>](#Network)

<a name="Network+name"></a>

### network.name() ⇒ <code>string</code>
Returns a copy of the network name.

**Kind**: instance method of [<code>Network</code>](#Network)  
<a name="Network+defaultNodeURL"></a>

### network.defaultNodeURL() ⇒ <code>string</code> \| <code>undefined</code>
Returns a copy of the node URL of the Tangle network.

**Kind**: instance method of [<code>Network</code>](#Network)  
<a name="Network+toString"></a>

### network.toString() ⇒ <code>string</code>
**Kind**: instance method of [<code>Network</code>](#Network)  
<a name="Network+toJSON"></a>

### network.toJSON() ⇒ <code>any</code>
Serializes a `Network` as a JSON object.

**Kind**: instance method of [<code>Network</code>](#Network)  
<a name="Network+clone"></a>

### network.clone() ⇒ [<code>Network</code>](#Network)
Deep clones the object.

**Kind**: instance method of [<code>Network</code>](#Network)  
<a name="Network.tryFromName"></a>

### Network.tryFromName(name) ⇒ [<code>Network</code>](#Network)
Parses the provided string to a `Network`.

Errors if the name is invalid.

**Kind**: static method of [<code>Network</code>](#Network)  

| Param | Type |
| --- | --- |
| name | <code>string</code> | 

<a name="Network.mainnet"></a>

### Network.mainnet() ⇒ [<code>Network</code>](#Network)
**Kind**: static method of [<code>Network</code>](#Network)  
<a name="Network.devnet"></a>

### Network.devnet() ⇒ [<code>Network</code>](#Network)
**Kind**: static method of [<code>Network</code>](#Network)  
<a name="Network.fromJSON"></a>

### Network.fromJSON(json) ⇒ [<code>Network</code>](#Network)
Deserializes a `Network` from a JSON object.

**Kind**: static method of [<code>Network</code>](#Network)  

| Param | Type |
| --- | --- |
| json | <code>any</code> | 

<a name="Presentation"></a>

## Presentation
**Kind**: global class  

* [Presentation](#Presentation)
    * [new Presentation(values)](#new_Presentation_new)
    * _instance_
        * [.context()](#Presentation+context) ⇒ <code>Array.&lt;(string\|Record.&lt;string, any&gt;)&gt;</code>
        * [.id()](#Presentation+id) ⇒ <code>string</code> \| <code>undefined</code>
        * [.type()](#Presentation+type) ⇒ <code>Array.&lt;string&gt;</code>
        * [.verifiableCredential()](#Presentation+verifiableCredential) ⇒ [<code>Array.&lt;Credential&gt;</code>](#Credential)
        * [.holder()](#Presentation+holder) ⇒ <code>string</code> \| <code>undefined</code>
        * [.refreshService()](#Presentation+refreshService) ⇒ <code>Array.&lt;RefreshService&gt;</code>
        * [.termsOfUse()](#Presentation+termsOfUse) ⇒ <code>Array.&lt;Policy&gt;</code>
        * [.proof()](#Presentation+proof) ⇒ [<code>Proof</code>](#Proof) \| <code>undefined</code>
        * [.properties()](#Presentation+properties) ⇒ <code>Map.&lt;string, any&gt;</code>
        * [.toJSON()](#Presentation+toJSON) ⇒ <code>any</code>
        * [.clone()](#Presentation+clone) ⇒ [<code>Presentation</code>](#Presentation)
    * _static_
        * [.BaseContext()](#Presentation.BaseContext) ⇒ <code>string</code>
        * [.BaseType()](#Presentation.BaseType) ⇒ <code>string</code>
        * [.fromJSON(json)](#Presentation.fromJSON) ⇒ [<code>Presentation</code>](#Presentation)

<a name="new_Presentation_new"></a>

### new Presentation(values)
Constructs a new `Presentation`.


| Param | Type |
| --- | --- |
| values | <code>IPresentation</code> | 

<a name="Presentation+context"></a>

### presentation.context() ⇒ <code>Array.&lt;(string\|Record.&lt;string, any&gt;)&gt;</code>
Returns a copy of the JSON-LD context(s) applicable to the `Presentation`.

**Kind**: instance method of [<code>Presentation</code>](#Presentation)  
<a name="Presentation+id"></a>

### presentation.id() ⇒ <code>string</code> \| <code>undefined</code>
Returns a copy of the unique `URI` of the `Presentation`.

**Kind**: instance method of [<code>Presentation</code>](#Presentation)  
<a name="Presentation+type"></a>

### presentation.type() ⇒ <code>Array.&lt;string&gt;</code>
Returns a copy of the URIs defining the type of the `Presentation`.

**Kind**: instance method of [<code>Presentation</code>](#Presentation)  
<a name="Presentation+verifiableCredential"></a>

### presentation.verifiableCredential() ⇒ [<code>Array.&lt;Credential&gt;</code>](#Credential)
Returns a copy of the [Credential](#Credential)(s) expressing the claims of the `Presentation`.

**Kind**: instance method of [<code>Presentation</code>](#Presentation)  
<a name="Presentation+holder"></a>

### presentation.holder() ⇒ <code>string</code> \| <code>undefined</code>
Returns a copy of the URI of the entity that generated the `Presentation`.

**Kind**: instance method of [<code>Presentation</code>](#Presentation)  
<a name="Presentation+refreshService"></a>

### presentation.refreshService() ⇒ <code>Array.&lt;RefreshService&gt;</code>
Returns a copy of the service(s) used to refresh an expired [Credential](#Credential) in the `Presentation`.

**Kind**: instance method of [<code>Presentation</code>](#Presentation)  
<a name="Presentation+termsOfUse"></a>

### presentation.termsOfUse() ⇒ <code>Array.&lt;Policy&gt;</code>
Returns a copy of the terms-of-use specified by the `Presentation` holder

**Kind**: instance method of [<code>Presentation</code>](#Presentation)  
<a name="Presentation+proof"></a>

### presentation.proof() ⇒ [<code>Proof</code>](#Proof) \| <code>undefined</code>
Returns a copy of the proof used to verify the `Presentation`.

**Kind**: instance method of [<code>Presentation</code>](#Presentation)  
<a name="Presentation+properties"></a>

### presentation.properties() ⇒ <code>Map.&lt;string, any&gt;</code>
Returns a copy of the miscellaneous properties on the `Presentation`.

**Kind**: instance method of [<code>Presentation</code>](#Presentation)  
<a name="Presentation+toJSON"></a>

### presentation.toJSON() ⇒ <code>any</code>
Serializes a `Presentation` as a JSON object.

**Kind**: instance method of [<code>Presentation</code>](#Presentation)  
<a name="Presentation+clone"></a>

### presentation.clone() ⇒ [<code>Presentation</code>](#Presentation)
Deep clones the object.

**Kind**: instance method of [<code>Presentation</code>](#Presentation)  
<a name="Presentation.BaseContext"></a>

### Presentation.BaseContext() ⇒ <code>string</code>
Returns the base JSON-LD context.

**Kind**: static method of [<code>Presentation</code>](#Presentation)  
<a name="Presentation.BaseType"></a>

### Presentation.BaseType() ⇒ <code>string</code>
Returns the base type.

**Kind**: static method of [<code>Presentation</code>](#Presentation)  
<a name="Presentation.fromJSON"></a>

### Presentation.fromJSON(json) ⇒ [<code>Presentation</code>](#Presentation)
Deserializes a `Presentation` from a JSON object.

**Kind**: static method of [<code>Presentation</code>](#Presentation)  

| Param | Type |
| --- | --- |
| json | <code>any</code> | 

<a name="PresentationValidationOptions"></a>

## PresentationValidationOptions
Options to declare validation criteria when validating presentation.

**Kind**: global class  

* [PresentationValidationOptions](#PresentationValidationOptions)
    * [new PresentationValidationOptions(options)](#new_PresentationValidationOptions_new)
    * _instance_
        * [.toJSON()](#PresentationValidationOptions+toJSON) ⇒ <code>any</code>
        * [.clone()](#PresentationValidationOptions+clone) ⇒ [<code>PresentationValidationOptions</code>](#PresentationValidationOptions)
    * _static_
        * [.default()](#PresentationValidationOptions.default) ⇒ [<code>PresentationValidationOptions</code>](#PresentationValidationOptions)
        * [.fromJSON(json)](#PresentationValidationOptions.fromJSON) ⇒ [<code>PresentationValidationOptions</code>](#PresentationValidationOptions)

<a name="new_PresentationValidationOptions_new"></a>

### new PresentationValidationOptions(options)
Creates a new `PresentationValidationOptions` from the given fields.

Throws an error if any of the options are invalid.


| Param | Type |
| --- | --- |
| options | <code>IPresentationValidationOptions</code> | 

<a name="PresentationValidationOptions+toJSON"></a>

### presentationValidationOptions.toJSON() ⇒ <code>any</code>
Serializes a `PresentationValidationOptions` as a JSON object.

**Kind**: instance method of [<code>PresentationValidationOptions</code>](#PresentationValidationOptions)  
<a name="PresentationValidationOptions+clone"></a>

### presentationValidationOptions.clone() ⇒ [<code>PresentationValidationOptions</code>](#PresentationValidationOptions)
Deep clones the object.

**Kind**: instance method of [<code>PresentationValidationOptions</code>](#PresentationValidationOptions)  
<a name="PresentationValidationOptions.default"></a>

### PresentationValidationOptions.default() ⇒ [<code>PresentationValidationOptions</code>](#PresentationValidationOptions)
Creates a new `PresentationValidationOptions` with defaults.

**Kind**: static method of [<code>PresentationValidationOptions</code>](#PresentationValidationOptions)  
<a name="PresentationValidationOptions.fromJSON"></a>

### PresentationValidationOptions.fromJSON(json) ⇒ [<code>PresentationValidationOptions</code>](#PresentationValidationOptions)
Deserializes a `PresentationValidationOptions` from a JSON object.

**Kind**: static method of [<code>PresentationValidationOptions</code>](#PresentationValidationOptions)  

| Param | Type |
| --- | --- |
| json | <code>any</code> | 

<a name="PresentationValidator"></a>

## PresentationValidator
**Kind**: global class  

* [PresentationValidator](#PresentationValidator)
    * [.validate(presentation, holder, issuers, options, fail_fast)](#PresentationValidator.validate)
    * [.verifyPresentationSignature(presentation, holder, options)](#PresentationValidator.verifyPresentationSignature)
    * [.checkStructure(presentation)](#PresentationValidator.checkStructure)

<a name="PresentationValidator.validate"></a>

### PresentationValidator.validate(presentation, holder, issuers, options, fail_fast)
Validate a `Presentation`.

The following properties are validated according to `options`:
- the semantic structure of the presentation,
- the holder's signature,
- the relationship between the holder and the credential subjects,
- the signatures and some properties of the constituent credentials (see
`CredentialValidator::validate`).

### Warning
The lack of an error returned from this method is in of itself not enough to conclude that the presentation can be
trusted. This section contains more information on additional checks that should be carried out before and after
calling this method.

#### The state of the supplied DID Documents.
The caller must ensure that the DID Documents in `holder` and `issuers` are up-to-date. The convenience methods
`Resolver::resolve_presentation_holder` and `Resolver::resolve_presentation_issuers`
can help extract the latest available states of these DID Documents.

#### Properties that are not validated
 There are many properties defined in [The Verifiable Credentials Data Model](https://www.w3.org/TR/vc-data-model/) that are **not** validated, such as:
`credentialStatus`, `type`, `credentialSchema`, `refreshService`, **and more**.
These should be manually checked after validation, according to your requirements.

### Errors
An error is returned whenever a validated condition is not satisfied.

**Kind**: static method of [<code>PresentationValidator</code>](#PresentationValidator)  

| Param | Type |
| --- | --- |
| presentation | [<code>Presentation</code>](#Presentation) | 
| holder | [<code>Document</code>](#Document) \| [<code>ResolvedDocument</code>](#ResolvedDocument) | 
| issuers | [<code>Array.&lt;Document&gt;</code>](#Document) \| [<code>Array.&lt;ResolvedDocument&gt;</code>](#ResolvedDocument) | 
| options | [<code>PresentationValidationOptions</code>](#PresentationValidationOptions) | 
| fail_fast | <code>number</code> | 

<a name="PresentationValidator.verifyPresentationSignature"></a>

### PresentationValidator.verifyPresentationSignature(presentation, holder, options)
Verify the presentation's signature using the resolved document of the holder.

### Warning
The caller must ensure that the DID Document of the holder is up-to-date.

### Errors
Fails if the `holder` does not match the `presentation`'s holder property.
Fails if signature verification against the holder document fails.

**Kind**: static method of [<code>PresentationValidator</code>](#PresentationValidator)  

| Param | Type |
| --- | --- |
| presentation | [<code>Presentation</code>](#Presentation) | 
| holder | [<code>Document</code>](#Document) \| [<code>ResolvedDocument</code>](#ResolvedDocument) | 
| options | [<code>VerifierOptions</code>](#VerifierOptions) | 

<a name="PresentationValidator.checkStructure"></a>

### PresentationValidator.checkStructure(presentation)
Validates the semantic structure of the `Presentation`.

**Kind**: static method of [<code>PresentationValidator</code>](#PresentationValidator)  

| Param | Type |
| --- | --- |
| presentation | [<code>Presentation</code>](#Presentation) | 

<a name="Proof"></a>

## Proof
A digital signature.

For field definitions see: https://w3c-ccg.github.io/security-vocab/

**Kind**: global class  

* [Proof](#Proof)
    * _instance_
        * [.type()](#Proof+type) ⇒ <code>string</code>
        * [.value()](#Proof+value) ⇒ <code>string</code>
        * [.verificationMethod()](#Proof+verificationMethod) ⇒ <code>string</code>
        * [.created()](#Proof+created) ⇒ [<code>Timestamp</code>](#Timestamp) \| <code>undefined</code>
        * [.expires()](#Proof+expires) ⇒ [<code>Timestamp</code>](#Timestamp) \| <code>undefined</code>
        * [.challenge()](#Proof+challenge) ⇒ <code>string</code> \| <code>undefined</code>
        * [.domain()](#Proof+domain) ⇒ <code>string</code> \| <code>undefined</code>
        * [.purpose()](#Proof+purpose) ⇒ [<code>ProofPurpose</code>](#ProofPurpose) \| <code>undefined</code>
        * [.toJSON()](#Proof+toJSON) ⇒ <code>any</code>
        * [.clone()](#Proof+clone) ⇒ [<code>Proof</code>](#Proof)
    * _static_
        * [.fromJSON(json)](#Proof.fromJSON) ⇒ [<code>Proof</code>](#Proof)

<a name="Proof+type"></a>

### proof.type() ⇒ <code>string</code>
Returns a copy of the proof type.

**Kind**: instance method of [<code>Proof</code>](#Proof)  
<a name="Proof+value"></a>

### proof.value() ⇒ <code>string</code>
Returns a copy of the proof value string.

**Kind**: instance method of [<code>Proof</code>](#Proof)  
<a name="Proof+verificationMethod"></a>

### proof.verificationMethod() ⇒ <code>string</code>
Returns a copy of the identifier of the DID method used to create this proof.

**Kind**: instance method of [<code>Proof</code>](#Proof)  
<a name="Proof+created"></a>

### proof.created() ⇒ [<code>Timestamp</code>](#Timestamp) \| <code>undefined</code>
When the proof was generated.

**Kind**: instance method of [<code>Proof</code>](#Proof)  
<a name="Proof+expires"></a>

### proof.expires() ⇒ [<code>Timestamp</code>](#Timestamp) \| <code>undefined</code>
When the proof expires.

**Kind**: instance method of [<code>Proof</code>](#Proof)  
<a name="Proof+challenge"></a>

### proof.challenge() ⇒ <code>string</code> \| <code>undefined</code>
Challenge from a proof requester to mitigate replay attacks.

**Kind**: instance method of [<code>Proof</code>](#Proof)  
<a name="Proof+domain"></a>

### proof.domain() ⇒ <code>string</code> \| <code>undefined</code>
Domain for which a proof is valid to mitigate replay attacks.

**Kind**: instance method of [<code>Proof</code>](#Proof)  
<a name="Proof+purpose"></a>

### proof.purpose() ⇒ [<code>ProofPurpose</code>](#ProofPurpose) \| <code>undefined</code>
Purpose for which the proof was generated.

**Kind**: instance method of [<code>Proof</code>](#Proof)  
<a name="Proof+toJSON"></a>

### proof.toJSON() ⇒ <code>any</code>
Serializes a `Proof` to a JSON object.

**Kind**: instance method of [<code>Proof</code>](#Proof)  
<a name="Proof+clone"></a>

### proof.clone() ⇒ [<code>Proof</code>](#Proof)
Deep clones the object.

**Kind**: instance method of [<code>Proof</code>](#Proof)  
<a name="Proof.fromJSON"></a>

### Proof.fromJSON(json) ⇒ [<code>Proof</code>](#Proof)
Deserializes a `Proof` from a JSON object.

**Kind**: static method of [<code>Proof</code>](#Proof)  

| Param | Type |
| --- | --- |
| json | <code>any</code> | 

<a name="ProofOptions"></a>

## ProofOptions
Holds additional options for creating signatures.
See `IProofOptions`.

**Kind**: global class  

* [ProofOptions](#ProofOptions)
    * [new ProofOptions(options)](#new_ProofOptions_new)
    * _instance_
        * [.clone()](#ProofOptions+clone) ⇒ [<code>ProofOptions</code>](#ProofOptions)
    * _static_
        * [.default()](#ProofOptions.default) ⇒ [<code>ProofOptions</code>](#ProofOptions)

<a name="new_ProofOptions_new"></a>

### new ProofOptions(options)
Creates a new `ProofOptions` from the given fields.

Throws an error if any of the options are invalid.


| Param | Type |
| --- | --- |
| options | <code>IProofOptions</code> | 

<a name="ProofOptions+clone"></a>

### proofOptions.clone() ⇒ [<code>ProofOptions</code>](#ProofOptions)
Deep clones the object.

**Kind**: instance method of [<code>ProofOptions</code>](#ProofOptions)  
<a name="ProofOptions.default"></a>

### ProofOptions.default() ⇒ [<code>ProofOptions</code>](#ProofOptions)
Creates a new `ProofOptions` with default options.

**Kind**: static method of [<code>ProofOptions</code>](#ProofOptions)  
<a name="ProofPurpose"></a>

## ProofPurpose
Associates a purpose with a [Proof](#Proof).

See https://w3c-ccg.github.io/security-vocab/#proofPurpose

**Kind**: global class  

* [ProofPurpose](#ProofPurpose)
    * _instance_
        * [.toJSON()](#ProofPurpose+toJSON) ⇒ <code>any</code>
        * [.clone()](#ProofPurpose+clone) ⇒ [<code>ProofPurpose</code>](#ProofPurpose)
    * _static_
        * [.assertionMethod()](#ProofPurpose.assertionMethod) ⇒ [<code>ProofPurpose</code>](#ProofPurpose)
        * [.authentication()](#ProofPurpose.authentication) ⇒ [<code>ProofPurpose</code>](#ProofPurpose)
        * [.fromJSON(json)](#ProofPurpose.fromJSON) ⇒ [<code>ProofPurpose</code>](#ProofPurpose)

<a name="ProofPurpose+toJSON"></a>

### proofPurpose.toJSON() ⇒ <code>any</code>
Serializes a `ProofPurpose` to a JSON object.

**Kind**: instance method of [<code>ProofPurpose</code>](#ProofPurpose)  
<a name="ProofPurpose+clone"></a>

### proofPurpose.clone() ⇒ [<code>ProofPurpose</code>](#ProofPurpose)
Deep clones the object.

**Kind**: instance method of [<code>ProofPurpose</code>](#ProofPurpose)  
<a name="ProofPurpose.assertionMethod"></a>

### ProofPurpose.assertionMethod() ⇒ [<code>ProofPurpose</code>](#ProofPurpose)
Purpose is to assert a claim.
See https://www.w3.org/TR/did-core/#assertion

**Kind**: static method of [<code>ProofPurpose</code>](#ProofPurpose)  
<a name="ProofPurpose.authentication"></a>

### ProofPurpose.authentication() ⇒ [<code>ProofPurpose</code>](#ProofPurpose)
Purpose is to authenticate the signer.
See https://www.w3.org/TR/did-core/#authentication

**Kind**: static method of [<code>ProofPurpose</code>](#ProofPurpose)  
<a name="ProofPurpose.fromJSON"></a>

### ProofPurpose.fromJSON(json) ⇒ [<code>ProofPurpose</code>](#ProofPurpose)
Deserializes a `ProofPurpose` from a JSON object.

**Kind**: static method of [<code>ProofPurpose</code>](#ProofPurpose)  

| Param | Type |
| --- | --- |
| json | <code>any</code> | 

<a name="Receipt"></a>

## Receipt
**Kind**: global class  

* [Receipt](#Receipt)
    * _instance_
        * [.network()](#Receipt+network) ⇒ [<code>Network</code>](#Network)
        * [.messageId()](#Receipt+messageId) ⇒ <code>string</code>
        * [.networkId()](#Receipt+networkId) ⇒ <code>string</code>
        * [.nonce()](#Receipt+nonce) ⇒ <code>string</code>
        * [.toJSON()](#Receipt+toJSON) ⇒ <code>any</code>
        * [.clone()](#Receipt+clone) ⇒ [<code>Receipt</code>](#Receipt)
    * _static_
        * [.fromJSON(json)](#Receipt.fromJSON) ⇒ [<code>Receipt</code>](#Receipt)

<a name="Receipt+network"></a>

### receipt.network() ⇒ [<code>Network</code>](#Network)
Returns a copy of the associated IOTA Tangle `Network`.

**Kind**: instance method of [<code>Receipt</code>](#Receipt)  
<a name="Receipt+messageId"></a>

### receipt.messageId() ⇒ <code>string</code>
Returns a copy of the message `id`.

**Kind**: instance method of [<code>Receipt</code>](#Receipt)  
<a name="Receipt+networkId"></a>

### receipt.networkId() ⇒ <code>string</code>
Returns a copy of the message `network_id`.

**Kind**: instance method of [<code>Receipt</code>](#Receipt)  
<a name="Receipt+nonce"></a>

### receipt.nonce() ⇒ <code>string</code>
Returns a copy of the message `nonce`.

**Kind**: instance method of [<code>Receipt</code>](#Receipt)  
<a name="Receipt+toJSON"></a>

### receipt.toJSON() ⇒ <code>any</code>
Serializes a `Receipt` as a JSON object.

**Kind**: instance method of [<code>Receipt</code>](#Receipt)  
<a name="Receipt+clone"></a>

### receipt.clone() ⇒ [<code>Receipt</code>](#Receipt)
Deep clones the object.

**Kind**: instance method of [<code>Receipt</code>](#Receipt)  
<a name="Receipt.fromJSON"></a>

### Receipt.fromJSON(json) ⇒ [<code>Receipt</code>](#Receipt)
Deserializes a `Receipt` from a JSON object.

**Kind**: static method of [<code>Receipt</code>](#Receipt)  

| Param | Type |
| --- | --- |
| json | <code>any</code> | 

<a name="ResolvedDocument"></a>

## ResolvedDocument
An IOTA DID document resolved from the Tangle. Represents an integration chain message possibly
merged with one or more `DiffMessages`.

**Kind**: global class  

* [ResolvedDocument](#ResolvedDocument)
    * _instance_
        * ~~[.mergeDiffMessage(diff_message)](#ResolvedDocument+mergeDiffMessage)~~
        * [.document()](#ResolvedDocument+document) ⇒ [<code>Document</code>](#Document)
        * [.intoDocument()](#ResolvedDocument+intoDocument) ⇒ [<code>Document</code>](#Document)
        * ~~[.diffMessageId()](#ResolvedDocument+diffMessageId) ⇒ <code>string</code>~~
        * ~~[.setDiffMessageId(value)](#ResolvedDocument+setDiffMessageId)~~
        * [.integrationMessageId()](#ResolvedDocument+integrationMessageId) ⇒ <code>string</code>
        * [.setIntegrationMessageId(value)](#ResolvedDocument+setIntegrationMessageId)
        * [.toJSON()](#ResolvedDocument+toJSON) ⇒ <code>any</code>
        * [.clone()](#ResolvedDocument+clone) ⇒ [<code>ResolvedDocument</code>](#ResolvedDocument)
    * _static_
        * [.fromJSON(json)](#ResolvedDocument.fromJSON) ⇒ [<code>ResolvedDocument</code>](#ResolvedDocument)

<a name="ResolvedDocument+mergeDiffMessage"></a>

### ~~resolvedDocument.mergeDiffMessage(diff_message)~~
***Deprecated***

Attempts to merge changes from a `DiffMessage` into this document and
updates the `ResolvedDocument::diffMessageId`.

If merging fails the document remains unmodified, otherwise this represents
the merged document state.

See `Document::mergeDiff`.

# Errors

Fails if the merge operation or signature verification on the diff fails.

**Kind**: instance method of [<code>ResolvedDocument</code>](#ResolvedDocument)  

| Param | Type |
| --- | --- |
| diff_message | [<code>DiffMessage</code>](#DiffMessage) | 

<a name="ResolvedDocument+document"></a>

### resolvedDocument.document() ⇒ [<code>Document</code>](#Document)
Returns a copy of the inner DID document.

NOTE: If the `ResolvedDocument` is no longer needed after calling this method
then consider using `intoDocument()` for efficiency.

**Kind**: instance method of [<code>ResolvedDocument</code>](#ResolvedDocument)  
<a name="ResolvedDocument+intoDocument"></a>

### resolvedDocument.intoDocument() ⇒ [<code>Document</code>](#Document)
Consumes this object and returns the inner DID document.

NOTE: trying to use the `ResolvedDocument` after calling this will throw an error.

**Kind**: instance method of [<code>ResolvedDocument</code>](#ResolvedDocument)  
<a name="ResolvedDocument+diffMessageId"></a>

### ~~resolvedDocument.diffMessageId() ⇒ <code>string</code>~~
***Deprecated***

Returns a copy of the diff chain message id.

**Kind**: instance method of [<code>ResolvedDocument</code>](#ResolvedDocument)  
<a name="ResolvedDocument+setDiffMessageId"></a>

### ~~resolvedDocument.setDiffMessageId(value)~~
***Deprecated***

Sets the diff chain message id.

**Kind**: instance method of [<code>ResolvedDocument</code>](#ResolvedDocument)  

| Param | Type |
| --- | --- |
| value | <code>string</code> | 

<a name="ResolvedDocument+integrationMessageId"></a>

### resolvedDocument.integrationMessageId() ⇒ <code>string</code>
Returns a copy of the integration chain message id.

**Kind**: instance method of [<code>ResolvedDocument</code>](#ResolvedDocument)  
<a name="ResolvedDocument+setIntegrationMessageId"></a>

### resolvedDocument.setIntegrationMessageId(value)
Sets the integration chain message id.

**Kind**: instance method of [<code>ResolvedDocument</code>](#ResolvedDocument)  

| Param | Type |
| --- | --- |
| value | <code>string</code> | 

<a name="ResolvedDocument+toJSON"></a>

### resolvedDocument.toJSON() ⇒ <code>any</code>
Serializes a `Document` object as a JSON object.

**Kind**: instance method of [<code>ResolvedDocument</code>](#ResolvedDocument)  
<a name="ResolvedDocument+clone"></a>

### resolvedDocument.clone() ⇒ [<code>ResolvedDocument</code>](#ResolvedDocument)
Deep clones the object.

**Kind**: instance method of [<code>ResolvedDocument</code>](#ResolvedDocument)  
<a name="ResolvedDocument.fromJSON"></a>

### ResolvedDocument.fromJSON(json) ⇒ [<code>ResolvedDocument</code>](#ResolvedDocument)
Deserializes a `Document` object from a JSON object.

**Kind**: static method of [<code>ResolvedDocument</code>](#ResolvedDocument)  

| Param | Type |
| --- | --- |
| json | <code>any</code> | 

<a name="Resolver"></a>

## Resolver
**Kind**: global class  

* [Resolver](#Resolver)
    * [new Resolver()](#new_Resolver_new)
    * _instance_
        * [.getClient(network_name)](#Resolver+getClient) ⇒ [<code>Client</code>](#Client) \| <code>undefined</code>
        * [.resolve(did)](#Resolver+resolve) ⇒ [<code>Promise.&lt;ResolvedDocument&gt;</code>](#ResolvedDocument)
        * [.resolveHistory(did)](#Resolver+resolveHistory) ⇒ [<code>Promise.&lt;DocumentHistory&gt;</code>](#DocumentHistory)
        * ~~[.resolveDiffHistory(document)](#Resolver+resolveDiffHistory) ⇒ [<code>Promise.&lt;DiffChainHistory&gt;</code>](#DiffChainHistory)~~
        * [.resolveCredentialIssuer(credential)](#Resolver+resolveCredentialIssuer) ⇒ [<code>Promise.&lt;ResolvedDocument&gt;</code>](#ResolvedDocument)
        * [.resolvePresentationIssuers(presentation)](#Resolver+resolvePresentationIssuers) ⇒ <code>Promise.&lt;Array.&lt;ResolvedDocument&gt;&gt;</code>
        * [.resolvePresentationHolder(presentation)](#Resolver+resolvePresentationHolder) ⇒ [<code>Promise.&lt;ResolvedDocument&gt;</code>](#ResolvedDocument)
        * [.verifyPresentation(presentation, options, fail_fast, holder, issuers)](#Resolver+verifyPresentation) ⇒ <code>Promise.&lt;void&gt;</code>
    * _static_
        * [.builder()](#Resolver.builder) ⇒ [<code>ResolverBuilder</code>](#ResolverBuilder)

<a name="new_Resolver_new"></a>

### new Resolver()
Constructs a new `Resolver` with a default `Client` for
the `Mainnet`.

<a name="Resolver+getClient"></a>

### resolver.getClient(network_name) ⇒ [<code>Client</code>](#Client) \| <code>undefined</code>
Returns the `Client` corresponding to the given network name if one exists.

**Kind**: instance method of [<code>Resolver</code>](#Resolver)  

| Param | Type |
| --- | --- |
| network_name | <code>string</code> | 

<a name="Resolver+resolve"></a>

### resolver.resolve(did) ⇒ [<code>Promise.&lt;ResolvedDocument&gt;</code>](#ResolvedDocument)
Fetches the `Document` of the given `DID`.

**Kind**: instance method of [<code>Resolver</code>](#Resolver)  

| Param | Type |
| --- | --- |
| did | [<code>DID</code>](#DID) \| <code>string</code> | 

<a name="Resolver+resolveHistory"></a>

### resolver.resolveHistory(did) ⇒ [<code>Promise.&lt;DocumentHistory&gt;</code>](#DocumentHistory)
Fetches the `DocumentHistory` of the given `DID`.

**Kind**: instance method of [<code>Resolver</code>](#Resolver)  

| Param | Type |
| --- | --- |
| did | [<code>DID</code>](#DID) \| <code>string</code> | 

<a name="Resolver+resolveDiffHistory"></a>

### ~~resolver.resolveDiffHistory(document) ⇒ [<code>Promise.&lt;DiffChainHistory&gt;</code>](#DiffChainHistory)~~
***Deprecated***

Returns the `DiffChainHistory` of a diff chain starting from a `Document` on the
integration chain.

NOTE: the document must have been published to the Tangle and have a valid message id.

**Kind**: instance method of [<code>Resolver</code>](#Resolver)  

| Param | Type |
| --- | --- |
| document | [<code>ResolvedDocument</code>](#ResolvedDocument) | 

<a name="Resolver+resolveCredentialIssuer"></a>

### resolver.resolveCredentialIssuer(credential) ⇒ [<code>Promise.&lt;ResolvedDocument&gt;</code>](#ResolvedDocument)
Fetches the DID Document of the issuer on a `Credential`.

### Errors

Errors if the issuer URL is not a valid `DID` or document resolution fails.

**Kind**: instance method of [<code>Resolver</code>](#Resolver)  

| Param | Type |
| --- | --- |
| credential | [<code>Credential</code>](#Credential) | 

<a name="Resolver+resolvePresentationIssuers"></a>

### resolver.resolvePresentationIssuers(presentation) ⇒ <code>Promise.&lt;Array.&lt;ResolvedDocument&gt;&gt;</code>
Fetches all DID Documents of `Credential` issuers contained in a `Presentation`.
Issuer documents are returned in arbitrary order.

### Errors

Errors if any issuer URL is not a valid `DID` or document resolution fails.

**Kind**: instance method of [<code>Resolver</code>](#Resolver)  

| Param | Type |
| --- | --- |
| presentation | [<code>Presentation</code>](#Presentation) | 

<a name="Resolver+resolvePresentationHolder"></a>

### resolver.resolvePresentationHolder(presentation) ⇒ [<code>Promise.&lt;ResolvedDocument&gt;</code>](#ResolvedDocument)
Fetches the DID Document of the holder of a `Presentation`.

### Errors

Errors if the holder URL is missing, is not a valid `DID`, or document resolution fails.

**Kind**: instance method of [<code>Resolver</code>](#Resolver)  

| Param | Type |
| --- | --- |
| presentation | [<code>Presentation</code>](#Presentation) | 

<a name="Resolver+verifyPresentation"></a>

### resolver.verifyPresentation(presentation, options, fail_fast, holder, issuers) ⇒ <code>Promise.&lt;void&gt;</code>
Verifies a `Presentation`.

### Important
See `PresentationValidator::validate` for information about which properties get
validated and what is expected of the optional arguments `holder` and `issuer`.

### Resolution
The DID Documents for the `holder` and `issuers` are optionally resolved if not given.
If you already have up-to-date versions of these DID Documents, you may want
to use `PresentationValidator::validate`.
See also `Resolver::resolvePresentationIssuers` and `Resolver::resolvePresentationHolder`.

### Errors
Errors from resolving the holder and issuer DID Documents, if not provided, will be returned immediately.
Otherwise, errors from validating the presentation and its credentials will be returned
according to the `fail_fast` parameter.

**Kind**: instance method of [<code>Resolver</code>](#Resolver)  

| Param | Type |
| --- | --- |
| presentation | [<code>Presentation</code>](#Presentation) | 
| options | [<code>PresentationValidationOptions</code>](#PresentationValidationOptions) | 
| fail_fast | <code>number</code> | 
| holder | [<code>ResolvedDocument</code>](#ResolvedDocument) \| <code>undefined</code> | 
| issuers | [<code>Array.&lt;ResolvedDocument&gt;</code>](#ResolvedDocument) \| <code>undefined</code> | 

<a name="Resolver.builder"></a>

### Resolver.builder() ⇒ [<code>ResolverBuilder</code>](#ResolverBuilder)
Returns a [ResolverBuilder](#ResolverBuilder) to construct a new `Resolver`.

**Kind**: static method of [<code>Resolver</code>](#Resolver)  
<a name="ResolverBuilder"></a>

## ResolverBuilder
Builder for configuring [`Clients`][Client] when constructing a [`Resolver`].

**Kind**: global class  

* [ResolverBuilder](#ResolverBuilder)
    * [new ResolverBuilder()](#new_ResolverBuilder_new)
    * [.client(client)](#ResolverBuilder+client) ⇒ [<code>ResolverBuilder</code>](#ResolverBuilder)
    * [.clientConfig(config)](#ResolverBuilder+clientConfig) ⇒ [<code>ResolverBuilder</code>](#ResolverBuilder)
    * [.build()](#ResolverBuilder+build) ⇒ [<code>Promise.&lt;Resolver&gt;</code>](#Resolver)

<a name="new_ResolverBuilder_new"></a>

### new ResolverBuilder()
Constructs a new `ResolverBuilder` with no `Clients` configured.

<a name="ResolverBuilder+client"></a>

### resolverBuilder.client(client) ⇒ [<code>ResolverBuilder</code>](#ResolverBuilder)
Inserts a `Client`.

NOTE: replaces any previous `Client` or `Config` with the same network name.

**Kind**: instance method of [<code>ResolverBuilder</code>](#ResolverBuilder)  

| Param | Type |
| --- | --- |
| client | [<code>Client</code>](#Client) | 

<a name="ResolverBuilder+clientConfig"></a>

### resolverBuilder.clientConfig(config) ⇒ [<code>ResolverBuilder</code>](#ResolverBuilder)
Inserts a `Config` used to create a `Client`.

NOTE: replaces any previous `Client` or `Config` with the same network name.

**Kind**: instance method of [<code>ResolverBuilder</code>](#ResolverBuilder)  

| Param | Type |
| --- | --- |
| config | <code>IClientConfig</code> | 

<a name="ResolverBuilder+build"></a>

### resolverBuilder.build() ⇒ [<code>Promise.&lt;Resolver&gt;</code>](#Resolver)
Constructs a new [`Resolver`] based on the builder configuration.

**Kind**: instance method of [<code>ResolverBuilder</code>](#ResolverBuilder)  
<a name="Service"></a>

## Service
A DID Document Service used to enable trusted interactions associated
with a DID subject.

See: https://www.w3.org/TR/did-core/#services

**Kind**: global class  

* [Service](#Service)
    * [new Service(service)](#new_Service_new)
    * _instance_
        * [.id()](#Service+id) ⇒ [<code>DIDUrl</code>](#DIDUrl)
        * [.type()](#Service+type) ⇒ <code>string</code>
        * [.serviceEndpoint()](#Service+serviceEndpoint) ⇒ <code>string</code> \| <code>Array.&lt;string&gt;</code> \| <code>Map.&lt;string, Array.&lt;string&gt;&gt;</code>
        * [.properties()](#Service+properties) ⇒ <code>Map.&lt;string, any&gt;</code>
        * [.toJSON()](#Service+toJSON) ⇒ <code>any</code>
        * [.clone()](#Service+clone) ⇒ [<code>Service</code>](#Service)
    * _static_
        * [.fromJSON(value)](#Service.fromJSON) ⇒ [<code>Service</code>](#Service)

<a name="new_Service_new"></a>

### new Service(service)

| Param | Type |
| --- | --- |
| service | <code>IService</code> | 

<a name="Service+id"></a>

### service.id() ⇒ [<code>DIDUrl</code>](#DIDUrl)
Returns a copy of the `Service` id.

**Kind**: instance method of [<code>Service</code>](#Service)  
<a name="Service+type"></a>

### service.type() ⇒ <code>string</code>
Returns a copy of the `Service` type.

**Kind**: instance method of [<code>Service</code>](#Service)  
<a name="Service+serviceEndpoint"></a>

### service.serviceEndpoint() ⇒ <code>string</code> \| <code>Array.&lt;string&gt;</code> \| <code>Map.&lt;string, Array.&lt;string&gt;&gt;</code>
Returns a copy of the `Service` endpoint.

**Kind**: instance method of [<code>Service</code>](#Service)  
<a name="Service+properties"></a>

### service.properties() ⇒ <code>Map.&lt;string, any&gt;</code>
Returns a copy of the custom properties on the `Service`.

**Kind**: instance method of [<code>Service</code>](#Service)  
<a name="Service+toJSON"></a>

### service.toJSON() ⇒ <code>any</code>
Serializes a `Service` object as a JSON object.

**Kind**: instance method of [<code>Service</code>](#Service)  
<a name="Service+clone"></a>

### service.clone() ⇒ [<code>Service</code>](#Service)
Deep clones the object.

**Kind**: instance method of [<code>Service</code>](#Service)  
<a name="Service.fromJSON"></a>

### Service.fromJSON(value) ⇒ [<code>Service</code>](#Service)
Deserializes a `Service` object from a JSON object.

**Kind**: static method of [<code>Service</code>](#Service)  

| Param | Type |
| --- | --- |
| value | <code>any</code> | 

<a name="Signature"></a>

## Signature
**Kind**: global class  

* [Signature](#Signature)
    * [new Signature(data)](#new_Signature_new)
    * _instance_
        * [.asBytes()](#Signature+asBytes) ⇒ <code>Uint8Array</code>
        * [.toJSON()](#Signature+toJSON) ⇒ <code>any</code>
    * _static_
        * [.fromJSON(json_value)](#Signature.fromJSON) ⇒ [<code>Signature</code>](#Signature)

<a name="new_Signature_new"></a>

### new Signature(data)
Creates a new `Signature`.


| Param | Type |
| --- | --- |
| data | <code>Uint8Array</code> | 

<a name="Signature+asBytes"></a>

### signature.asBytes() ⇒ <code>Uint8Array</code>
Returns a copy of the signature as a `UInt8Array`.

**Kind**: instance method of [<code>Signature</code>](#Signature)  
<a name="Signature+toJSON"></a>

### signature.toJSON() ⇒ <code>any</code>
Serializes a `Signature` as a JSON object.

**Kind**: instance method of [<code>Signature</code>](#Signature)  
<a name="Signature.fromJSON"></a>

### Signature.fromJSON(json_value) ⇒ [<code>Signature</code>](#Signature)
Deserializes a JSON object as `Signature`.

**Kind**: static method of [<code>Signature</code>](#Signature)  

| Param | Type |
| --- | --- |
| json_value | <code>any</code> | 

<a name="StorageTestSuite"></a>

## StorageTestSuite
A test suite for the `Storage` interface.

This module contains a set of tests that a correct storage implementation
should pass. Note that not every edge case is tested.

Tests usually rely on multiple interface methods being implemented, so they should only
be run on a fully implemented version. That's why there is not a single test case for every
interface method.

**Kind**: global class  

* [StorageTestSuite](#StorageTestSuite)
    * [.didCreateGenerateKeyTest(storage)](#StorageTestSuite.didCreateGenerateKeyTest) ⇒ <code>Promise.&lt;void&gt;</code>
    * [.didCreatePrivateKeyTest(storage)](#StorageTestSuite.didCreatePrivateKeyTest) ⇒ <code>Promise.&lt;void&gt;</code>
    * [.didListTest(storage)](#StorageTestSuite.didListTest) ⇒ <code>Promise.&lt;void&gt;</code>
    * [.didPurgeTest(storage)](#StorageTestSuite.didPurgeTest) ⇒ <code>Promise.&lt;void&gt;</code>
    * [.keyGenerateTest(storage)](#StorageTestSuite.keyGenerateTest) ⇒ <code>Promise.&lt;void&gt;</code>
    * [.keyDeleteTest(storage)](#StorageTestSuite.keyDeleteTest) ⇒ <code>Promise.&lt;void&gt;</code>
    * [.keyInsertTest(storage)](#StorageTestSuite.keyInsertTest) ⇒ <code>Promise.&lt;void&gt;</code>
    * [.keySignEd25519Test(storage)](#StorageTestSuite.keySignEd25519Test) ⇒ <code>Promise.&lt;void&gt;</code>
    * [.encryptionTest(alice_storage, bob_storage)](#StorageTestSuite.encryptionTest) ⇒ <code>Promise.&lt;void&gt;</code>

<a name="StorageTestSuite.didCreateGenerateKeyTest"></a>

### StorageTestSuite.didCreateGenerateKeyTest(storage) ⇒ <code>Promise.&lt;void&gt;</code>
**Kind**: static method of [<code>StorageTestSuite</code>](#StorageTestSuite)  

| Param | Type |
| --- | --- |
| storage | <code>Storage</code> | 

<a name="StorageTestSuite.didCreatePrivateKeyTest"></a>

### StorageTestSuite.didCreatePrivateKeyTest(storage) ⇒ <code>Promise.&lt;void&gt;</code>
**Kind**: static method of [<code>StorageTestSuite</code>](#StorageTestSuite)  

| Param | Type |
| --- | --- |
| storage | <code>Storage</code> | 

<a name="StorageTestSuite.didListTest"></a>

### StorageTestSuite.didListTest(storage) ⇒ <code>Promise.&lt;void&gt;</code>
**Kind**: static method of [<code>StorageTestSuite</code>](#StorageTestSuite)  

| Param | Type |
| --- | --- |
| storage | <code>Storage</code> | 

<a name="StorageTestSuite.didPurgeTest"></a>

### StorageTestSuite.didPurgeTest(storage) ⇒ <code>Promise.&lt;void&gt;</code>
**Kind**: static method of [<code>StorageTestSuite</code>](#StorageTestSuite)  

| Param | Type |
| --- | --- |
| storage | <code>Storage</code> | 

<a name="StorageTestSuite.keyGenerateTest"></a>

### StorageTestSuite.keyGenerateTest(storage) ⇒ <code>Promise.&lt;void&gt;</code>
**Kind**: static method of [<code>StorageTestSuite</code>](#StorageTestSuite)  

| Param | Type |
| --- | --- |
| storage | <code>Storage</code> | 

<a name="StorageTestSuite.keyDeleteTest"></a>

### StorageTestSuite.keyDeleteTest(storage) ⇒ <code>Promise.&lt;void&gt;</code>
**Kind**: static method of [<code>StorageTestSuite</code>](#StorageTestSuite)  

| Param | Type |
| --- | --- |
| storage | <code>Storage</code> | 

<a name="StorageTestSuite.keyInsertTest"></a>

### StorageTestSuite.keyInsertTest(storage) ⇒ <code>Promise.&lt;void&gt;</code>
**Kind**: static method of [<code>StorageTestSuite</code>](#StorageTestSuite)  

| Param | Type |
| --- | --- |
| storage | <code>Storage</code> | 

<a name="StorageTestSuite.keySignEd25519Test"></a>

### StorageTestSuite.keySignEd25519Test(storage) ⇒ <code>Promise.&lt;void&gt;</code>
**Kind**: static method of [<code>StorageTestSuite</code>](#StorageTestSuite)  

| Param | Type |
| --- | --- |
| storage | <code>Storage</code> | 

<a name="StorageTestSuite.encryptionTest"></a>

### StorageTestSuite.encryptionTest(alice_storage, bob_storage) ⇒ <code>Promise.&lt;void&gt;</code>
**Kind**: static method of [<code>StorageTestSuite</code>](#StorageTestSuite)  

| Param | Type |
| --- | --- |
| alice_storage | <code>Storage</code> | 
| bob_storage | <code>Storage</code> | 

<a name="Timestamp"></a>

## Timestamp
**Kind**: global class  

* [Timestamp](#Timestamp)
    * _instance_
        * [.toRFC3339()](#Timestamp+toRFC3339) ⇒ <code>string</code>
        * [.checkedAdd(duration)](#Timestamp+checkedAdd) ⇒ [<code>Timestamp</code>](#Timestamp) \| <code>undefined</code>
        * [.checkedSub(duration)](#Timestamp+checkedSub) ⇒ [<code>Timestamp</code>](#Timestamp) \| <code>undefined</code>
        * [.toJSON()](#Timestamp+toJSON) ⇒ <code>any</code>
    * _static_
        * [.parse(input)](#Timestamp.parse) ⇒ [<code>Timestamp</code>](#Timestamp)
        * [.nowUTC()](#Timestamp.nowUTC) ⇒ [<code>Timestamp</code>](#Timestamp)
        * [.fromJSON(json)](#Timestamp.fromJSON) ⇒ [<code>Timestamp</code>](#Timestamp)

<a name="Timestamp+toRFC3339"></a>

### timestamp.toRFC3339() ⇒ <code>string</code>
Returns the `Timestamp` as an RFC 3339 `String`.

**Kind**: instance method of [<code>Timestamp</code>](#Timestamp)  
<a name="Timestamp+checkedAdd"></a>

### timestamp.checkedAdd(duration) ⇒ [<code>Timestamp</code>](#Timestamp) \| <code>undefined</code>
Computes `self + duration`

Returns `null` if the operation leads to a timestamp not in the valid range for [RFC 3339](https://tools.ietf.org/html/rfc3339).

**Kind**: instance method of [<code>Timestamp</code>](#Timestamp)  

| Param | Type |
| --- | --- |
| duration | [<code>Duration</code>](#Duration) | 

<a name="Timestamp+checkedSub"></a>

### timestamp.checkedSub(duration) ⇒ [<code>Timestamp</code>](#Timestamp) \| <code>undefined</code>
Computes `self - duration`

Returns `null` if the operation leads to a timestamp not in the valid range for [RFC 3339](https://tools.ietf.org/html/rfc3339).

**Kind**: instance method of [<code>Timestamp</code>](#Timestamp)  

| Param | Type |
| --- | --- |
| duration | [<code>Duration</code>](#Duration) | 

<a name="Timestamp+toJSON"></a>

### timestamp.toJSON() ⇒ <code>any</code>
Serializes a `Timestamp` as a JSON object.

**Kind**: instance method of [<code>Timestamp</code>](#Timestamp)  
<a name="Timestamp.parse"></a>

### Timestamp.parse(input) ⇒ [<code>Timestamp</code>](#Timestamp)
Parses a `Timestamp` from the provided input string.

**Kind**: static method of [<code>Timestamp</code>](#Timestamp)  

| Param | Type |
| --- | --- |
| input | <code>string</code> | 

<a name="Timestamp.nowUTC"></a>

### Timestamp.nowUTC() ⇒ [<code>Timestamp</code>](#Timestamp)
Creates a new `Timestamp` with the current date and time.

**Kind**: static method of [<code>Timestamp</code>](#Timestamp)  
<a name="Timestamp.fromJSON"></a>

### Timestamp.fromJSON(json) ⇒ [<code>Timestamp</code>](#Timestamp)
Deserializes a `Timestamp` from a JSON object.

**Kind**: static method of [<code>Timestamp</code>](#Timestamp)  

| Param | Type |
| --- | --- |
| json | <code>any</code> | 

<a name="VerificationMethod"></a>

## VerificationMethod
**Kind**: global class  

* [VerificationMethod](#VerificationMethod)
    * [new VerificationMethod(did, key_type, public_key, fragment)](#new_VerificationMethod_new)
    * _instance_
        * [.id()](#VerificationMethod+id) ⇒ [<code>DIDUrl</code>](#DIDUrl)
        * [.controller()](#VerificationMethod+controller) ⇒ [<code>DID</code>](#DID)
        * [.SetController(did)](#VerificationMethod+SetController)
        * [.type()](#VerificationMethod+type) ⇒ [<code>MethodType</code>](#MethodType)
        * [.data()](#VerificationMethod+data) ⇒ [<code>MethodData</code>](#MethodData)
        * [.toJSON()](#VerificationMethod+toJSON) ⇒ <code>any</code>
        * [.clone()](#VerificationMethod+clone) ⇒ [<code>VerificationMethod</code>](#VerificationMethod)
    * _static_
        * [.fromJSON(value)](#VerificationMethod.fromJSON) ⇒ [<code>VerificationMethod</code>](#VerificationMethod)

<a name="new_VerificationMethod_new"></a>

### new VerificationMethod(did, key_type, public_key, fragment)
Creates a new `VerificationMethod` object from the given `did` and public key.


| Param | Type |
| --- | --- |
| did | [<code>DID</code>](#DID) | 
| key_type | <code>number</code> | 
| public_key | <code>Uint8Array</code> | 
| fragment | <code>string</code> | 

<a name="VerificationMethod+id"></a>

### verificationMethod.id() ⇒ [<code>DIDUrl</code>](#DIDUrl)
Returns a copy of the `id` `DIDUrl` of the `VerificationMethod` object.

**Kind**: instance method of [<code>VerificationMethod</code>](#VerificationMethod)  
<a name="VerificationMethod+controller"></a>

### verificationMethod.controller() ⇒ [<code>DID</code>](#DID)
Returns a copy of the `controller` `DID` of the `VerificationMethod` object.

**Kind**: instance method of [<code>VerificationMethod</code>](#VerificationMethod)  
<a name="VerificationMethod+SetController"></a>

### verificationMethod.SetController(did)
Sets the `controller` `DID` of the `VerificationMethod` object.

**Kind**: instance method of [<code>VerificationMethod</code>](#VerificationMethod)  

| Param | Type |
| --- | --- |
| did | [<code>DID</code>](#DID) | 

<a name="VerificationMethod+type"></a>

### verificationMethod.type() ⇒ [<code>MethodType</code>](#MethodType)
Returns a copy of the `VerificationMethod` type.

**Kind**: instance method of [<code>VerificationMethod</code>](#VerificationMethod)  
<a name="VerificationMethod+data"></a>

### verificationMethod.data() ⇒ [<code>MethodData</code>](#MethodData)
Returns a copy of the `VerificationMethod` public key data.

**Kind**: instance method of [<code>VerificationMethod</code>](#VerificationMethod)  
<a name="VerificationMethod+toJSON"></a>

### verificationMethod.toJSON() ⇒ <code>any</code>
Serializes a `VerificationMethod` object as a JSON object.

**Kind**: instance method of [<code>VerificationMethod</code>](#VerificationMethod)  
<a name="VerificationMethod+clone"></a>

### verificationMethod.clone() ⇒ [<code>VerificationMethod</code>](#VerificationMethod)
Deep clones the object.

**Kind**: instance method of [<code>VerificationMethod</code>](#VerificationMethod)  
<a name="VerificationMethod.fromJSON"></a>

### VerificationMethod.fromJSON(value) ⇒ [<code>VerificationMethod</code>](#VerificationMethod)
Deserializes a `VerificationMethod` object from a JSON object.

**Kind**: static method of [<code>VerificationMethod</code>](#VerificationMethod)  

| Param | Type |
| --- | --- |
| value | <code>any</code> | 

<a name="VerifierOptions"></a>

## VerifierOptions
Holds additional proof verification options.
See `IVerifierOptions`.

**Kind**: global class  

* [VerifierOptions](#VerifierOptions)
    * [new VerifierOptions(options)](#new_VerifierOptions_new)
    * _instance_
        * [.toJSON()](#VerifierOptions+toJSON) ⇒ <code>any</code>
        * [.clone()](#VerifierOptions+clone) ⇒ [<code>VerifierOptions</code>](#VerifierOptions)
    * _static_
        * [.default()](#VerifierOptions.default) ⇒ [<code>VerifierOptions</code>](#VerifierOptions)
        * [.fromJSON(json)](#VerifierOptions.fromJSON) ⇒ [<code>VerifierOptions</code>](#VerifierOptions)

<a name="new_VerifierOptions_new"></a>

### new VerifierOptions(options)
Creates a new `VerifierOptions` from the given fields.

Throws an error if any of the options are invalid.


| Param | Type |
| --- | --- |
| options | <code>IVerifierOptions</code> | 

<a name="VerifierOptions+toJSON"></a>

### verifierOptions.toJSON() ⇒ <code>any</code>
Serializes a `VerifierOptions` as a JSON object.

**Kind**: instance method of [<code>VerifierOptions</code>](#VerifierOptions)  
<a name="VerifierOptions+clone"></a>

### verifierOptions.clone() ⇒ [<code>VerifierOptions</code>](#VerifierOptions)
Deep clones the object.

**Kind**: instance method of [<code>VerifierOptions</code>](#VerifierOptions)  
<a name="VerifierOptions.default"></a>

### VerifierOptions.default() ⇒ [<code>VerifierOptions</code>](#VerifierOptions)
Creates a new `VerifierOptions` with default options.

**Kind**: static method of [<code>VerifierOptions</code>](#VerifierOptions)  
<a name="VerifierOptions.fromJSON"></a>

### VerifierOptions.fromJSON(json) ⇒ [<code>VerifierOptions</code>](#VerifierOptions)
Deserializes a `VerifierOptions` from a JSON object.

**Kind**: static method of [<code>VerifierOptions</code>](#VerifierOptions)  

| Param | Type |
| --- | --- |
| json | <code>any</code> | 

<a name="X25519"></a>

## X25519
An implementation of `X25519` Elliptic-curve Diffie-Hellman (ECDH) cryptographic key exchange.

**Kind**: global class  

* [X25519](#X25519)
    * [.PRIVATE_KEY_LENGTH()](#X25519.PRIVATE_KEY_LENGTH) ⇒ <code>number</code>
    * [.PUBLIC_KEY_LENGTH()](#X25519.PUBLIC_KEY_LENGTH) ⇒ <code>number</code>
    * [.keyExchange(privateKey, publicKey)](#X25519.keyExchange) ⇒ <code>Uint8Array</code>
    * [.Ed25519toX25519Private(privateKey)](#X25519.Ed25519toX25519Private) ⇒ <code>Uint8Array</code>
    * [.Ed25519toX25519Public(publicKey)](#X25519.Ed25519toX25519Public) ⇒ <code>Uint8Array</code>

<a name="X25519.PRIVATE_KEY_LENGTH"></a>

### X25519.PRIVATE\_KEY\_LENGTH() ⇒ <code>number</code>
Length in bytes of an X25519 private key.

**Kind**: static method of [<code>X25519</code>](#X25519)  
<a name="X25519.PUBLIC_KEY_LENGTH"></a>

### X25519.PUBLIC\_KEY\_LENGTH() ⇒ <code>number</code>
Length in bytes of an X25519 public key.

**Kind**: static method of [<code>X25519</code>](#X25519)  
<a name="X25519.keyExchange"></a>

### X25519.keyExchange(privateKey, publicKey) ⇒ <code>Uint8Array</code>
Performs Diffie-Hellman key exchange using the private key of the first party with the
public key of the second party, resulting in a shared secret.

**Kind**: static method of [<code>X25519</code>](#X25519)  

| Param | Type |
| --- | --- |
| privateKey | <code>Uint8Array</code> | 
| publicKey | <code>Uint8Array</code> | 

<a name="X25519.Ed25519toX25519Private"></a>

### X25519.Ed25519toX25519Private(privateKey) ⇒ <code>Uint8Array</code>
Transforms an `Ed25519` private key to an `X25519` private key.

This is possible because Ed25519 is birationally equivalent to Curve25519 used by X25519.

**Kind**: static method of [<code>X25519</code>](#X25519)  

| Param | Type |
| --- | --- |
| privateKey | <code>Uint8Array</code> | 

<a name="X25519.Ed25519toX25519Public"></a>

### X25519.Ed25519toX25519Public(publicKey) ⇒ <code>Uint8Array</code>
Transforms an `Ed25519` public key to an `X25519` public key.

This is possible because Ed25519 is birationally equivalent to Curve25519 used by X25519.

**Kind**: static method of [<code>X25519</code>](#X25519)  

| Param | Type |
| --- | --- |
| publicKey | <code>Uint8Array</code> | 

<a name="DIDMessageEncoding"></a>

## DIDMessageEncoding
**Kind**: global variable  
<a name="MethodRelationship"></a>

## MethodRelationship
**Kind**: global variable  
<a name="SubjectHolderRelationship"></a>

## SubjectHolderRelationship
Declares how credential subjects must relate to the presentation holder during validation.
See `PresentationValidationOptions::subject_holder_relationship`.

See also the [Subject-Holder Relationship](https://www.w3.org/TR/vc-data-model/#subject-holder-relationships) section of the specification.

**Kind**: global variable  
<a name="AlwaysSubject"></a>

## AlwaysSubject
The holder must always match the subject on all credentials, regardless of their [`nonTransferable`](https://www.w3.org/TR/vc-data-model/#nontransferable-property) property.
This variant is the default used if no other variant is specified when constructing a new
`PresentationValidationOptions`.

**Kind**: global variable  
<a name="SubjectOnNonTransferable"></a>

## SubjectOnNonTransferable
The holder must match the subject only for credentials where the [`nonTransferable`](https://www.w3.org/TR/vc-data-model/#nontransferable-property) property is `true`.

**Kind**: global variable  
<a name="Any"></a>

## Any
The holder is not required to have any kind of relationship to any credential subject.

**Kind**: global variable  
<a name="FailFast"></a>

## FailFast
Declares when validation should return if an error occurs.

**Kind**: global variable  
<a name="AllErrors"></a>

## AllErrors
Return all errors that occur during validation.

**Kind**: global variable  
<a name="FirstError"></a>

## FirstError
Return after the first error occurs.

**Kind**: global variable  
<a name="KeyType"></a>

## KeyType
**Kind**: global variable  
<a name="MethodRelationship"></a>

## MethodRelationship
**Kind**: global variable  
<a name="start"></a>

## start()
Initializes the console error panic hook for better error messages

**Kind**: global function  <|MERGE_RESOLUTION|>--- conflicted
+++ resolved
@@ -55,7 +55,6 @@
 </dd>
 <dt><a href="#Ed25519">Ed25519</a></dt>
 <dd></dd>
-<<<<<<< HEAD
 <dt><a href="#EmbeddedRevocationEndpoint">EmbeddedRevocationEndpoint</a></dt>
 <dd><p>A parsed data url.</p>
 </dd>
@@ -66,13 +65,12 @@
 </dd>
 <dt><a href="#EmbeddedRevocationStatus">EmbeddedRevocationStatus</a></dt>
 <dd><p>Information used to determine the current status of a <code>Credential</code>.</p>
-=======
+</dd>
 <dt><a href="#EncryptedData">EncryptedData</a></dt>
 <dd><p>The structure returned after encrypting data</p>
 </dd>
 <dt><a href="#EncryptionAlgorithm">EncryptionAlgorithm</a></dt>
 <dd><p>Supported content encryption algorithms.</p>
->>>>>>> 9176761c
 </dd>
 <dt><a href="#ExplorerUrl">ExplorerUrl</a></dt>
 <dd></dd>
@@ -165,8 +163,6 @@
 <dl>
 <dt><a href="#DIDMessageEncoding">DIDMessageEncoding</a></dt>
 <dd></dd>
-<dt><a href="#MethodRelationship">MethodRelationship</a></dt>
-<dd></dd>
 <dt><a href="#SubjectHolderRelationship">SubjectHolderRelationship</a></dt>
 <dd><p>Declares how credential subjects must relate to the presentation holder during validation.
 See <code>PresentationValidationOptions::subject_holder_relationship</code>.</p>
@@ -217,6 +213,9 @@
 **Kind**: global class  
 
 * [Account](#Account)
+    * [.attachMethodRelationships(options)](#Account+attachMethodRelationships) ⇒ <code>Promise.&lt;void&gt;</code>
+    * [.createMethod(options)](#Account+createMethod) ⇒ <code>Promise.&lt;void&gt;</code>
+    * [.detachMethodRelationships(options)](#Account+detachMethodRelationships) ⇒ <code>Promise.&lt;void&gt;</code>
     * [.did()](#Account+did) ⇒ [<code>DID</code>](#DID)
     * [.autopublish()](#Account+autopublish) ⇒ <code>boolean</code>
     * [.autosave()](#Account+autosave) ⇒ [<code>AutoSave</code>](#AutoSave)
@@ -230,20 +229,50 @@
     * [.createSignedData(fragment, data, options)](#Account+createSignedData) ⇒ <code>Promise.&lt;any&gt;</code>
     * [.updateDocumentUnchecked(document)](#Account+updateDocumentUnchecked) ⇒ <code>Promise.&lt;void&gt;</code>
     * [.fetchDocument()](#Account+fetchDocument) ⇒ <code>Promise.&lt;void&gt;</code>
-<<<<<<< HEAD
     * [.revokeCredentials(fragment, credentials)](#Account+revokeCredentials) ⇒ <code>Promise.&lt;void&gt;</code>
-=======
     * [.encryptData(plaintext, associated_data, encryption_algorithm, cek_algorithm, public_key)](#Account+encryptData) ⇒ [<code>Promise.&lt;EncryptedData&gt;</code>](#EncryptedData)
     * [.decryptData(data, encryption_algorithm, cek_algorithm, fragment)](#Account+decryptData) ⇒ <code>Promise.&lt;Uint8Array&gt;</code>
->>>>>>> 9176761c
     * [.deleteMethod(options)](#Account+deleteMethod) ⇒ <code>Promise.&lt;void&gt;</code>
     * [.deleteService(options)](#Account+deleteService) ⇒ <code>Promise.&lt;void&gt;</code>
     * [.setAlsoKnownAs(options)](#Account+setAlsoKnownAs) ⇒ <code>Promise.&lt;void&gt;</code>
     * [.setController(options)](#Account+setController) ⇒ <code>Promise.&lt;void&gt;</code>
     * [.createService(options)](#Account+createService) ⇒ <code>Promise.&lt;void&gt;</code>
-    * [.attachMethodRelationships(options)](#Account+attachMethodRelationships) ⇒ <code>Promise.&lt;void&gt;</code>
-    * [.createMethod(options)](#Account+createMethod) ⇒ <code>Promise.&lt;void&gt;</code>
-    * [.detachMethodRelationships(options)](#Account+detachMethodRelationships) ⇒ <code>Promise.&lt;void&gt;</code>
+
+<a name="Account+attachMethodRelationships"></a>
+
+### account.attachMethodRelationships(options) ⇒ <code>Promise.&lt;void&gt;</code>
+Attach one or more verification relationships to a method.
+
+Note: the method must exist and be in the set of verification methods;
+it cannot be an embedded method.
+
+**Kind**: instance method of [<code>Account</code>](#Account)  
+
+| Param | Type |
+| --- | --- |
+| options | <code>AttachMethodRelationshipOptions</code> | 
+
+<a name="Account+createMethod"></a>
+
+### account.createMethod(options) ⇒ <code>Promise.&lt;void&gt;</code>
+Adds a new verification method to the DID document.
+
+**Kind**: instance method of [<code>Account</code>](#Account)  
+
+| Param | Type |
+| --- | --- |
+| options | <code>CreateMethodOptions</code> | 
+
+<a name="Account+detachMethodRelationships"></a>
+
+### account.detachMethodRelationships(options) ⇒ <code>Promise.&lt;void&gt;</code>
+Detaches the given relationship from the given method, if the method exists.
+
+**Kind**: instance method of [<code>Account</code>](#Account)  
+
+| Param | Type |
+| --- | --- |
+| options | <code>DetachMethodRelationshipOptions</code> | 
 
 <a name="Account+did"></a>
 
@@ -376,12 +405,18 @@
 to the identity, to avoid publishing updates that would be ignored.
 
 **Kind**: instance method of [<code>Account</code>](#Account)  
-<<<<<<< HEAD
 <a name="Account+revokeCredentials"></a>
 
 ### account.revokeCredentials(fragment, credentials) ⇒ <code>Promise.&lt;void&gt;</code>
 If the document has an `EmbeddedRevocationService` identified by `fragment`, revokes all given `credentials`.
-=======
+
+**Kind**: instance method of [<code>Account</code>](#Account)  
+
+| Param | Type |
+| --- | --- |
+| fragment | <code>string</code> | 
+| credentials | <code>Uint32Array</code> | 
+
 <a name="Account+encryptData"></a>
 
 ### account.encryptData(plaintext, associated_data, encryption_algorithm, cek_algorithm, public_key) ⇒ [<code>Promise.&lt;EncryptedData&gt;</code>](#EncryptedData)
@@ -406,21 +441,15 @@
 `cek_algorithm`.
 
 Returns the decrypted text.
->>>>>>> 9176761c
 
 **Kind**: instance method of [<code>Account</code>](#Account)  
 
 | Param | Type |
 | --- | --- |
-<<<<<<< HEAD
-| fragment | <code>string</code> | 
-| credentials | <code>Uint32Array</code> | 
-=======
 | data | [<code>EncryptedData</code>](#EncryptedData) | 
 | encryption_algorithm | [<code>EncryptionAlgorithm</code>](#EncryptionAlgorithm) | 
 | cek_algorithm | [<code>CekAlgorithm</code>](#CekAlgorithm) | 
 | fragment | <code>string</code> | 
->>>>>>> 9176761c
 
 <a name="Account+deleteMethod"></a>
 
@@ -476,42 +505,6 @@
 | Param | Type |
 | --- | --- |
 | options | <code>CreateServiceOptions</code> | 
-
-<a name="Account+attachMethodRelationships"></a>
-
-### account.attachMethodRelationships(options) ⇒ <code>Promise.&lt;void&gt;</code>
-Attach one or more verification relationships to a method.
-
-Note: the method must exist and be in the set of verification methods;
-it cannot be an embedded method.
-
-**Kind**: instance method of [<code>Account</code>](#Account)  
-
-| Param | Type |
-| --- | --- |
-| options | <code>AttachMethodRelationshipOptions</code> | 
-
-<a name="Account+createMethod"></a>
-
-### account.createMethod(options) ⇒ <code>Promise.&lt;void&gt;</code>
-Adds a new verification method to the DID document.
-
-**Kind**: instance method of [<code>Account</code>](#Account)  
-
-| Param | Type |
-| --- | --- |
-| options | <code>CreateMethodOptions</code> | 
-
-<a name="Account+detachMethodRelationships"></a>
-
-### account.detachMethodRelationships(options) ⇒ <code>Promise.&lt;void&gt;</code>
-Detaches the given relationship from the given method, if the method exists.
-
-**Kind**: instance method of [<code>Account</code>](#Account)  
-
-| Param | Type |
-| --- | --- |
-| options | <code>DetachMethodRelationshipOptions</code> | 
 
 <a name="AccountBuilder"></a>
 
@@ -2558,7 +2551,6 @@
 | signature | <code>Uint8Array</code> | 
 | publicKey | <code>Uint8Array</code> | 
 
-<<<<<<< HEAD
 <a name="EmbeddedRevocationEndpoint"></a>
 
 ## EmbeddedRevocationEndpoint
@@ -2856,7 +2848,7 @@
 | Param | Type |
 | --- | --- |
 | value | <code>any</code> | 
-=======
+
 <a name="EncryptedData"></a>
 
 ## EncryptedData
@@ -2951,7 +2943,6 @@
 | Param | Type |
 | --- | --- |
 | json_value | <code>any</code> | 
->>>>>>> 9176761c
 
 <a name="ExplorerUrl"></a>
 
@@ -5001,10 +4992,6 @@
 
 ## DIDMessageEncoding
 **Kind**: global variable  
-<a name="MethodRelationship"></a>
-
-## MethodRelationship
-**Kind**: global variable  
 <a name="SubjectHolderRelationship"></a>
 
 ## SubjectHolderRelationship

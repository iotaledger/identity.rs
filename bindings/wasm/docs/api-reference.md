## Classes

<dl>
<dt><a href="#Client">Client</a></dt>
<dd></dd>
<dt><a href="#Config">Config</a></dt>
<dd></dd>
<dt><a href="#Credential">Credential</a></dt>
<dd></dd>
<dt><a href="#DID">DID</a></dt>
<dd></dd>
<dt><a href="#DIDUrl">DIDUrl</a></dt>
<dd></dd>
<dt><a href="#DiffChainHistory">DiffChainHistory</a></dt>
<dd></dd>
<dt><a href="#DiffMessage">DiffMessage</a></dt>
<dd><p>Defines the difference between two DID <code>Document</code>s&#39; JSON representations.</p>
</dd>
<dt><a href="#Document">Document</a></dt>
<dd></dd>
<dt><a href="#DocumentHistory">DocumentHistory</a></dt>
<dd><p>A DID Document&#39;s history and current state.</p>
</dd>
<dt><a href="#DocumentMetadata">DocumentMetadata</a></dt>
<dd><p>Additional attributes related to an IOTA DID Document.</p>
</dd>
<dt><a href="#ExplorerUrl">ExplorerUrl</a></dt>
<dd></dd>
<dt><a href="#IntegrationChainHistory">IntegrationChainHistory</a></dt>
<dd></dd>
<dt><a href="#KeyCollection">KeyCollection</a></dt>
<dd></dd>
<dt><a href="#KeyPair">KeyPair</a></dt>
<dd></dd>
<dt><a href="#MethodScope">MethodScope</a></dt>
<dd><p>Supported verification method types.</p>
</dd>
<dt><a href="#MethodType">MethodType</a></dt>
<dd><p>Supported verification method types.</p>
</dd>
<dt><a href="#Network">Network</a></dt>
<dd></dd>
<<<<<<< HEAD
<dt><a href="#ProofPurpose">ProofPurpose</a></dt>
<dd><p>Associates a purpose with a <code>Signature</code>.</p>
<p>See <a href="https://w3c-ccg.github.io/security-vocab/#proofPurpose">https://w3c-ccg.github.io/security-vocab/#proofPurpose</a></p>
</dd>
=======
<dt><a href="#Presentation">Presentation</a></dt>
<dd></dd>
>>>>>>> 5e391f47
<dt><a href="#Receipt">Receipt</a></dt>
<dd></dd>
<dt><a href="#ResolvedDocument">ResolvedDocument</a></dt>
<dd><p>An IOTA DID document resolved from the Tangle. Represents an integration chain message possibly
merged with one or more <code>DiffMessages</code>.</p>
</dd>
<dt><a href="#Service">Service</a></dt>
<dd></dd>
<dt><a href="#SignatureOptions">SignatureOptions</a></dt>
<dd><p>Holds additional options for creating signatures.
See <code>ISignatureOptions</code>.</p>
</dd>
<dt><a href="#Timestamp">Timestamp</a></dt>
<dd></dd>
<dt><a href="#VerificationMethod">VerificationMethod</a></dt>
<dd></dd>
<dt><a href="#VerifierOptions">VerifierOptions</a></dt>
<dd><p>Holds additional signature verification options.
See <code>IVerifierOptions</code>.</p>
</dd>
</dl>

## Members

<dl>
<dt><a href="#DIDMessageEncoding">DIDMessageEncoding</a></dt>
<dd></dd>
<dt><a href="#KeyType">KeyType</a></dt>
<dd></dd>
<dt><a href="#Digest">Digest</a></dt>
<dd></dd>
</dl>

## Functions

<dl>
<dt><a href="#start">start()</a></dt>
<dd><p>Initializes the console error panic hook for better error messages</p>
</dd>
</dl>

<a name="Client"></a>

## Client
**Kind**: global class  

* [Client](#Client)
    * [new Client()](#new_Client_new)
    * _instance_
        * [.network()](#Client+network) ⇒ [<code>Network</code>](#Network)
        * [.publishDocument(document)](#Client+publishDocument) ⇒ [<code>Promise.&lt;Receipt&gt;</code>](#Receipt)
        * [.publishDiff(message_id, diff)](#Client+publishDiff) ⇒ [<code>Promise.&lt;Receipt&gt;</code>](#Receipt)
        * [.publishJSON(index, data)](#Client+publishJSON) ⇒ [<code>Promise.&lt;Receipt&gt;</code>](#Receipt)
        * [.publishJsonWithRetry(index, data, interval, max_attempts)](#Client+publishJsonWithRetry) ⇒ <code>Promise.&lt;any&gt;</code>
        * [.resolve(did)](#Client+resolve) ⇒ [<code>Promise.&lt;ResolvedDocument&gt;</code>](#ResolvedDocument)
        * [.resolveHistory(did)](#Client+resolveHistory) ⇒ [<code>Promise.&lt;DocumentHistory&gt;</code>](#DocumentHistory)
        * [.resolveDiffHistory(document)](#Client+resolveDiffHistory) ⇒ [<code>Promise.&lt;DiffChainHistory&gt;</code>](#DiffChainHistory)
        * [.checkCredential(data, options)](#Client+checkCredential) ⇒ <code>Promise.&lt;any&gt;</code>
        * [.checkPresentation(data, options)](#Client+checkPresentation) ⇒ <code>Promise.&lt;any&gt;</code>
    * _static_
        * [.fromConfig(config)](#Client.fromConfig) ⇒ [<code>Client</code>](#Client)
        * [.fromNetwork(network)](#Client.fromNetwork) ⇒ [<code>Client</code>](#Client)

<a name="new_Client_new"></a>

### new Client()
Creates a new `Client` with default settings.

<a name="Client+network"></a>

### client.network() ⇒ [<code>Network</code>](#Network)
Returns the `Client` Tangle network.

**Kind**: instance method of [<code>Client</code>](#Client)  
<a name="Client+publishDocument"></a>

### client.publishDocument(document) ⇒ [<code>Promise.&lt;Receipt&gt;</code>](#Receipt)
Publishes an `IotaDocument` to the Tangle.

**Kind**: instance method of [<code>Client</code>](#Client)  

| Param | Type |
| --- | --- |
| document | [<code>Document</code>](#Document) | 

<a name="Client+publishDiff"></a>

### client.publishDiff(message_id, diff) ⇒ [<code>Promise.&lt;Receipt&gt;</code>](#Receipt)
Publishes a `DiffMessage` to the Tangle.

**Kind**: instance method of [<code>Client</code>](#Client)  

| Param | Type |
| --- | --- |
| message_id | <code>string</code> | 
| diff | [<code>DiffMessage</code>](#DiffMessage) | 

<a name="Client+publishJSON"></a>

### client.publishJSON(index, data) ⇒ [<code>Promise.&lt;Receipt&gt;</code>](#Receipt)
Publishes arbitrary JSON data to the specified index on the Tangle.

**Kind**: instance method of [<code>Client</code>](#Client)  

| Param | Type |
| --- | --- |
| index | <code>string</code> | 
| data | <code>any</code> | 

<a name="Client+publishJsonWithRetry"></a>

### client.publishJsonWithRetry(index, data, interval, max_attempts) ⇒ <code>Promise.&lt;any&gt;</code>
Publishes arbitrary JSON data to the specified index on the Tangle.
Retries (promotes or reattaches) the message until it’s included (referenced by a milestone).
Default interval is 5 seconds and max attempts is 40.

**Kind**: instance method of [<code>Client</code>](#Client)  

| Param | Type |
| --- | --- |
| index | <code>string</code> | 
| data | <code>any</code> | 
| interval | <code>number</code> \| <code>undefined</code> | 
| max_attempts | <code>number</code> \| <code>undefined</code> | 

<a name="Client+resolve"></a>

### client.resolve(did) ⇒ [<code>Promise.&lt;ResolvedDocument&gt;</code>](#ResolvedDocument)
Fetch the DID document specified by the given `DID`.

**Kind**: instance method of [<code>Client</code>](#Client)  

| Param | Type |
| --- | --- |
| did | <code>string</code> | 

<a name="Client+resolveHistory"></a>

### client.resolveHistory(did) ⇒ [<code>Promise.&lt;DocumentHistory&gt;</code>](#DocumentHistory)
Returns the message history of the given DID.

**Kind**: instance method of [<code>Client</code>](#Client)  

| Param | Type |
| --- | --- |
| did | <code>string</code> | 

<a name="Client+resolveDiffHistory"></a>

### client.resolveDiffHistory(document) ⇒ [<code>Promise.&lt;DiffChainHistory&gt;</code>](#DiffChainHistory)
Returns the `DiffChainHistory` of a diff chain starting from a document on the
integration chain.

NOTE: the document must have been published to the tangle and have a valid message id and
capability invocation method.

**Kind**: instance method of [<code>Client</code>](#Client)  

| Param | Type |
| --- | --- |
| document | [<code>ResolvedDocument</code>](#ResolvedDocument) | 

<a name="Client+checkCredential"></a>

### client.checkCredential(data, options) ⇒ <code>Promise.&lt;any&gt;</code>
Validates a credential with the DID Document from the Tangle.

**Kind**: instance method of [<code>Client</code>](#Client)  

| Param | Type |
| --- | --- |
| data | <code>string</code> | 
| options | [<code>VerifierOptions</code>](#VerifierOptions) | 

<a name="Client+checkPresentation"></a>

### client.checkPresentation(data, options) ⇒ <code>Promise.&lt;any&gt;</code>
Validates a presentation with the DID Document from the Tangle.

**Kind**: instance method of [<code>Client</code>](#Client)  

| Param | Type |
| --- | --- |
| data | <code>string</code> | 
| options | [<code>VerifierOptions</code>](#VerifierOptions) | 

<a name="Client.fromConfig"></a>

### Client.fromConfig(config) ⇒ [<code>Client</code>](#Client)
Creates a new `Client` with settings from the given `Config`.

**Kind**: static method of [<code>Client</code>](#Client)  

| Param | Type |
| --- | --- |
| config | [<code>Config</code>](#Config) | 

<a name="Client.fromNetwork"></a>

### Client.fromNetwork(network) ⇒ [<code>Client</code>](#Client)
Creates a new `Client` with default settings for the given `Network`.

**Kind**: static method of [<code>Client</code>](#Client)  

| Param | Type |
| --- | --- |
| network | [<code>Network</code>](#Network) | 

<a name="Config"></a>

## Config
**Kind**: global class  

* [Config](#Config)
    * _instance_
        * [.setNetwork(network)](#Config+setNetwork)
        * [.setNode(url)](#Config+setNode)
        * [.setEncoding(encoding)](#Config+setEncoding)
        * [.setPrimaryNode(url, jwt, username, password)](#Config+setPrimaryNode)
        * [.setPrimaryPoWNode(url, jwt, username, password)](#Config+setPrimaryPoWNode)
        * [.setPermanode(url, jwt, username, password)](#Config+setPermanode)
        * [.setNodeAuth(url, jwt, username, password)](#Config+setNodeAuth)
        * [.setNodeSyncInterval(value)](#Config+setNodeSyncInterval)
        * [.setNodeSyncDisabled()](#Config+setNodeSyncDisabled)
        * [.setQuorum(value)](#Config+setQuorum)
        * [.setQuorumSize(value)](#Config+setQuorumSize)
        * [.setQuorumThreshold(value)](#Config+setQuorumThreshold)
        * [.setLocalPoW(value)](#Config+setLocalPoW)
        * [.setTipsInterval(value)](#Config+setTipsInterval)
        * [.setRequestTimeout(value)](#Config+setRequestTimeout)
    * _static_
        * [.fromNetwork(network)](#Config.fromNetwork) ⇒ [<code>Config</code>](#Config)

<a name="Config+setNetwork"></a>

### config.setNetwork(network)
**Kind**: instance method of [<code>Config</code>](#Config)  

| Param | Type |
| --- | --- |
| network | [<code>Network</code>](#Network) | 

<a name="Config+setNode"></a>

### config.setNode(url)
**Kind**: instance method of [<code>Config</code>](#Config)  

| Param | Type |
| --- | --- |
| url | <code>string</code> | 

<a name="Config+setEncoding"></a>

### config.setEncoding(encoding)
**Kind**: instance method of [<code>Config</code>](#Config)  

| Param | Type |
| --- | --- |
| encoding | <code>number</code> | 

<a name="Config+setPrimaryNode"></a>

### config.setPrimaryNode(url, jwt, username, password)
**Kind**: instance method of [<code>Config</code>](#Config)  

| Param | Type |
| --- | --- |
| url | <code>string</code> | 
| jwt | <code>string</code> \| <code>undefined</code> | 
| username | <code>string</code> \| <code>undefined</code> | 
| password | <code>string</code> \| <code>undefined</code> | 

<a name="Config+setPrimaryPoWNode"></a>

### config.setPrimaryPoWNode(url, jwt, username, password)
**Kind**: instance method of [<code>Config</code>](#Config)  

| Param | Type |
| --- | --- |
| url | <code>string</code> | 
| jwt | <code>string</code> \| <code>undefined</code> | 
| username | <code>string</code> \| <code>undefined</code> | 
| password | <code>string</code> \| <code>undefined</code> | 

<a name="Config+setPermanode"></a>

### config.setPermanode(url, jwt, username, password)
**Kind**: instance method of [<code>Config</code>](#Config)  

| Param | Type |
| --- | --- |
| url | <code>string</code> | 
| jwt | <code>string</code> \| <code>undefined</code> | 
| username | <code>string</code> \| <code>undefined</code> | 
| password | <code>string</code> \| <code>undefined</code> | 

<a name="Config+setNodeAuth"></a>

### config.setNodeAuth(url, jwt, username, password)
**Kind**: instance method of [<code>Config</code>](#Config)  

| Param | Type |
| --- | --- |
| url | <code>string</code> | 
| jwt | <code>string</code> \| <code>undefined</code> | 
| username | <code>string</code> \| <code>undefined</code> | 
| password | <code>string</code> \| <code>undefined</code> | 

<a name="Config+setNodeSyncInterval"></a>

### config.setNodeSyncInterval(value)
**Kind**: instance method of [<code>Config</code>](#Config)  

| Param | Type |
| --- | --- |
| value | <code>number</code> | 

<a name="Config+setNodeSyncDisabled"></a>

### config.setNodeSyncDisabled()
**Kind**: instance method of [<code>Config</code>](#Config)  
<a name="Config+setQuorum"></a>

### config.setQuorum(value)
**Kind**: instance method of [<code>Config</code>](#Config)  

| Param | Type |
| --- | --- |
| value | <code>boolean</code> | 

<a name="Config+setQuorumSize"></a>

### config.setQuorumSize(value)
**Kind**: instance method of [<code>Config</code>](#Config)  

| Param | Type |
| --- | --- |
| value | <code>number</code> | 

<a name="Config+setQuorumThreshold"></a>

### config.setQuorumThreshold(value)
**Kind**: instance method of [<code>Config</code>](#Config)  

| Param | Type |
| --- | --- |
| value | <code>number</code> | 

<a name="Config+setLocalPoW"></a>

### config.setLocalPoW(value)
**Kind**: instance method of [<code>Config</code>](#Config)  

| Param | Type |
| --- | --- |
| value | <code>boolean</code> | 

<a name="Config+setTipsInterval"></a>

### config.setTipsInterval(value)
**Kind**: instance method of [<code>Config</code>](#Config)  

| Param | Type |
| --- | --- |
| value | <code>number</code> | 

<a name="Config+setRequestTimeout"></a>

### config.setRequestTimeout(value)
**Kind**: instance method of [<code>Config</code>](#Config)  

| Param | Type |
| --- | --- |
| value | <code>number</code> | 

<a name="Config.fromNetwork"></a>

### Config.fromNetwork(network) ⇒ [<code>Config</code>](#Config)
**Kind**: static method of [<code>Config</code>](#Config)  

| Param | Type |
| --- | --- |
| network | [<code>Network</code>](#Network) | 

<a name="Credential"></a>

## Credential
**Kind**: global class  

* [Credential](#Credential)
    * _instance_
        * [.toJSON()](#Credential+toJSON) ⇒ <code>any</code>
    * _static_
        * [.extend(value)](#Credential.extend) ⇒ [<code>Credential</code>](#Credential)
        * [.issue(issuer_doc, subject_data, credential_type, credential_id)](#Credential.issue) ⇒ [<code>Credential</code>](#Credential)
        * [.fromJSON(json)](#Credential.fromJSON) ⇒ [<code>Credential</code>](#Credential)

<a name="Credential+toJSON"></a>

### credential.toJSON() ⇒ <code>any</code>
Serializes a `Credential` object as a JSON object.

**Kind**: instance method of [<code>Credential</code>](#Credential)  
<a name="Credential.extend"></a>

### Credential.extend(value) ⇒ [<code>Credential</code>](#Credential)
**Kind**: static method of [<code>Credential</code>](#Credential)  

| Param | Type |
| --- | --- |
| value | <code>any</code> | 

<a name="Credential.issue"></a>

### Credential.issue(issuer_doc, subject_data, credential_type, credential_id) ⇒ [<code>Credential</code>](#Credential)
**Kind**: static method of [<code>Credential</code>](#Credential)  

| Param | Type |
| --- | --- |
| issuer_doc | [<code>Document</code>](#Document) | 
| subject_data | <code>any</code> | 
| credential_type | <code>string</code> \| <code>undefined</code> | 
| credential_id | <code>string</code> \| <code>undefined</code> | 

<a name="Credential.fromJSON"></a>

### Credential.fromJSON(json) ⇒ [<code>Credential</code>](#Credential)
Deserializes a `Credential` object from a JSON object.

**Kind**: static method of [<code>Credential</code>](#Credential)  

| Param | Type |
| --- | --- |
| json | <code>any</code> | 

<a name="DID"></a>

## DID
**Kind**: global class  

* [DID](#DID)
    * [new DID(key, network)](#new_DID_new)
    * _instance_
        * [.network](#DID+network) ⇒ [<code>Network</code>](#Network)
        * [.networkName](#DID+networkName) ⇒ <code>string</code>
        * [.tag](#DID+tag) ⇒ <code>string</code>
        * [.join(segment)](#DID+join) ⇒ [<code>DIDUrl</code>](#DIDUrl)
        * [.toUrl()](#DID+toUrl) ⇒ [<code>DIDUrl</code>](#DIDUrl)
        * [.intoUrl()](#DID+intoUrl) ⇒ [<code>DIDUrl</code>](#DIDUrl)
        * [.toString()](#DID+toString) ⇒ <code>string</code>
    * _static_
        * [.fromBase58(key, network)](#DID.fromBase58) ⇒ [<code>DID</code>](#DID)
        * [.parse(input)](#DID.parse) ⇒ [<code>DID</code>](#DID)

<a name="new_DID_new"></a>

### new DID(key, network)
Creates a new `DID` from a `KeyPair` object.


| Param | Type |
| --- | --- |
| key | [<code>KeyPair</code>](#KeyPair) | 
| network | <code>string</code> \| <code>undefined</code> | 

<a name="DID+network"></a>

### did.network ⇒ [<code>Network</code>](#Network)
Returns the IOTA tangle network of the `DID`.

**Kind**: instance property of [<code>DID</code>](#DID)  
<a name="DID+networkName"></a>

### did.networkName ⇒ <code>string</code>
Returns the IOTA tangle network of the `DID`.

**Kind**: instance property of [<code>DID</code>](#DID)  
<a name="DID+tag"></a>

### did.tag ⇒ <code>string</code>
Returns the unique tag of the `DID`.

**Kind**: instance property of [<code>DID</code>](#DID)  
<a name="DID+join"></a>

### did.join(segment) ⇒ [<code>DIDUrl</code>](#DIDUrl)
Construct a new `DIDUrl` by joining with a relative DID Url string.

**Kind**: instance method of [<code>DID</code>](#DID)  

| Param | Type |
| --- | --- |
| segment | <code>string</code> | 

<a name="DID+toUrl"></a>

### did.toUrl() ⇒ [<code>DIDUrl</code>](#DIDUrl)
Clones the `DID` into a `DIDUrl`.

**Kind**: instance method of [<code>DID</code>](#DID)  
<a name="DID+intoUrl"></a>

### did.intoUrl() ⇒ [<code>DIDUrl</code>](#DIDUrl)
Converts the `DID` into a `DIDUrl`.

**Kind**: instance method of [<code>DID</code>](#DID)  
<a name="DID+toString"></a>

### did.toString() ⇒ <code>string</code>
Returns the `DID` as a string.

**Kind**: instance method of [<code>DID</code>](#DID)  
<a name="DID.fromBase58"></a>

### DID.fromBase58(key, network) ⇒ [<code>DID</code>](#DID)
Creates a new `DID` from a base58-encoded public key.

**Kind**: static method of [<code>DID</code>](#DID)  

| Param | Type |
| --- | --- |
| key | <code>string</code> | 
| network | <code>string</code> \| <code>undefined</code> | 

<a name="DID.parse"></a>

### DID.parse(input) ⇒ [<code>DID</code>](#DID)
Parses a `DID` from the input string.

**Kind**: static method of [<code>DID</code>](#DID)  

| Param | Type |
| --- | --- |
| input | <code>string</code> | 

<a name="DIDUrl"></a>

## DIDUrl
**Kind**: global class  

* [DIDUrl](#DIDUrl)
    * _instance_
        * [.did](#DIDUrl+did) ⇒ [<code>DID</code>](#DID)
        * [.url_str](#DIDUrl+url_str) ⇒ <code>string</code>
        * [.fragment](#DIDUrl+fragment) ⇒ <code>string</code> \| <code>undefined</code>
        * [.fragment](#DIDUrl+fragment)
        * [.path](#DIDUrl+path) ⇒ <code>string</code> \| <code>undefined</code>
        * [.path](#DIDUrl+path)
        * [.query](#DIDUrl+query) ⇒ <code>string</code> \| <code>undefined</code>
        * [.query](#DIDUrl+query)
        * [.join(segment)](#DIDUrl+join) ⇒ [<code>DIDUrl</code>](#DIDUrl)
        * [.toString()](#DIDUrl+toString) ⇒ <code>string</code>
    * _static_
        * [.parse(input)](#DIDUrl.parse) ⇒ [<code>DIDUrl</code>](#DIDUrl)

<a name="DIDUrl+did"></a>

### didUrl.did ⇒ [<code>DID</code>](#DID)
Return the `DID` section of the `DIDUrl`.

Note: clones the data

**Kind**: instance property of [<code>DIDUrl</code>](#DIDUrl)  
<a name="DIDUrl+url_str"></a>

### didUrl.url\_str ⇒ <code>string</code>
Return the relative DID Url as a string, including only the path, query, and fragment.

**Kind**: instance property of [<code>DIDUrl</code>](#DIDUrl)  
<a name="DIDUrl+fragment"></a>

### didUrl.fragment ⇒ <code>string</code> \| <code>undefined</code>
Returns the `DIDUrl` method fragment, if any. Excludes the leading '#'.

**Kind**: instance property of [<code>DIDUrl</code>](#DIDUrl)  
<a name="DIDUrl+fragment"></a>

### didUrl.fragment
Sets the `fragment` component of the `DIDUrl`.

**Kind**: instance property of [<code>DIDUrl</code>](#DIDUrl)  

| Param | Type |
| --- | --- |
| value | <code>string</code> \| <code>undefined</code> | 

<a name="DIDUrl+path"></a>

### didUrl.path ⇒ <code>string</code> \| <code>undefined</code>
Returns the `DIDUrl` path.

**Kind**: instance property of [<code>DIDUrl</code>](#DIDUrl)  
<a name="DIDUrl+path"></a>

### didUrl.path
Sets the `path` component of the `DIDUrl`.

**Kind**: instance property of [<code>DIDUrl</code>](#DIDUrl)  

| Param | Type |
| --- | --- |
| value | <code>string</code> \| <code>undefined</code> | 

<a name="DIDUrl+query"></a>

### didUrl.query ⇒ <code>string</code> \| <code>undefined</code>
Returns the `DIDUrl` method query, if any. Excludes the leading '?'.

**Kind**: instance property of [<code>DIDUrl</code>](#DIDUrl)  
<a name="DIDUrl+query"></a>

### didUrl.query
Sets the `query` component of the `DIDUrl`.

**Kind**: instance property of [<code>DIDUrl</code>](#DIDUrl)  

| Param | Type |
| --- | --- |
| value | <code>string</code> \| <code>undefined</code> | 

<a name="DIDUrl+join"></a>

### didUrl.join(segment) ⇒ [<code>DIDUrl</code>](#DIDUrl)
Append a string representing a path, query, and/or fragment to this `DIDUrl`.

Must begin with a valid delimiter character: '/', '?', '#'. Overwrites the existing URL
segment and any following segments in order of path, query, then fragment.

I.e.
- joining a path will clear the query and fragment.
- joining a query will clear the fragment.
- joining a fragment will only overwrite the fragment.

**Kind**: instance method of [<code>DIDUrl</code>](#DIDUrl)  

| Param | Type |
| --- | --- |
| segment | <code>string</code> | 

<a name="DIDUrl+toString"></a>

### didUrl.toString() ⇒ <code>string</code>
Returns the `DIDUrl` as a string.

**Kind**: instance method of [<code>DIDUrl</code>](#DIDUrl)  
<a name="DIDUrl.parse"></a>

### DIDUrl.parse(input) ⇒ [<code>DIDUrl</code>](#DIDUrl)
Parses a `DIDUrl` from the input string.

**Kind**: static method of [<code>DIDUrl</code>](#DIDUrl)  

| Param | Type |
| --- | --- |
| input | <code>string</code> | 

<a name="DiffChainHistory"></a>

## DiffChainHistory
**Kind**: global class  

* [DiffChainHistory](#DiffChainHistory)
    * _instance_
        * [.chainData()](#DiffChainHistory+chainData) ⇒ [<code>Array.&lt;DiffMessage&gt;</code>](#DiffMessage)
        * [.spam()](#DiffChainHistory+spam) ⇒ <code>Array.&lt;string&gt;</code>
        * [.toJSON()](#DiffChainHistory+toJSON) ⇒ <code>any</code>
    * _static_
        * [.fromJSON(json)](#DiffChainHistory.fromJSON) ⇒ [<code>DiffChainHistory</code>](#DiffChainHistory)

<a name="DiffChainHistory+chainData"></a>

### diffChainHistory.chainData() ⇒ [<code>Array.&lt;DiffMessage&gt;</code>](#DiffMessage)
Returns an `Array` of the diff chain `DiffMessages`.

NOTE: this clones the field.

**Kind**: instance method of [<code>DiffChainHistory</code>](#DiffChainHistory)  
<a name="DiffChainHistory+spam"></a>

### diffChainHistory.spam() ⇒ <code>Array.&lt;string&gt;</code>
Returns an `Array` of `MessageIds` as strings.

NOTE: this clones the field.

**Kind**: instance method of [<code>DiffChainHistory</code>](#DiffChainHistory)  
<a name="DiffChainHistory+toJSON"></a>

### diffChainHistory.toJSON() ⇒ <code>any</code>
Serializes as a JSON object.

**Kind**: instance method of [<code>DiffChainHistory</code>](#DiffChainHistory)  
<a name="DiffChainHistory.fromJSON"></a>

### DiffChainHistory.fromJSON(json) ⇒ [<code>DiffChainHistory</code>](#DiffChainHistory)
Deserializes from a JSON object.

**Kind**: static method of [<code>DiffChainHistory</code>](#DiffChainHistory)  

| Param | Type |
| --- | --- |
| json | <code>any</code> | 

<a name="DiffMessage"></a>

## DiffMessage
Defines the difference between two DID `Document`s' JSON representations.

**Kind**: global class  

* [DiffMessage](#DiffMessage)
    * [.did](#DiffMessage+did) ⇒ [<code>DID</code>](#DID)
    * [.diff](#DiffMessage+diff) ⇒ <code>string</code>
    * [.messageId](#DiffMessage+messageId) ⇒ <code>string</code>
    * [.messageId](#DiffMessage+messageId)
    * [.previousMessageId](#DiffMessage+previousMessageId) ⇒ <code>string</code>
    * [.previousMessageId](#DiffMessage+previousMessageId)
    * [.proof](#DiffMessage+proof) ⇒ <code>any</code>
    * [.id()](#DiffMessage+id) ⇒ [<code>DID</code>](#DID)
    * [.merge(document)](#DiffMessage+merge) ⇒ [<code>Document</code>](#Document)

<a name="DiffMessage+did"></a>

### diffMessage.did ⇒ [<code>DID</code>](#DID)
Returns the DID of the associated DID Document.

**Kind**: instance property of [<code>DiffMessage</code>](#DiffMessage)  
<a name="DiffMessage+diff"></a>

### diffMessage.diff ⇒ <code>string</code>
Returns the raw contents of the DID Document diff.

NOTE: clones the data.

**Kind**: instance property of [<code>DiffMessage</code>](#DiffMessage)  
<a name="DiffMessage+messageId"></a>

### diffMessage.messageId ⇒ <code>string</code>
Returns the message_id of the DID Document diff.

**Kind**: instance property of [<code>DiffMessage</code>](#DiffMessage)  
<a name="DiffMessage+messageId"></a>

### diffMessage.messageId
Sets the message_id of the DID Document diff.

**Kind**: instance property of [<code>DiffMessage</code>](#DiffMessage)  

| Param | Type |
| --- | --- |
| message_id | <code>string</code> | 

<a name="DiffMessage+previousMessageId"></a>

### diffMessage.previousMessageId ⇒ <code>string</code>
Returns the Tangle message id of the previous DID Document diff.

**Kind**: instance property of [<code>DiffMessage</code>](#DiffMessage)  
<a name="DiffMessage+previousMessageId"></a>

### diffMessage.previousMessageId
Sets the Tangle message id of the previous DID Document diff.

**Kind**: instance property of [<code>DiffMessage</code>](#DiffMessage)  

| Param | Type |
| --- | --- |
| message_id | <code>string</code> | 

<a name="DiffMessage+proof"></a>

### diffMessage.proof ⇒ <code>any</code>
Returns the `proof` object.

**Kind**: instance property of [<code>DiffMessage</code>](#DiffMessage)  
<a name="DiffMessage+id"></a>

### diffMessage.id() ⇒ [<code>DID</code>](#DID)
Returns the DID of the associated DID Document.

NOTE: clones the data.

**Kind**: instance method of [<code>DiffMessage</code>](#DiffMessage)  
<a name="DiffMessage+merge"></a>

### diffMessage.merge(document) ⇒ [<code>Document</code>](#Document)
Returns a new DID Document which is the result of merging `self`
with the given Document.

**Kind**: instance method of [<code>DiffMessage</code>](#DiffMessage)  

| Param | Type |
| --- | --- |
| document | [<code>Document</code>](#Document) | 

<a name="Document"></a>

## Document
**Kind**: global class  

* [Document](#Document)
    * [new Document(keypair, network, fragment)](#new_Document_new)
    * _instance_
        * [.id](#Document+id) ⇒ [<code>DID</code>](#DID)
        * [.metadata](#Document+metadata) ⇒ [<code>DocumentMetadata</code>](#DocumentMetadata)
        * [.metadataCreated](#Document+metadataCreated) ⇒ [<code>Timestamp</code>](#Timestamp)
        * [.metadataCreated](#Document+metadataCreated)
        * [.metadataUpdated](#Document+metadataUpdated) ⇒ [<code>Timestamp</code>](#Timestamp)
        * [.metadataUpdated](#Document+metadataUpdated)
        * [.metadataPreviousMessageId](#Document+metadataPreviousMessageId) ⇒ <code>string</code>
        * [.metadataPreviousMessageId](#Document+metadataPreviousMessageId)
        * [.metadataProof](#Document+metadataProof) ⇒ <code>any</code>
        * [.insertService(service)](#Document+insertService) ⇒ <code>boolean</code>
        * [.removeService(did)](#Document+removeService)
        * [.insertMethod(method, scope)](#Document+insertMethod)
        * [.removeMethod(did)](#Document+removeMethod)
        * [.defaultSigningMethod()](#Document+defaultSigningMethod) ⇒ [<code>VerificationMethod</code>](#VerificationMethod)
        * [.resolveMethod(query)](#Document+resolveMethod) ⇒ [<code>VerificationMethod</code>](#VerificationMethod)
        * [.revokeMerkleKey(query, index)](#Document+revokeMerkleKey) ⇒ <code>boolean</code>
        * [.signSelf(key_pair, method_query)](#Document+signSelf)
<<<<<<< HEAD
        * [.signCredential(data, args, options)](#Document+signCredential) ⇒ [<code>VerifiableCredential</code>](#VerifiableCredential)
        * [.signPresentation(data, args, options)](#Document+signPresentation) ⇒ [<code>VerifiablePresentation</code>](#VerifiablePresentation)
        * [.signData(data, args, options)](#Document+signData) ⇒ <code>any</code>
        * [.verifyData(data, options)](#Document+verifyData) ⇒ <code>boolean</code>
=======
        * [.verifySelfSigned()](#Document+verifySelfSigned) ⇒ <code>boolean</code>
        * [.signCredential(data, args)](#Document+signCredential) ⇒ [<code>Credential</code>](#Credential)
        * [.signPresentation(data, args)](#Document+signPresentation) ⇒ [<code>Presentation</code>](#Presentation)
        * [.signData(data, args)](#Document+signData) ⇒ <code>any</code>
        * [.verifyData(data)](#Document+verifyData) ⇒ <code>boolean</code>
        * [.verifyDataWithScope(data, scope)](#Document+verifyDataWithScope) ⇒ <code>boolean</code>
>>>>>>> 5e391f47
        * [.diff(other, message, key, method)](#Document+diff) ⇒ [<code>DiffMessage</code>](#DiffMessage)
        * [.verifyDiff(diff)](#Document+verifyDiff)
        * [.merge_diff(diff)](#Document+merge_diff)
        * [.integrationIndex()](#Document+integrationIndex) ⇒ <code>string</code>
        * [.toJSON()](#Document+toJSON) ⇒ <code>any</code>
    * _static_
        * [.fromVerificationMethod(method)](#Document.fromVerificationMethod) ⇒ [<code>Document</code>](#Document)
        * [.verifyDocument(signed, signer)](#Document.verifyDocument)
        * [.verifyRootDocument(document)](#Document.verifyRootDocument)
        * [.diffIndex(message_id)](#Document.diffIndex) ⇒ <code>string</code>
        * [.fromJSON(json)](#Document.fromJSON) ⇒ [<code>Document</code>](#Document)

<a name="new_Document_new"></a>

### new Document(keypair, network, fragment)
Creates a new DID Document from the given `KeyPair`, network, and verification method
fragment name.

The DID Document will be pre-populated with a single verification method
derived from the provided `KeyPair` embedded as a capability invocation
verification relationship. This method will have the DID URL fragment
`#sign-0` by default and can be easily retrieved with `Document::defaultSigningMethod`.

NOTE: the generated document is unsigned, see `Document::signSelf`.

Arguments:

* keypair: the initial verification method is derived from the public key with this keypair.
* network: Tangle network to use for the DID, default `Network::mainnet`.
* fragment: name of the initial verification method, default "sign-0".


| Param | Type |
| --- | --- |
| keypair | [<code>KeyPair</code>](#KeyPair) | 
| network | <code>string</code> \| <code>undefined</code> | 
| fragment | <code>string</code> \| <code>undefined</code> | 

<a name="Document+id"></a>

### document.id ⇒ [<code>DID</code>](#DID)
Returns the DID Document `id`.

**Kind**: instance property of [<code>Document</code>](#Document)  
<a name="Document+metadata"></a>

### document.metadata ⇒ [<code>DocumentMetadata</code>](#DocumentMetadata)
Returns the metadata associated with this document.

NOTE: clones the data. Use the `metadataCreated`, `metadataUpdated`,
`metadataPreviousMessageId`, `metadataProof` properties instead.

**Kind**: instance property of [<code>Document</code>](#Document)  
<a name="Document+metadataCreated"></a>

### document.metadataCreated ⇒ [<code>Timestamp</code>](#Timestamp)
Returns the timestamp of when the DID document was created.

**Kind**: instance property of [<code>Document</code>](#Document)  
<a name="Document+metadataCreated"></a>

### document.metadataCreated
Sets the timestamp of when the DID document was created.

**Kind**: instance property of [<code>Document</code>](#Document)  

| Param | Type |
| --- | --- |
| timestamp | [<code>Timestamp</code>](#Timestamp) | 

<a name="Document+metadataUpdated"></a>

### document.metadataUpdated ⇒ [<code>Timestamp</code>](#Timestamp)
Returns the timestamp of the last DID document update.

**Kind**: instance property of [<code>Document</code>](#Document)  
<a name="Document+metadataUpdated"></a>

### document.metadataUpdated
Sets the timestamp of the last DID document update.

**Kind**: instance property of [<code>Document</code>](#Document)  

| Param | Type |
| --- | --- |
| timestamp | [<code>Timestamp</code>](#Timestamp) | 

<a name="Document+metadataPreviousMessageId"></a>

### document.metadataPreviousMessageId ⇒ <code>string</code>
Returns the previous integration chain message id.

**Kind**: instance property of [<code>Document</code>](#Document)  
<a name="Document+metadataPreviousMessageId"></a>

### document.metadataPreviousMessageId
Sets the previous integration chain message id.

**Kind**: instance property of [<code>Document</code>](#Document)  

| Param | Type |
| --- | --- |
| value | <code>string</code> | 

<a name="Document+metadataProof"></a>

### document.metadataProof ⇒ <code>any</code>
Returns the `proof` object.

**Kind**: instance property of [<code>Document</code>](#Document)  
<a name="Document+insertService"></a>

### document.insertService(service) ⇒ <code>boolean</code>
Add a new `Service` to the document.

**Kind**: instance method of [<code>Document</code>](#Document)  

| Param | Type |
| --- | --- |
| service | [<code>Service</code>](#Service) | 

<a name="Document+removeService"></a>

### document.removeService(did)
Remove a `Service` identified by the given `DIDUrl` from the document.

**Kind**: instance method of [<code>Document</code>](#Document)  

| Param | Type |
| --- | --- |
| did | [<code>DIDUrl</code>](#DIDUrl) | 

<a name="Document+insertMethod"></a>

### document.insertMethod(method, scope)
Adds a new Verification Method to the DID Document.

**Kind**: instance method of [<code>Document</code>](#Document)  

| Param | Type |
| --- | --- |
| method | [<code>VerificationMethod</code>](#VerificationMethod) | 
| scope | [<code>MethodScope</code>](#MethodScope) | 

<a name="Document+removeMethod"></a>

### document.removeMethod(did)
Removes all references to the specified Verification Method.

**Kind**: instance method of [<code>Document</code>](#Document)  

| Param | Type |
| --- | --- |
| did | [<code>DIDUrl</code>](#DIDUrl) | 

<a name="Document+defaultSigningMethod"></a>

### document.defaultSigningMethod() ⇒ [<code>VerificationMethod</code>](#VerificationMethod)
Returns the first `VerificationMethod` with a capability invocation relationship
capable of signing this DID document.

Throws an error if no signing method is present.

**Kind**: instance method of [<code>Document</code>](#Document)  
<a name="Document+resolveMethod"></a>

### document.resolveMethod(query) ⇒ [<code>VerificationMethod</code>](#VerificationMethod)
Returns the first `VerificationMethod` with an `id` property
matching the provided `query`.

Throws an error if the method is not found.

**Kind**: instance method of [<code>Document</code>](#Document)  

| Param | Type |
| --- | --- |
| query | <code>string</code> | 

<a name="Document+revokeMerkleKey"></a>

### document.revokeMerkleKey(query, index) ⇒ <code>boolean</code>
**Kind**: instance method of [<code>Document</code>](#Document)  

| Param | Type |
| --- | --- |
| query | <code>string</code> | 
| index | <code>number</code> | 

<a name="Document+signSelf"></a>

### document.signSelf(key_pair, method_query)
Signs the DID document with the verification method specified by `method_query`.
The `method_query` may be the full `DIDUrl` of the method or just its fragment,
e.g. "#sign-0".

NOTE: does not validate whether the private key of the given `key_pair` corresponds to the
verification method. See `Document::verifySelfSigned`.

**Kind**: instance method of [<code>Document</code>](#Document)  

| Param | Type |
| --- | --- |
| key_pair | [<code>KeyPair</code>](#KeyPair) | 
| method_query | <code>string</code> | 

<a name="Document+signCredential"></a>

<<<<<<< HEAD
### document.signCredential(data, args, options) ⇒ [<code>VerifiableCredential</code>](#VerifiableCredential)
=======
### document.signCredential(data, args) ⇒ [<code>Credential</code>](#Credential)
>>>>>>> 5e391f47
**Kind**: instance method of [<code>Document</code>](#Document)  

| Param | Type |
| --- | --- |
| data | <code>any</code> | 
| args | <code>any</code> | 
| options | [<code>SignatureOptions</code>](#SignatureOptions) | 

<a name="Document+signPresentation"></a>

<<<<<<< HEAD
### document.signPresentation(data, args, options) ⇒ [<code>VerifiablePresentation</code>](#VerifiablePresentation)
=======
### document.signPresentation(data, args) ⇒ [<code>Presentation</code>](#Presentation)
>>>>>>> 5e391f47
**Kind**: instance method of [<code>Document</code>](#Document)  

| Param | Type |
| --- | --- |
| data | <code>any</code> | 
| args | <code>any</code> | 
| options | [<code>SignatureOptions</code>](#SignatureOptions) | 

<a name="Document+signData"></a>

### document.signData(data, args, options) ⇒ <code>any</code>
Creates a signature for the given `data` with the specified DID Document
Verification Method.

An additional `proof` property is required if using a Merkle Key
Collection verification Method.

**Kind**: instance method of [<code>Document</code>](#Document)  

| Param | Type |
| --- | --- |
| data | <code>any</code> | 
| args | <code>any</code> | 
| options | [<code>SignatureOptions</code>](#SignatureOptions) | 

<a name="Document+verifyData"></a>

### document.verifyData(data, options) ⇒ <code>boolean</code>
Verifies the authenticity of `data` using the target verification method.

**Kind**: instance method of [<code>Document</code>](#Document)  

| Param | Type |
| --- | --- |
| data | <code>any</code> | 
| options | [<code>VerifierOptions</code>](#VerifierOptions) | 

<a name="Document+diff"></a>

### document.diff(other, message, key, method) ⇒ [<code>DiffMessage</code>](#DiffMessage)
Generate a `DiffMessage` between two DID Documents and sign it using the specified
`key` and `method`.

**Kind**: instance method of [<code>Document</code>](#Document)  

| Param | Type |
| --- | --- |
| other | [<code>Document</code>](#Document) | 
| message | <code>string</code> | 
| key | [<code>KeyPair</code>](#KeyPair) | 
| method | <code>string</code> | 

<a name="Document+verifyDiff"></a>

### document.verifyDiff(diff)
Verifies the signature of the `diff` was created using a capability invocation method
in this DID Document.

# Errors

Fails if an unsupported verification method is used or the verification operation fails.

**Kind**: instance method of [<code>Document</code>](#Document)  

| Param | Type |
| --- | --- |
| diff | [<code>DiffMessage</code>](#DiffMessage) | 

<a name="Document+merge_diff"></a>

### document.merge\_diff(diff)
Verifies a `DiffMessage` signature and attempts to merge the changes into `self`.

**Kind**: instance method of [<code>Document</code>](#Document)  

| Param | Type |
| --- | --- |
| diff | [<code>DiffMessage</code>](#DiffMessage) | 

<a name="Document+integrationIndex"></a>

### document.integrationIndex() ⇒ <code>string</code>
Returns the Tangle index of the integration chain for this DID.

This is simply the tag segment of the `DID`.
E.g.
For a document with DID: did:iota:1234567890abcdefghijklmnopqrstuvxyzABCDEFGHI,
`doc.integration_index()` == "1234567890abcdefghijklmnopqrstuvxyzABCDEFGHI"

**Kind**: instance method of [<code>Document</code>](#Document)  
<a name="Document+toJSON"></a>

### document.toJSON() ⇒ <code>any</code>
Serializes a `Document` object as a JSON object.

**Kind**: instance method of [<code>Document</code>](#Document)  
<a name="Document.fromVerificationMethod"></a>

### Document.fromVerificationMethod(method) ⇒ [<code>Document</code>](#Document)
Creates a new DID Document from the given `VerificationMethod`.

NOTE: the generated document is unsigned, see `Document::signSelf`.

**Kind**: static method of [<code>Document</code>](#Document)  

| Param | Type |
| --- | --- |
| method | [<code>VerificationMethod</code>](#VerificationMethod) | 

<a name="Document.verifyDocument"></a>

### Document.verifyDocument(signed, signer)
Verifies that the signature on the DID document `signed` was generated by a valid method from
the `signer` DID document.

# Errors

Fails if:
- The signature proof section is missing in the `signed` document.
- The method is not found in the `signer` document.
- An unsupported verification method is used.
- The signature verification operation fails.

**Kind**: static method of [<code>Document</code>](#Document)  

| Param | Type |
| --- | --- |
| signed | [<code>Document</code>](#Document) | 
| signer | [<code>Document</code>](#Document) | 

<a name="Document.verifyRootDocument"></a>

### Document.verifyRootDocument(document)
Verifies whether `document` is a valid root DID document according to the IOTA DID method
specification.

It must be signed using a verification method with a public key whose BLAKE2b-256 hash matches
the DID tag.

**Kind**: static method of [<code>Document</code>](#Document)  

| Param | Type |
| --- | --- |
| document | [<code>Document</code>](#Document) | 

<a name="Document.diffIndex"></a>

### Document.diffIndex(message_id) ⇒ <code>string</code>
Returns the Tangle index of the DID diff chain. This should only be called on documents
published on the integration chain.

This is the Base58-btc encoded SHA-256 digest of the hex-encoded message id.

**Kind**: static method of [<code>Document</code>](#Document)  

| Param | Type |
| --- | --- |
| message_id | <code>string</code> | 

<a name="Document.fromJSON"></a>

### Document.fromJSON(json) ⇒ [<code>Document</code>](#Document)
Deserializes a `Document` object from a JSON object.

**Kind**: static method of [<code>Document</code>](#Document)  

| Param | Type |
| --- | --- |
| json | <code>any</code> | 

<a name="DocumentHistory"></a>

## DocumentHistory
A DID Document's history and current state.

**Kind**: global class  

* [DocumentHistory](#DocumentHistory)
    * _instance_
        * [.integrationChainData()](#DocumentHistory+integrationChainData) ⇒ [<code>Array.&lt;ResolvedDocument&gt;</code>](#ResolvedDocument)
        * [.integrationChainSpam()](#DocumentHistory+integrationChainSpam) ⇒ <code>Array.&lt;string&gt;</code>
        * [.diffChainData()](#DocumentHistory+diffChainData) ⇒ [<code>Array.&lt;DiffMessage&gt;</code>](#DiffMessage)
        * [.diffChainSpam()](#DocumentHistory+diffChainSpam) ⇒ <code>Array.&lt;string&gt;</code>
        * [.toJSON()](#DocumentHistory+toJSON) ⇒ <code>any</code>
    * _static_
        * [.fromJSON(json)](#DocumentHistory.fromJSON) ⇒ [<code>DocumentHistory</code>](#DocumentHistory)

<a name="DocumentHistory+integrationChainData"></a>

### documentHistory.integrationChainData() ⇒ [<code>Array.&lt;ResolvedDocument&gt;</code>](#ResolvedDocument)
Returns an `Array` of integration chain `Documents`.

NOTE: clones the data.

**Kind**: instance method of [<code>DocumentHistory</code>](#DocumentHistory)  
<a name="DocumentHistory+integrationChainSpam"></a>

### documentHistory.integrationChainSpam() ⇒ <code>Array.&lt;string&gt;</code>
Returns an `Array` of message id strings for "spam" messages on the same index
as the integration chain.

NOTE: clones the data.

**Kind**: instance method of [<code>DocumentHistory</code>](#DocumentHistory)  
<a name="DocumentHistory+diffChainData"></a>

### documentHistory.diffChainData() ⇒ [<code>Array.&lt;DiffMessage&gt;</code>](#DiffMessage)
Returns an `Array` of diff chain `DiffMessages`.

NOTE: clones the data.

**Kind**: instance method of [<code>DocumentHistory</code>](#DocumentHistory)  
<a name="DocumentHistory+diffChainSpam"></a>

### documentHistory.diffChainSpam() ⇒ <code>Array.&lt;string&gt;</code>
Returns an `Array` of message id strings for "spam" messages on the same index
as the diff chain.

NOTE: clones the data.

**Kind**: instance method of [<code>DocumentHistory</code>](#DocumentHistory)  
<a name="DocumentHistory+toJSON"></a>

### documentHistory.toJSON() ⇒ <code>any</code>
Serializes `DocumentHistory` as a JSON object.

**Kind**: instance method of [<code>DocumentHistory</code>](#DocumentHistory)  
<a name="DocumentHistory.fromJSON"></a>

### DocumentHistory.fromJSON(json) ⇒ [<code>DocumentHistory</code>](#DocumentHistory)
Deserializes `DocumentHistory` from a JSON object.

**Kind**: static method of [<code>DocumentHistory</code>](#DocumentHistory)  

| Param | Type |
| --- | --- |
| json | <code>any</code> | 

<a name="DocumentMetadata"></a>

## DocumentMetadata
Additional attributes related to an IOTA DID Document.

**Kind**: global class  

* [DocumentMetadata](#DocumentMetadata)
    * [.created](#DocumentMetadata+created) ⇒ [<code>Timestamp</code>](#Timestamp)
    * [.updated](#DocumentMetadata+updated) ⇒ [<code>Timestamp</code>](#Timestamp)
    * [.previousMessageId](#DocumentMetadata+previousMessageId) ⇒ <code>string</code>
    * [.proof](#DocumentMetadata+proof) ⇒ <code>any</code>

<a name="DocumentMetadata+created"></a>

### documentMetadata.created ⇒ [<code>Timestamp</code>](#Timestamp)
Returns the timestamp of when the DID document was created.

**Kind**: instance property of [<code>DocumentMetadata</code>](#DocumentMetadata)  
<a name="DocumentMetadata+updated"></a>

### documentMetadata.updated ⇒ [<code>Timestamp</code>](#Timestamp)
Returns the timestamp of the last DID document update.

**Kind**: instance property of [<code>DocumentMetadata</code>](#DocumentMetadata)  
<a name="DocumentMetadata+previousMessageId"></a>

### documentMetadata.previousMessageId ⇒ <code>string</code>
**Kind**: instance property of [<code>DocumentMetadata</code>](#DocumentMetadata)  
<a name="DocumentMetadata+proof"></a>

### documentMetadata.proof ⇒ <code>any</code>
Returns a reference to the `proof`.

**Kind**: instance property of [<code>DocumentMetadata</code>](#DocumentMetadata)  
<a name="ExplorerUrl"></a>

## ExplorerUrl
**Kind**: global class  

* [ExplorerUrl](#ExplorerUrl)
    * _instance_
        * [.messageUrl(message_id)](#ExplorerUrl+messageUrl) ⇒ <code>string</code>
        * [.resolverUrl(did)](#ExplorerUrl+resolverUrl) ⇒ <code>string</code>
        * [.toString()](#ExplorerUrl+toString) ⇒ <code>string</code>
    * _static_
        * [.parse(url)](#ExplorerUrl.parse) ⇒ [<code>ExplorerUrl</code>](#ExplorerUrl)
        * [.mainnet()](#ExplorerUrl.mainnet) ⇒ [<code>ExplorerUrl</code>](#ExplorerUrl)
        * [.devnet()](#ExplorerUrl.devnet) ⇒ [<code>ExplorerUrl</code>](#ExplorerUrl)

<a name="ExplorerUrl+messageUrl"></a>

### explorerUrl.messageUrl(message_id) ⇒ <code>string</code>
Returns the web explorer URL of the given `message_id`.

E.g. https://explorer.iota.org/mainnet/message/{message_id}

**Kind**: instance method of [<code>ExplorerUrl</code>](#ExplorerUrl)  

| Param | Type |
| --- | --- |
| message_id | <code>string</code> | 

<a name="ExplorerUrl+resolverUrl"></a>

### explorerUrl.resolverUrl(did) ⇒ <code>string</code>
Returns the web identity resolver URL for the given DID.

E.g. https://explorer.iota.org/mainnet/identity-resolver/{did}

**Kind**: instance method of [<code>ExplorerUrl</code>](#ExplorerUrl)  

| Param | Type |
| --- | --- |
| did | <code>string</code> | 

<a name="ExplorerUrl+toString"></a>

### explorerUrl.toString() ⇒ <code>string</code>
**Kind**: instance method of [<code>ExplorerUrl</code>](#ExplorerUrl)  
<a name="ExplorerUrl.parse"></a>

### ExplorerUrl.parse(url) ⇒ [<code>ExplorerUrl</code>](#ExplorerUrl)
Constructs a new Tangle explorer URL from a string.

Use `ExplorerUrl::mainnet` or `ExplorerUrl::devnet` unless using a private Tangle
or local explorer.

**Kind**: static method of [<code>ExplorerUrl</code>](#ExplorerUrl)  

| Param | Type |
| --- | --- |
| url | <code>string</code> | 

<a name="ExplorerUrl.mainnet"></a>

### ExplorerUrl.mainnet() ⇒ [<code>ExplorerUrl</code>](#ExplorerUrl)
Returns the Tangle explorer URL for the mainnet.

**Kind**: static method of [<code>ExplorerUrl</code>](#ExplorerUrl)  
<a name="ExplorerUrl.devnet"></a>

### ExplorerUrl.devnet() ⇒ [<code>ExplorerUrl</code>](#ExplorerUrl)
Returns the Tangle explorer URL for the devnet.

**Kind**: static method of [<code>ExplorerUrl</code>](#ExplorerUrl)  
<a name="IntegrationChainHistory"></a>

## IntegrationChainHistory
**Kind**: global class  

* [IntegrationChainHistory](#IntegrationChainHistory)
    * _instance_
        * [.chainData()](#IntegrationChainHistory+chainData) ⇒ [<code>Array.&lt;ResolvedDocument&gt;</code>](#ResolvedDocument)
        * [.spam()](#IntegrationChainHistory+spam) ⇒ <code>Array.&lt;string&gt;</code>
        * [.toJSON()](#IntegrationChainHistory+toJSON) ⇒ <code>any</code>
    * _static_
        * [.fromJSON(json)](#IntegrationChainHistory.fromJSON) ⇒ [<code>IntegrationChainHistory</code>](#IntegrationChainHistory)

<a name="IntegrationChainHistory+chainData"></a>

### integrationChainHistory.chainData() ⇒ [<code>Array.&lt;ResolvedDocument&gt;</code>](#ResolvedDocument)
Returns an `Array` of the integration chain `Documents`.

NOTE: this clones the field.

**Kind**: instance method of [<code>IntegrationChainHistory</code>](#IntegrationChainHistory)  
<a name="IntegrationChainHistory+spam"></a>

### integrationChainHistory.spam() ⇒ <code>Array.&lt;string&gt;</code>
Returns an `Array` of `MessageIds` as strings.

NOTE: this clones the field.

**Kind**: instance method of [<code>IntegrationChainHistory</code>](#IntegrationChainHistory)  
<a name="IntegrationChainHistory+toJSON"></a>

### integrationChainHistory.toJSON() ⇒ <code>any</code>
Serializes as a JSON object.

**Kind**: instance method of [<code>IntegrationChainHistory</code>](#IntegrationChainHistory)  
<a name="IntegrationChainHistory.fromJSON"></a>

### IntegrationChainHistory.fromJSON(json) ⇒ [<code>IntegrationChainHistory</code>](#IntegrationChainHistory)
Deserializes from a JSON object.

**Kind**: static method of [<code>IntegrationChainHistory</code>](#IntegrationChainHistory)  

| Param | Type |
| --- | --- |
| json | <code>any</code> | 

<a name="KeyCollection"></a>

## KeyCollection
**Kind**: global class  

* [KeyCollection](#KeyCollection)
    * [new KeyCollection(type_, count)](#new_KeyCollection_new)
    * _instance_
        * [.length](#KeyCollection+length) ⇒ <code>number</code>
        * [.isEmpty()](#KeyCollection+isEmpty) ⇒ <code>boolean</code>
        * [.keypair(index)](#KeyCollection+keypair) ⇒ [<code>KeyPair</code>](#KeyPair) \| <code>undefined</code>
        * [.public(index)](#KeyCollection+public) ⇒ <code>string</code> \| <code>undefined</code>
        * [.private(index)](#KeyCollection+private) ⇒ <code>string</code> \| <code>undefined</code>
        * [.merkleRoot(digest)](#KeyCollection+merkleRoot) ⇒ <code>string</code>
        * [.merkleProof(digest, index)](#KeyCollection+merkleProof) ⇒ <code>string</code> \| <code>undefined</code>
        * [.toJSON()](#KeyCollection+toJSON) ⇒ <code>any</code>
    * _static_
        * [.fromJSON(json)](#KeyCollection.fromJSON) ⇒ [<code>KeyCollection</code>](#KeyCollection)

<a name="new_KeyCollection_new"></a>

### new KeyCollection(type_, count)
Creates a new `KeyCollection` with the specified key type.


| Param | Type |
| --- | --- |
| type_ | <code>number</code> | 
| count | <code>number</code> | 

<a name="KeyCollection+length"></a>

### keyCollection.length ⇒ <code>number</code>
Returns the number of keys in the collection.

**Kind**: instance property of [<code>KeyCollection</code>](#KeyCollection)  
<a name="KeyCollection+isEmpty"></a>

### keyCollection.isEmpty() ⇒ <code>boolean</code>
Returns `true` if the collection contains no keys.

**Kind**: instance method of [<code>KeyCollection</code>](#KeyCollection)  
<a name="KeyCollection+keypair"></a>

### keyCollection.keypair(index) ⇒ [<code>KeyPair</code>](#KeyPair) \| <code>undefined</code>
Returns the keypair at the specified `index`.

**Kind**: instance method of [<code>KeyCollection</code>](#KeyCollection)  

| Param | Type |
| --- | --- |
| index | <code>number</code> | 

<a name="KeyCollection+public"></a>

### keyCollection.public(index) ⇒ <code>string</code> \| <code>undefined</code>
Returns the public key at the specified `index` as a base58-encoded string.

**Kind**: instance method of [<code>KeyCollection</code>](#KeyCollection)  

| Param | Type |
| --- | --- |
| index | <code>number</code> | 

<a name="KeyCollection+private"></a>

### keyCollection.private(index) ⇒ <code>string</code> \| <code>undefined</code>
Returns the private key at the specified `index` as a base58-encoded string.

**Kind**: instance method of [<code>KeyCollection</code>](#KeyCollection)  

| Param | Type |
| --- | --- |
| index | <code>number</code> | 

<a name="KeyCollection+merkleRoot"></a>

### keyCollection.merkleRoot(digest) ⇒ <code>string</code>
**Kind**: instance method of [<code>KeyCollection</code>](#KeyCollection)  

| Param | Type |
| --- | --- |
| digest | <code>number</code> | 

<a name="KeyCollection+merkleProof"></a>

### keyCollection.merkleProof(digest, index) ⇒ <code>string</code> \| <code>undefined</code>
**Kind**: instance method of [<code>KeyCollection</code>](#KeyCollection)  

| Param | Type |
| --- | --- |
| digest | <code>number</code> | 
| index | <code>number</code> | 

<a name="KeyCollection+toJSON"></a>

### keyCollection.toJSON() ⇒ <code>any</code>
Serializes a `KeyCollection` object as a JSON object.

**Kind**: instance method of [<code>KeyCollection</code>](#KeyCollection)  
<a name="KeyCollection.fromJSON"></a>

### KeyCollection.fromJSON(json) ⇒ [<code>KeyCollection</code>](#KeyCollection)
Deserializes a `KeyCollection` object from a JSON object.

**Kind**: static method of [<code>KeyCollection</code>](#KeyCollection)  

| Param | Type |
| --- | --- |
| json | <code>any</code> | 

<a name="KeyPair"></a>

## KeyPair
**Kind**: global class  

* [KeyPair](#KeyPair)
    * [new KeyPair(type_)](#new_KeyPair_new)
    * _instance_
        * [.public](#KeyPair+public) ⇒ <code>string</code>
        * [.private](#KeyPair+private) ⇒ <code>string</code>
        * [.toJSON()](#KeyPair+toJSON) ⇒ <code>any</code>
    * _static_
        * [.fromBase58(type_, public_key, private_key)](#KeyPair.fromBase58) ⇒ [<code>KeyPair</code>](#KeyPair)
        * [.fromJSON(json)](#KeyPair.fromJSON) ⇒ [<code>KeyPair</code>](#KeyPair)

<a name="new_KeyPair_new"></a>

### new KeyPair(type_)
Generates a new `KeyPair` object.


| Param | Type |
| --- | --- |
| type_ | <code>number</code> | 

<a name="KeyPair+public"></a>

### keyPair.public ⇒ <code>string</code>
Returns the public key as a base58-encoded string.

**Kind**: instance property of [<code>KeyPair</code>](#KeyPair)  
<a name="KeyPair+private"></a>

### keyPair.private ⇒ <code>string</code>
Returns the private key as a base58-encoded string.

**Kind**: instance property of [<code>KeyPair</code>](#KeyPair)  
<a name="KeyPair+toJSON"></a>

### keyPair.toJSON() ⇒ <code>any</code>
Serializes a `KeyPair` object as a JSON object.

**Kind**: instance method of [<code>KeyPair</code>](#KeyPair)  
<a name="KeyPair.fromBase58"></a>

### KeyPair.fromBase58(type_, public_key, private_key) ⇒ [<code>KeyPair</code>](#KeyPair)
Parses a `KeyPair` object from base58-encoded public/private keys.

**Kind**: static method of [<code>KeyPair</code>](#KeyPair)  

| Param | Type |
| --- | --- |
| type_ | <code>number</code> | 
| public_key | <code>string</code> | 
| private_key | <code>string</code> | 

<a name="KeyPair.fromJSON"></a>

### KeyPair.fromJSON(json) ⇒ [<code>KeyPair</code>](#KeyPair)
Deserializes a `KeyPair` object from a JSON object.

**Kind**: static method of [<code>KeyPair</code>](#KeyPair)  

| Param | Type |
| --- | --- |
| json | <code>any</code> | 

<a name="MethodScope"></a>

## MethodScope
Supported verification method types.

**Kind**: global class  

* [MethodScope](#MethodScope)
    * _instance_
        * [.toString()](#MethodScope+toString) ⇒ <code>string</code>
        * [.toJSON()](#MethodScope+toJSON) ⇒ <code>any</code>
    * _static_
        * [.VerificationMethod()](#MethodScope.VerificationMethod) ⇒ [<code>MethodScope</code>](#MethodScope)
        * [.Authentication()](#MethodScope.Authentication) ⇒ [<code>MethodScope</code>](#MethodScope)
        * [.AssertionMethod()](#MethodScope.AssertionMethod) ⇒ [<code>MethodScope</code>](#MethodScope)
        * [.KeyAgreement()](#MethodScope.KeyAgreement) ⇒ [<code>MethodScope</code>](#MethodScope)
        * [.CapabilityDelegation()](#MethodScope.CapabilityDelegation) ⇒ [<code>MethodScope</code>](#MethodScope)
        * [.CapabilityInvocation()](#MethodScope.CapabilityInvocation) ⇒ [<code>MethodScope</code>](#MethodScope)
        * [.fromJSON(json)](#MethodScope.fromJSON) ⇒ [<code>MethodScope</code>](#MethodScope)

<a name="MethodScope+toString"></a>

### methodScope.toString() ⇒ <code>string</code>
Returns the `MethodScope` as a string.

**Kind**: instance method of [<code>MethodScope</code>](#MethodScope)  
<a name="MethodScope+toJSON"></a>

### methodScope.toJSON() ⇒ <code>any</code>
Serializes a `MethodScope` object as a JSON object.

**Kind**: instance method of [<code>MethodScope</code>](#MethodScope)  
<a name="MethodScope.VerificationMethod"></a>

### MethodScope.VerificationMethod() ⇒ [<code>MethodScope</code>](#MethodScope)
**Kind**: static method of [<code>MethodScope</code>](#MethodScope)  
<a name="MethodScope.Authentication"></a>

### MethodScope.Authentication() ⇒ [<code>MethodScope</code>](#MethodScope)
**Kind**: static method of [<code>MethodScope</code>](#MethodScope)  
<a name="MethodScope.AssertionMethod"></a>

### MethodScope.AssertionMethod() ⇒ [<code>MethodScope</code>](#MethodScope)
**Kind**: static method of [<code>MethodScope</code>](#MethodScope)  
<a name="MethodScope.KeyAgreement"></a>

### MethodScope.KeyAgreement() ⇒ [<code>MethodScope</code>](#MethodScope)
**Kind**: static method of [<code>MethodScope</code>](#MethodScope)  
<a name="MethodScope.CapabilityDelegation"></a>

### MethodScope.CapabilityDelegation() ⇒ [<code>MethodScope</code>](#MethodScope)
**Kind**: static method of [<code>MethodScope</code>](#MethodScope)  
<a name="MethodScope.CapabilityInvocation"></a>

### MethodScope.CapabilityInvocation() ⇒ [<code>MethodScope</code>](#MethodScope)
**Kind**: static method of [<code>MethodScope</code>](#MethodScope)  
<a name="MethodScope.fromJSON"></a>

### MethodScope.fromJSON(json) ⇒ [<code>MethodScope</code>](#MethodScope)
Deserializes a `MethodScope` object from a JSON object.

**Kind**: static method of [<code>MethodScope</code>](#MethodScope)  

| Param | Type |
| --- | --- |
| json | <code>any</code> | 

<a name="MethodType"></a>

## MethodType
Supported verification method types.

**Kind**: global class  

* [MethodType](#MethodType)
    * _instance_
        * [.toJSON()](#MethodType+toJSON) ⇒ <code>any</code>
    * _static_
        * [.Ed25519VerificationKey2018()](#MethodType.Ed25519VerificationKey2018) ⇒ [<code>MethodType</code>](#MethodType)
        * [.MerkleKeyCollection2021()](#MethodType.MerkleKeyCollection2021) ⇒ [<code>MethodType</code>](#MethodType)
        * [.fromJSON(json)](#MethodType.fromJSON) ⇒ [<code>MethodType</code>](#MethodType)

<a name="MethodType+toJSON"></a>

### methodType.toJSON() ⇒ <code>any</code>
Serializes a `MethodType` object as a JSON object.

**Kind**: instance method of [<code>MethodType</code>](#MethodType)  
<a name="MethodType.Ed25519VerificationKey2018"></a>

### MethodType.Ed25519VerificationKey2018() ⇒ [<code>MethodType</code>](#MethodType)
**Kind**: static method of [<code>MethodType</code>](#MethodType)  
<a name="MethodType.MerkleKeyCollection2021"></a>

### MethodType.MerkleKeyCollection2021() ⇒ [<code>MethodType</code>](#MethodType)
**Kind**: static method of [<code>MethodType</code>](#MethodType)  
<a name="MethodType.fromJSON"></a>

### MethodType.fromJSON(json) ⇒ [<code>MethodType</code>](#MethodType)
Deserializes a `MethodType` object from a JSON object.

**Kind**: static method of [<code>MethodType</code>](#MethodType)  

| Param | Type |
| --- | --- |
| json | <code>any</code> | 

<a name="Network"></a>

## Network
**Kind**: global class  

* [Network](#Network)
    * _instance_
        * [.defaultNodeURL](#Network+defaultNodeURL) ⇒ <code>string</code> \| <code>undefined</code>
        * [.toString()](#Network+toString) ⇒ <code>string</code>
    * _static_
        * [.try_from_name(name)](#Network.try_from_name) ⇒ [<code>Network</code>](#Network)
        * [.mainnet()](#Network.mainnet) ⇒ [<code>Network</code>](#Network)
        * [.devnet()](#Network.devnet) ⇒ [<code>Network</code>](#Network)

<a name="Network+defaultNodeURL"></a>

### network.defaultNodeURL ⇒ <code>string</code> \| <code>undefined</code>
Returns the node URL of the Tangle network.

**Kind**: instance property of [<code>Network</code>](#Network)  
<a name="Network+toString"></a>

### network.toString() ⇒ <code>string</code>
**Kind**: instance method of [<code>Network</code>](#Network)  
<a name="Network.try_from_name"></a>

### Network.try\_from\_name(name) ⇒ [<code>Network</code>](#Network)
Parses the provided string to a `Network`.

**Kind**: static method of [<code>Network</code>](#Network)  

| Param | Type |
| --- | --- |
| name | <code>string</code> | 

<a name="Network.mainnet"></a>

### Network.mainnet() ⇒ [<code>Network</code>](#Network)
**Kind**: static method of [<code>Network</code>](#Network)  
<a name="Network.devnet"></a>

### Network.devnet() ⇒ [<code>Network</code>](#Network)
**Kind**: static method of [<code>Network</code>](#Network)  
<<<<<<< HEAD
<a name="ProofPurpose"></a>

## ProofPurpose
Associates a purpose with a `Signature`.

See https://w3c-ccg.github.io/security-vocab/#proofPurpose

**Kind**: global class  

* [ProofPurpose](#ProofPurpose)
    * _instance_
        * [.toJSON()](#ProofPurpose+toJSON) ⇒ <code>any</code>
    * _static_
        * [.assertionMethod()](#ProofPurpose.assertionMethod) ⇒ [<code>ProofPurpose</code>](#ProofPurpose)
        * [.authentication()](#ProofPurpose.authentication) ⇒ [<code>ProofPurpose</code>](#ProofPurpose)
        * [.fromJSON(json)](#ProofPurpose.fromJSON) ⇒ [<code>ProofPurpose</code>](#ProofPurpose)

<a name="ProofPurpose+toJSON"></a>

### proofPurpose.toJSON() ⇒ <code>any</code>
Serializes a `ProofPurpose` object as a JSON object.

**Kind**: instance method of [<code>ProofPurpose</code>](#ProofPurpose)  
<a name="ProofPurpose.assertionMethod"></a>

### ProofPurpose.assertionMethod() ⇒ [<code>ProofPurpose</code>](#ProofPurpose)
Purpose is to assert a claim.
See https://www.w3.org/TR/did-core/#assertion

**Kind**: static method of [<code>ProofPurpose</code>](#ProofPurpose)  
<a name="ProofPurpose.authentication"></a>

### ProofPurpose.authentication() ⇒ [<code>ProofPurpose</code>](#ProofPurpose)
Purpose is to authenticate the signer.
See https://www.w3.org/TR/did-core/#authentication

**Kind**: static method of [<code>ProofPurpose</code>](#ProofPurpose)  
<a name="ProofPurpose.fromJSON"></a>

### ProofPurpose.fromJSON(json) ⇒ [<code>ProofPurpose</code>](#ProofPurpose)
Deserializes a `ProofPurpose` object from a JSON object.

**Kind**: static method of [<code>ProofPurpose</code>](#ProofPurpose)  
=======
<a name="Presentation"></a>

## Presentation
**Kind**: global class  

* [Presentation](#Presentation)
    * [new Presentation(holder_doc, credential_data, presentation_type, presentation_id)](#new_Presentation_new)
    * _instance_
        * [.toJSON()](#Presentation+toJSON) ⇒ <code>any</code>
    * _static_
        * [.fromJSON(json)](#Presentation.fromJSON) ⇒ [<code>Presentation</code>](#Presentation)

<a name="new_Presentation_new"></a>

### new Presentation(holder_doc, credential_data, presentation_type, presentation_id)

| Param | Type |
| --- | --- |
| holder_doc | [<code>Document</code>](#Document) | 
| credential_data | <code>any</code> | 
| presentation_type | <code>string</code> \| <code>undefined</code> | 
| presentation_id | <code>string</code> \| <code>undefined</code> | 

<a name="Presentation+toJSON"></a>

### presentation.toJSON() ⇒ <code>any</code>
Serializes a `Presentation` object as a JSON object.

**Kind**: instance method of [<code>Presentation</code>](#Presentation)  
<a name="Presentation.fromJSON"></a>

### Presentation.fromJSON(json) ⇒ [<code>Presentation</code>](#Presentation)
Deserializes a `Presentation` object from a JSON object.

**Kind**: static method of [<code>Presentation</code>](#Presentation)  
>>>>>>> 5e391f47

| Param | Type |
| --- | --- |
| json | <code>any</code> | 

<a name="Receipt"></a>

## Receipt
**Kind**: global class  

* [Receipt](#Receipt)
    * _instance_
        * [.network](#Receipt+network) ⇒ [<code>Network</code>](#Network)
        * [.messageId](#Receipt+messageId) ⇒ <code>string</code>
        * [.networkId](#Receipt+networkId) ⇒ <code>string</code>
        * [.nonce](#Receipt+nonce) ⇒ <code>string</code>
        * [.toJSON()](#Receipt+toJSON) ⇒ <code>any</code>
    * _static_
        * [.fromJSON(json)](#Receipt.fromJSON) ⇒ [<code>Receipt</code>](#Receipt)

<a name="Receipt+network"></a>

### receipt.network ⇒ [<code>Network</code>](#Network)
Returns the associated IOTA Tangle `Network`.

**Kind**: instance property of [<code>Receipt</code>](#Receipt)  
<a name="Receipt+messageId"></a>

### receipt.messageId ⇒ <code>string</code>
Returns the message `id`.

**Kind**: instance property of [<code>Receipt</code>](#Receipt)  
<a name="Receipt+networkId"></a>

### receipt.networkId ⇒ <code>string</code>
Returns the message `network_id`.

**Kind**: instance property of [<code>Receipt</code>](#Receipt)  
<a name="Receipt+nonce"></a>

### receipt.nonce ⇒ <code>string</code>
Returns the message `nonce`.

**Kind**: instance property of [<code>Receipt</code>](#Receipt)  
<a name="Receipt+toJSON"></a>

### receipt.toJSON() ⇒ <code>any</code>
Serializes a `Receipt` as a JSON object.

**Kind**: instance method of [<code>Receipt</code>](#Receipt)  
<a name="Receipt.fromJSON"></a>

### Receipt.fromJSON(json) ⇒ [<code>Receipt</code>](#Receipt)
Deserializes a `Receipt` from a JSON object.

**Kind**: static method of [<code>Receipt</code>](#Receipt)  

| Param | Type |
| --- | --- |
| json | <code>any</code> | 

<a name="ResolvedDocument"></a>

## ResolvedDocument
An IOTA DID document resolved from the Tangle. Represents an integration chain message possibly
merged with one or more `DiffMessages`.

**Kind**: global class  

* [ResolvedDocument](#ResolvedDocument)
    * _instance_
        * [.document](#ResolvedDocument+document) ⇒ [<code>Document</code>](#Document)
        * [.diffMessageId](#ResolvedDocument+diffMessageId) ⇒ <code>string</code>
        * [.diffMessageId](#ResolvedDocument+diffMessageId)
        * [.metadataPreviousMessageId](#ResolvedDocument+metadataPreviousMessageId) ⇒ <code>string</code>
        * [.integrationMessageId](#ResolvedDocument+integrationMessageId)
        * [.mergeDiffMessage(diff_message)](#ResolvedDocument+mergeDiffMessage)
        * [.intoDocument()](#ResolvedDocument+intoDocument) ⇒ [<code>Document</code>](#Document)
        * [.toJSON()](#ResolvedDocument+toJSON) ⇒ <code>any</code>
    * _static_
        * [.fromJSON(json)](#ResolvedDocument.fromJSON) ⇒ [<code>ResolvedDocument</code>](#ResolvedDocument)

<a name="ResolvedDocument+document"></a>

### resolvedDocument.document ⇒ [<code>Document</code>](#Document)
Returns the inner DID document.

NOTE: clones the data. Use `intoDocument()` for efficiency.

**Kind**: instance property of [<code>ResolvedDocument</code>](#ResolvedDocument)  
<a name="ResolvedDocument+diffMessageId"></a>

### resolvedDocument.diffMessageId ⇒ <code>string</code>
Returns the diff chain message id.

**Kind**: instance property of [<code>ResolvedDocument</code>](#ResolvedDocument)  
<a name="ResolvedDocument+diffMessageId"></a>

### resolvedDocument.diffMessageId
Sets the diff chain message id.

**Kind**: instance property of [<code>ResolvedDocument</code>](#ResolvedDocument)  

| Param | Type |
| --- | --- |
| value | <code>string</code> | 

<a name="ResolvedDocument+metadataPreviousMessageId"></a>

### resolvedDocument.metadataPreviousMessageId ⇒ <code>string</code>
Returns the integration chain message id.

**Kind**: instance property of [<code>ResolvedDocument</code>](#ResolvedDocument)  
<a name="ResolvedDocument+integrationMessageId"></a>

### resolvedDocument.integrationMessageId
Sets the integration chain message id.

**Kind**: instance property of [<code>ResolvedDocument</code>](#ResolvedDocument)  

| Param | Type |
| --- | --- |
| value | <code>string</code> | 

<a name="ResolvedDocument+mergeDiffMessage"></a>

### resolvedDocument.mergeDiffMessage(diff_message)
Attempts to merge changes from a `DiffMessage` into this document and
updates the `ResolvedDocument::diffMessageId`.

If merging fails the document remains unmodified, otherwise this represents
the merged document state.

See `Document::mergeDiff`.

# Errors

Fails if the merge operation or signature verification on the diff fails.

**Kind**: instance method of [<code>ResolvedDocument</code>](#ResolvedDocument)  

| Param | Type |
| --- | --- |
| diff_message | [<code>DiffMessage</code>](#DiffMessage) | 

<a name="ResolvedDocument+intoDocument"></a>

### resolvedDocument.intoDocument() ⇒ [<code>Document</code>](#Document)
Consumes this object and returns the inner DID document.

NOTE: trying to use the `ResolvedDocument` after calling this will throw an error.

**Kind**: instance method of [<code>ResolvedDocument</code>](#ResolvedDocument)  
<a name="ResolvedDocument+toJSON"></a>

### resolvedDocument.toJSON() ⇒ <code>any</code>
Serializes a `Document` object as a JSON object.

**Kind**: instance method of [<code>ResolvedDocument</code>](#ResolvedDocument)  
<a name="ResolvedDocument.fromJSON"></a>

### ResolvedDocument.fromJSON(json) ⇒ [<code>ResolvedDocument</code>](#ResolvedDocument)
Deserializes a `Document` object from a JSON object.

**Kind**: static method of [<code>ResolvedDocument</code>](#ResolvedDocument)  

| Param | Type |
| --- | --- |
| json | <code>any</code> | 

<a name="Service"></a>

## Service
**Kind**: global class  

* [Service](#Service)
    * _instance_
        * [.toJSON()](#Service+toJSON) ⇒ <code>any</code>
    * _static_
        * [.fromJSON(value)](#Service.fromJSON) ⇒ [<code>Service</code>](#Service)

<a name="Service+toJSON"></a>

### service.toJSON() ⇒ <code>any</code>
Serializes a `Service` object as a JSON object.

**Kind**: instance method of [<code>Service</code>](#Service)  
<a name="Service.fromJSON"></a>

### Service.fromJSON(value) ⇒ [<code>Service</code>](#Service)
Deserializes a `Service` object from a JSON object.

**Kind**: static method of [<code>Service</code>](#Service)  

| Param | Type |
| --- | --- |
| value | <code>any</code> | 

<a name="SignatureOptions"></a>

## SignatureOptions
Holds additional options for creating signatures.
See `ISignatureOptions`.

**Kind**: global class  

* [SignatureOptions](#SignatureOptions)
    * [new SignatureOptions(options)](#new_SignatureOptions_new)
    * [.default()](#SignatureOptions.default) ⇒ [<code>SignatureOptions</code>](#SignatureOptions)

<a name="new_SignatureOptions_new"></a>

### new SignatureOptions(options)
Creates a new `SignatureOptions` from the given fields.

Throws an error if any of the options are invalid.


| Param | Type |
| --- | --- |
| options | <code>ISignatureOptions</code> | 

<a name="SignatureOptions.default"></a>

### SignatureOptions.default() ⇒ [<code>SignatureOptions</code>](#SignatureOptions)
Creates a new `SignatureOptions` with default options.

**Kind**: static method of [<code>SignatureOptions</code>](#SignatureOptions)  
<a name="Timestamp"></a>

## Timestamp
**Kind**: global class  

* [Timestamp](#Timestamp)
    * _instance_
        * [.toRFC3339()](#Timestamp+toRFC3339) ⇒ <code>string</code>
    * _static_
        * [.parse(input)](#Timestamp.parse) ⇒ [<code>Timestamp</code>](#Timestamp)
        * [.nowUTC()](#Timestamp.nowUTC) ⇒ [<code>Timestamp</code>](#Timestamp)

<a name="Timestamp+toRFC3339"></a>

### timestamp.toRFC3339() ⇒ <code>string</code>
Returns the `Timestamp` as an RFC 3339 `String`.

**Kind**: instance method of [<code>Timestamp</code>](#Timestamp)  
<a name="Timestamp.parse"></a>

### Timestamp.parse(input) ⇒ [<code>Timestamp</code>](#Timestamp)
Parses a `Timestamp` from the provided input string.

**Kind**: static method of [<code>Timestamp</code>](#Timestamp)  

| Param | Type |
| --- | --- |
| input | <code>string</code> | 

<a name="Timestamp.nowUTC"></a>

### Timestamp.nowUTC() ⇒ [<code>Timestamp</code>](#Timestamp)
Creates a new `Timestamp` with the current date and time.

**Kind**: static method of [<code>Timestamp</code>](#Timestamp)  
<a name="VerificationMethod"></a>

## VerificationMethod
**Kind**: global class  

* [VerificationMethod](#VerificationMethod)
    * [new VerificationMethod(key, fragment)](#new_VerificationMethod_new)
    * _instance_
        * [.id](#VerificationMethod+id) ⇒ [<code>DIDUrl</code>](#DIDUrl)
        * [.controller](#VerificationMethod+controller) ⇒ [<code>DID</code>](#DID)
        * [.controller](#VerificationMethod+controller)
        * [.type](#VerificationMethod+type) ⇒ <code>string</code>
        * [.data](#VerificationMethod+data) ⇒ <code>any</code>
        * [.toJSON()](#VerificationMethod+toJSON) ⇒ <code>any</code>
    * _static_
        * [.fromDID(did, key, fragment)](#VerificationMethod.fromDID) ⇒ [<code>VerificationMethod</code>](#VerificationMethod)
        * [.createMerkleKey(digest, did, keys, fragment)](#VerificationMethod.createMerkleKey) ⇒ [<code>VerificationMethod</code>](#VerificationMethod)
        * [.fromJSON(value)](#VerificationMethod.fromJSON) ⇒ [<code>VerificationMethod</code>](#VerificationMethod)

<a name="new_VerificationMethod_new"></a>

### new VerificationMethod(key, fragment)
Creates a new `VerificationMethod` object from the given `key`.


| Param | Type |
| --- | --- |
| key | [<code>KeyPair</code>](#KeyPair) | 
| fragment | <code>string</code> | 

<a name="VerificationMethod+id"></a>

### verificationMethod.id ⇒ [<code>DIDUrl</code>](#DIDUrl)
Returns the `id` `DIDUrl` of the `VerificationMethod` object.

**Kind**: instance property of [<code>VerificationMethod</code>](#VerificationMethod)  
<a name="VerificationMethod+controller"></a>

### verificationMethod.controller ⇒ [<code>DID</code>](#DID)
Returns the `controller` `DID` of the `VerificationMethod` object.

**Kind**: instance property of [<code>VerificationMethod</code>](#VerificationMethod)  
<a name="VerificationMethod+controller"></a>

### verificationMethod.controller
Returns the `controller` `DID` of the `VerificationMethod` object.

**Kind**: instance property of [<code>VerificationMethod</code>](#VerificationMethod)  

| Param | Type |
| --- | --- |
| did | [<code>DID</code>](#DID) | 

<a name="VerificationMethod+type"></a>

### verificationMethod.type ⇒ <code>string</code>
Returns the `VerificationMethod` type.

**Kind**: instance property of [<code>VerificationMethod</code>](#VerificationMethod)  
<a name="VerificationMethod+data"></a>

### verificationMethod.data ⇒ <code>any</code>
Returns the `VerificationMethod` public key data.

**Kind**: instance property of [<code>VerificationMethod</code>](#VerificationMethod)  
<a name="VerificationMethod+toJSON"></a>

### verificationMethod.toJSON() ⇒ <code>any</code>
Serializes a `VerificationMethod` object as a JSON object.

**Kind**: instance method of [<code>VerificationMethod</code>](#VerificationMethod)  
<a name="VerificationMethod.fromDID"></a>

### VerificationMethod.fromDID(did, key, fragment) ⇒ [<code>VerificationMethod</code>](#VerificationMethod)
Creates a new `VerificationMethod` object from the given `did` and `key`.

**Kind**: static method of [<code>VerificationMethod</code>](#VerificationMethod)  

| Param | Type |
| --- | --- |
| did | [<code>DID</code>](#DID) | 
| key | [<code>KeyPair</code>](#KeyPair) | 
| fragment | <code>string</code> | 

<a name="VerificationMethod.createMerkleKey"></a>

### VerificationMethod.createMerkleKey(digest, did, keys, fragment) ⇒ [<code>VerificationMethod</code>](#VerificationMethod)
Creates a new Merkle Key Collection Method from the given key collection.

**Kind**: static method of [<code>VerificationMethod</code>](#VerificationMethod)  

| Param | Type |
| --- | --- |
| digest | <code>number</code> | 
| did | [<code>DID</code>](#DID) | 
| keys | [<code>KeyCollection</code>](#KeyCollection) | 
| fragment | <code>string</code> | 

<a name="VerificationMethod.fromJSON"></a>

### VerificationMethod.fromJSON(value) ⇒ [<code>VerificationMethod</code>](#VerificationMethod)
Deserializes a `VerificationMethod` object from a JSON object.

**Kind**: static method of [<code>VerificationMethod</code>](#VerificationMethod)  

| Param | Type |
| --- | --- |
| value | <code>any</code> | 

<a name="VerifierOptions"></a>

## VerifierOptions
Holds additional signature verification options.
See `IVerifierOptions`.

**Kind**: global class  

* [VerifierOptions](#VerifierOptions)
    * [new VerifierOptions(options)](#new_VerifierOptions_new)
    * [.default()](#VerifierOptions.default) ⇒ [<code>VerifierOptions</code>](#VerifierOptions)

<a name="new_VerifierOptions_new"></a>

### new VerifierOptions(options)
Creates a new `VerifierOptions` from the given fields.

Throws an error if any of the options are invalid.


| Param | Type |
| --- | --- |
| options | <code>IVerifierOptions</code> | 

<a name="VerifierOptions.default"></a>

### VerifierOptions.default() ⇒ [<code>VerifierOptions</code>](#VerifierOptions)
Creates a new `VerifierOptions` with default options.

**Kind**: static method of [<code>VerifierOptions</code>](#VerifierOptions)  
<a name="DIDMessageEncoding"></a>

## DIDMessageEncoding
**Kind**: global variable  
<a name="KeyType"></a>

## KeyType
**Kind**: global variable  
<a name="Digest"></a>

## Digest
**Kind**: global variable  
<a name="start"></a>

## start()
Initializes the console error panic hook for better error messages

**Kind**: global function  <|MERGE_RESOLUTION|>--- conflicted
+++ resolved
@@ -40,15 +40,12 @@
 </dd>
 <dt><a href="#Network">Network</a></dt>
 <dd></dd>
-<<<<<<< HEAD
+<dt><a href="#Presentation">Presentation</a></dt>
+<dd></dd>
 <dt><a href="#ProofPurpose">ProofPurpose</a></dt>
 <dd><p>Associates a purpose with a <code>Signature</code>.</p>
 <p>See <a href="https://w3c-ccg.github.io/security-vocab/#proofPurpose">https://w3c-ccg.github.io/security-vocab/#proofPurpose</a></p>
 </dd>
-=======
-<dt><a href="#Presentation">Presentation</a></dt>
-<dd></dd>
->>>>>>> 5e391f47
 <dt><a href="#Receipt">Receipt</a></dt>
 <dd></dd>
 <dt><a href="#ResolvedDocument">ResolvedDocument</a></dt>
@@ -868,19 +865,10 @@
         * [.resolveMethod(query)](#Document+resolveMethod) ⇒ [<code>VerificationMethod</code>](#VerificationMethod)
         * [.revokeMerkleKey(query, index)](#Document+revokeMerkleKey) ⇒ <code>boolean</code>
         * [.signSelf(key_pair, method_query)](#Document+signSelf)
-<<<<<<< HEAD
-        * [.signCredential(data, args, options)](#Document+signCredential) ⇒ [<code>VerifiableCredential</code>](#VerifiableCredential)
-        * [.signPresentation(data, args, options)](#Document+signPresentation) ⇒ [<code>VerifiablePresentation</code>](#VerifiablePresentation)
+        * [.signCredential(data, args, options)](#Document+signCredential) ⇒ [<code>Credential</code>](#Credential)
+        * [.signPresentation(data, args, options)](#Document+signPresentation) ⇒ [<code>Presentation</code>](#Presentation)
         * [.signData(data, args, options)](#Document+signData) ⇒ <code>any</code>
         * [.verifyData(data, options)](#Document+verifyData) ⇒ <code>boolean</code>
-=======
-        * [.verifySelfSigned()](#Document+verifySelfSigned) ⇒ <code>boolean</code>
-        * [.signCredential(data, args)](#Document+signCredential) ⇒ [<code>Credential</code>](#Credential)
-        * [.signPresentation(data, args)](#Document+signPresentation) ⇒ [<code>Presentation</code>](#Presentation)
-        * [.signData(data, args)](#Document+signData) ⇒ <code>any</code>
-        * [.verifyData(data)](#Document+verifyData) ⇒ <code>boolean</code>
-        * [.verifyDataWithScope(data, scope)](#Document+verifyDataWithScope) ⇒ <code>boolean</code>
->>>>>>> 5e391f47
         * [.diff(other, message, key, method)](#Document+diff) ⇒ [<code>DiffMessage</code>](#DiffMessage)
         * [.verifyDiff(diff)](#Document+verifyDiff)
         * [.merge_diff(diff)](#Document+merge_diff)
@@ -1088,11 +1076,7 @@
 
 <a name="Document+signCredential"></a>
 
-<<<<<<< HEAD
-### document.signCredential(data, args, options) ⇒ [<code>VerifiableCredential</code>](#VerifiableCredential)
-=======
-### document.signCredential(data, args) ⇒ [<code>Credential</code>](#Credential)
->>>>>>> 5e391f47
+### document.signCredential(data, args, options) ⇒ [<code>Credential</code>](#Credential)
 **Kind**: instance method of [<code>Document</code>](#Document)  
 
 | Param | Type |
@@ -1103,11 +1087,7 @@
 
 <a name="Document+signPresentation"></a>
 
-<<<<<<< HEAD
-### document.signPresentation(data, args, options) ⇒ [<code>VerifiablePresentation</code>](#VerifiablePresentation)
-=======
-### document.signPresentation(data, args) ⇒ [<code>Presentation</code>](#Presentation)
->>>>>>> 5e391f47
+### document.signPresentation(data, args, options) ⇒ [<code>Presentation</code>](#Presentation)
 **Kind**: instance method of [<code>Document</code>](#Document)  
 
 | Param | Type |
@@ -1826,7 +1806,46 @@
 
 ### Network.devnet() ⇒ [<code>Network</code>](#Network)
 **Kind**: static method of [<code>Network</code>](#Network)  
-<<<<<<< HEAD
+<a name="Presentation"></a>
+
+## Presentation
+**Kind**: global class  
+
+* [Presentation](#Presentation)
+    * [new Presentation(holder_doc, credential_data, presentation_type, presentation_id)](#new_Presentation_new)
+    * _instance_
+        * [.toJSON()](#Presentation+toJSON) ⇒ <code>any</code>
+    * _static_
+        * [.fromJSON(json)](#Presentation.fromJSON) ⇒ [<code>Presentation</code>](#Presentation)
+
+<a name="new_Presentation_new"></a>
+
+### new Presentation(holder_doc, credential_data, presentation_type, presentation_id)
+
+| Param | Type |
+| --- | --- |
+| holder_doc | [<code>Document</code>](#Document) | 
+| credential_data | <code>any</code> | 
+| presentation_type | <code>string</code> \| <code>undefined</code> | 
+| presentation_id | <code>string</code> \| <code>undefined</code> | 
+
+<a name="Presentation+toJSON"></a>
+
+### presentation.toJSON() ⇒ <code>any</code>
+Serializes a `Presentation` object as a JSON object.
+
+**Kind**: instance method of [<code>Presentation</code>](#Presentation)  
+<a name="Presentation.fromJSON"></a>
+
+### Presentation.fromJSON(json) ⇒ [<code>Presentation</code>](#Presentation)
+Deserializes a `Presentation` object from a JSON object.
+
+**Kind**: static method of [<code>Presentation</code>](#Presentation)  
+
+| Param | Type |
+| --- | --- |
+| json | <code>any</code> | 
+
 <a name="ProofPurpose"></a>
 
 ## ProofPurpose
@@ -1870,43 +1889,6 @@
 Deserializes a `ProofPurpose` object from a JSON object.
 
 **Kind**: static method of [<code>ProofPurpose</code>](#ProofPurpose)  
-=======
-<a name="Presentation"></a>
-
-## Presentation
-**Kind**: global class  
-
-* [Presentation](#Presentation)
-    * [new Presentation(holder_doc, credential_data, presentation_type, presentation_id)](#new_Presentation_new)
-    * _instance_
-        * [.toJSON()](#Presentation+toJSON) ⇒ <code>any</code>
-    * _static_
-        * [.fromJSON(json)](#Presentation.fromJSON) ⇒ [<code>Presentation</code>](#Presentation)
-
-<a name="new_Presentation_new"></a>
-
-### new Presentation(holder_doc, credential_data, presentation_type, presentation_id)
-
-| Param | Type |
-| --- | --- |
-| holder_doc | [<code>Document</code>](#Document) | 
-| credential_data | <code>any</code> | 
-| presentation_type | <code>string</code> \| <code>undefined</code> | 
-| presentation_id | <code>string</code> \| <code>undefined</code> | 
-
-<a name="Presentation+toJSON"></a>
-
-### presentation.toJSON() ⇒ <code>any</code>
-Serializes a `Presentation` object as a JSON object.
-
-**Kind**: instance method of [<code>Presentation</code>](#Presentation)  
-<a name="Presentation.fromJSON"></a>
-
-### Presentation.fromJSON(json) ⇒ [<code>Presentation</code>](#Presentation)
-Deserializes a `Presentation` object from a JSON object.
-
-**Kind**: static method of [<code>Presentation</code>](#Presentation)  
->>>>>>> 5e391f47
 
 | Param | Type |
 | --- | --- |

--- conflicted
+++ resolved
@@ -196,7 +196,6 @@
     * [.deleteMethod(options)](#Account+deleteMethod) ⇒ <code>Promise.&lt;void&gt;</code>
     * [.createMethod(options)](#Account+createMethod) ⇒ <code>Promise.&lt;void&gt;</code>
     * [.createService(options)](#Account+createService) ⇒ <code>Promise.&lt;void&gt;</code>
-<<<<<<< HEAD
 
 <a name="Account+attachMethodRelationships"></a>
 
@@ -222,10 +221,6 @@
 | Param | Type |
 | --- | --- |
 | options | <code>DetachMethodRelationshipOptions</code> | 
-=======
-    * [.attachMethodRelationships(options)](#Account+attachMethodRelationships) ⇒ <code>Promise.&lt;void&gt;</code>
-    * [.detachMethodRelationships(options)](#Account+detachMethodRelationships) ⇒ <code>Promise.&lt;void&gt;</code>
->>>>>>> 36367289
 
 <a name="Account+deleteService"></a>
 
@@ -399,8 +394,6 @@
 | options | <code>DeleteMethodOptions</code> | 
 
 <a name="Account+createMethod"></a>
-<<<<<<< HEAD
-=======
 
 ### account.createMethod(options) ⇒ <code>Promise.&lt;void&gt;</code>
 Adds a new verification method to the DID document.
@@ -410,18 +403,6 @@
 | Param | Type |
 | --- | --- |
 | options | <code>CreateMethodOptions</code> | 
-
-<a name="Account+createService"></a>
->>>>>>> 36367289
-
-### account.createService(options) ⇒ <code>Promise.&lt;void&gt;</code>
-Adds a new Service to the DID Document.
-
-**Kind**: instance method of [<code>Account</code>](#Account)  
-
-| Param | Type |
-| --- | --- |
-| options | <code>CreateServiceOptions</code> | 
 
 <a name="Account+createService"></a>
 

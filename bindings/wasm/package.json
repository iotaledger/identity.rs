--- conflicted
+++ resolved
@@ -80,12 +80,9 @@
   },
   "peerDependencies": {
     "@iota/iota.js": "^1.9.0-stardust.23"
-<<<<<<< HEAD
-=======
   },
   "optionalDependencies": {
     "@iota/pow-neon.js": "^1.9.0-stardust.4"
->>>>>>> 23f5280f
   },
   "engines": {
     "node": ">=16"

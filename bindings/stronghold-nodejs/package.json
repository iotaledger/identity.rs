{
  "name": "@iota/identity-stronghold-nodejs",
<<<<<<< HEAD
  "version": "0.6.1-rc.1",
=======
  "version": "0.6.1",
>>>>>>> 54abdce4
  "main": "dist/index.js",
  "types": "dist/index.d.ts",
  "files": [
    "dist/*"
  ],
  "napi": {
    "name": "identity-stronghold-nodejs",
    "triples": {
      "defaults": false,
      "additional": [
        "aarch64-apple-darwin",
        "x86_64-apple-darwin",
        "x86_64-pc-windows-msvc",
        "x86_64-unknown-linux-gnu",
        "x86_64-unknown-linux-musl"
      ]
    }
  },
  "license": "Apache-2.0",
  "devDependencies": {
    "@napi-rs/cli": "~2.4.2",
    "@rollup/plugin-commonjs": "^24.0.1",
    "@rollup/plugin-typescript": "^11.0.0",
    "@types/mocha": "^10.0.1",
    "@types/node": "^18.14.6",
    "cross-env": "^7.0.3",
    "mocha": "^10.2.0",
    "rollup": "^3.18.0",
    "rollup-plugin-copy": "^3.4.0",
    "ts-mocha": "^10.0.0",
    "ts-node": "^10.9.1",
    "txm": "^8.0.1",
    "typescript": "^4.9.5"
  },
  "engines": {
    "node": ">= 16"
  },
  "scripts": {
    "artifacts": "napi artifacts",
    "build": "npm run build:napi && npm run build:ts",
    "build:ts": "npm i --prefix examples/build/rollup-plugin-dts && rollup -c --failAfterWarnings",
    "build:napi": "cross-env-shell napi build --platform --release --js napi-dist/napi.js --dts napi.d.ts $NPM_BUILD_NAPI_ARGS napi-dist",
    "build:napi:debug": "napi build --platform",
    "build:examples": "tsc --project ./examples && node ./examples/build/replace_paths tsconfig.json dist resolve",
    "prepublishOnly": "napi prepublish -t npm --skip-gh-release",
    "create-npm-dir": "napi create-npm-dir --target ./ ",
    "test": "npm run test:readme && npm run test:examples",
    "test:examples": "npm run build:examples && mocha ./examples/dist/**/tests/*.js --retries 3 --timeout 180000 --exit",
    "test:readme": "mocha ./tests/txm_readme.js --retries 3 --timeout 180000 --exit"
  },
  "peerDependencies": {
<<<<<<< HEAD
    "@iota/identity-wasm": "0.6.1-rc.1"
=======
    "@iota/identity-wasm": "0.6.1"
>>>>>>> 54abdce4
  }
}<|MERGE_RESOLUTION|>--- conflicted
+++ resolved
@@ -1,10 +1,6 @@
 {
   "name": "@iota/identity-stronghold-nodejs",
-<<<<<<< HEAD
-  "version": "0.6.1-rc.1",
-=======
   "version": "0.6.1",
->>>>>>> 54abdce4
   "main": "dist/index.js",
   "types": "dist/index.d.ts",
   "files": [
@@ -56,10 +52,6 @@
     "test:readme": "mocha ./tests/txm_readme.js --retries 3 --timeout 180000 --exit"
   },
   "peerDependencies": {
-<<<<<<< HEAD
-    "@iota/identity-wasm": "0.6.1-rc.1"
-=======
     "@iota/identity-wasm": "0.6.1"
->>>>>>> 54abdce4
   }
 }
--- conflicted
+++ resolved
@@ -15,18 +15,11 @@
 # This is currently necessary for the ResolutionHandler trait. This can be made an optional dependency if alternative ways of attaching handlers are introduced.
 async-trait = { version = "0.1", default-features = false }
 futures = { version = "0.3" }
-<<<<<<< HEAD
-identity_core = { version = "=1.2.0", path = "../identity_core", default-features = false }
-identity_credential = { version = "=1.2.0", path = "../identity_credential", default-features = false, features = ["validator"] }
-identity_did = { version = "=1.2.0", path = "../identity_did", default-features = false }
-identity_document = { version = "=1.2.0", path = "../identity_document", default-features = false }
-identity_sui_name_tbd = { path = "../identity_sui_name_tbd", optional = true }
-=======
 identity_core = { version = "=1.4.0", path = "../identity_core", default-features = false }
 identity_credential = { version = "=1.4.0", path = "../identity_credential", default-features = false, features = ["validator"] }
 identity_did = { version = "=1.4.0", path = "../identity_did", default-features = false }
 identity_document = { version = "=1.4.0", path = "../identity_document", default-features = false }
->>>>>>> a3a9f845
+identity_sui_name_tbd = { path = "../identity_sui_name_tbd", optional = true }
 serde = { version = "1.0", default-features = false, features = ["std", "derive"] }
 strum.workspace = true
 thiserror = { version = "1.0", default-features = false }

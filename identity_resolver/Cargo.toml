[package]
name = "identity_resolver"
version = "0.7.0-alpha.4"
authors = ["IOTA Stiftung"]
edition = "2021"
homepage = "https://www.iota.org"
keywords = ["iota", "did", "identity", "resolver", "resolution"]
license = "Apache-2.0"
readme = "../README.md"
repository = "https://github.com/iotaledger/identity.rs"
rust-version = "1.62"
description = "DID Resolution utilities for the identity.rs library."

[dependencies]
# This is currently necessary for the ResolutionHandler trait. This can be made an optional dependency if alternative ways of attaching handlers are introduced.
async-trait = { version = "0.1", default-features = false }
futures = { version = "0.3" }
identity_core = { version = "=0.7.0-alpha.4", path = "../identity_core", default-features = false }
identity_credential = { version = "=0.7.0-alpha.4", path = "../identity_credential", default-features = false, features = ["validator"] }
identity_did = { version = "=0.7.0-alpha.4", path = "../identity_did", default-features = false }
serde = { version = "1.0", default-features = false, features = ["std", "derive"] }
strum = { version = "0.21", features = ["derive"] }
thiserror = { version = "1.0", default-features = false }
reqwest = { version = "0.11", features = ["json"] }
tokio = { version = "1.17.0", default-features = false, features = ["rt-multi-thread", "macros"] }

[dependencies.identity_iota_core]
version = "=0.7.0-alpha.4"
path = "../identity_iota_core"
default-features = false
features = ["send-sync-client-ext", "iota-client"]
optional = true

[dev-dependencies]
<<<<<<< HEAD
iota-client = { version = "2.0.1-rc.1", default-features = false, features = ["tls"] }
=======
iota-client = { version = "2.0.1-rc.4", default-features = false, features = ["tls"] }
tokio = { version = "1.17.0", default-features = false, features = ["rt-multi-thread", "macros"] }
>>>>>>> 9eaaee42

[features]
default = ["revocation-bitmap", "iota"]
revocation-bitmap = ["identity_did/revocation-bitmap", "identity_iota_core?/revocation-bitmap"]
# Enables the IOTA integration for the resolver.
iota = ["dep:identity_iota_core"]<|MERGE_RESOLUTION|>--- conflicted
+++ resolved
@@ -32,12 +32,7 @@
 optional = true
 
 [dev-dependencies]
-<<<<<<< HEAD
-iota-client = { version = "2.0.1-rc.1", default-features = false, features = ["tls"] }
-=======
 iota-client = { version = "2.0.1-rc.4", default-features = false, features = ["tls"] }
-tokio = { version = "1.17.0", default-features = false, features = ["rt-multi-thread", "macros"] }
->>>>>>> 9eaaee42
 
 [features]
 default = ["revocation-bitmap", "iota"]

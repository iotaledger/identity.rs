[package]
name = "identity_iota_interaction"
version = "1.6.0-alpha"
authors.workspace = true
edition.workspace = true
homepage.workspace = true
keywords = ["iota", "tangle", "identity"]
license.workspace = true
readme = "./README.md"
repository.workspace = true
rust-version.workspace = true
description = "Trait definitions and a wasm32 compatible subset of code, copied from the IOTA Rust SDK, used to replace the IOTA Rust SDK for wasm32 builds."

[dependencies]
anyhow = "1.0.75"
async-trait = { version = "0.1.81", default-features = false }
cfg-if = "1.0.0"
<<<<<<< HEAD
fastcrypto = { git = "https://github.com/MystenLabs/fastcrypto", rev = "5f2c63266a065996d53f98156f0412782b468597", package = "fastcrypto", features = ["copy_key"] }
=======
fastcrypto = { git = "https://github.com/MystenLabs/fastcrypto", rev = "2f502fd8570fe4e9cff36eea5bbd6fef22002898", package = "fastcrypto" }
>>>>>>> ea5de7ac
jsonpath-rust = { version = "0.5.1", optional = true }
secret-storage = { git = "https://github.com/iotaledger/secret-storage.git", default-features = false, tag = "v0.3.0" }
serde.workspace = true
serde_json.workspace = true

[target.'cfg(not(target_arch = "wasm32"))'.dependencies]
iota-sdk = { git = "https://github.com/iotaledger/iota.git", package = "iota-sdk", tag = "v0.11.6-rc" }
move-core-types = { git = "https://github.com/iotaledger/iota.git", package = "move-core-types", tag = "v0.11.6-rc" }
tokio = { version = "1", optional = true, default-features = false, features = ["process"] }

shared-crypto = { git = "https://github.com/iotaledger/iota.git", package = "shared-crypto", tag = "v0.11.6-rc" }

[target.'cfg(target_arch = "wasm32")'.dependencies]
bcs = "0.1.4"
eyre = { version = "0.6" }
fastcrypto-zkp = { git = "https://github.com/MystenLabs/fastcrypto", rev = "2f502fd8570fe4e9cff36eea5bbd6fef22002898", package = "fastcrypto-zkp" }
getrandom = { version = "0.2", default-features = false, features = ["js"] }
hex = { version = "0.4" }
itertools = "0.13"
jsonrpsee = { version = "0.24", default-features = false, features = ["wasm-client"] }
leb128 = { version = "0.2" }
num-bigint = { version = "0.4" }
primitive-types = { version = "0.12", features = ["impl-serde"] }
rand = "0.8.5"
ref-cast = { version = "1.0" }
serde_repr = { version = "0.1" }
serde_with = { version = "3.8", features = ["hex"] }
strum.workspace = true
thiserror.workspace = true
tracing = { version = "0.1" }
uint = { version = "0.9" }
derive_more = "0.99.18"
enum_dispatch = "0.3.13"
schemars = "0.8.21"

[package.metadata.docs.rs]
# To build locally:
# RUSTDOCFLAGS="--cfg docsrs" cargo +nightly doc --all-features --no-deps --workspace --open
all-features = true
rustdoc-args = ["--cfg", "docsrs"]

[features]
default = ["send-sync-transaction", "secret-storage/default"]
send-sync-transaction = ["secret-storage/send-sync-storage"]
keytool = ["dep:tokio", "dep:jsonpath-rust"]

[lints.clippy]
result_large_err = "allow"

[lints.rust]
# from local sdk types
unexpected_cfgs = { level = "warn", check-cfg = ['cfg(msim)'] }<|MERGE_RESOLUTION|>--- conflicted
+++ resolved
@@ -15,11 +15,7 @@
 anyhow = "1.0.75"
 async-trait = { version = "0.1.81", default-features = false }
 cfg-if = "1.0.0"
-<<<<<<< HEAD
-fastcrypto = { git = "https://github.com/MystenLabs/fastcrypto", rev = "5f2c63266a065996d53f98156f0412782b468597", package = "fastcrypto", features = ["copy_key"] }
-=======
-fastcrypto = { git = "https://github.com/MystenLabs/fastcrypto", rev = "2f502fd8570fe4e9cff36eea5bbd6fef22002898", package = "fastcrypto" }
->>>>>>> ea5de7ac
+fastcrypto = { git = "https://github.com/MystenLabs/fastcrypto", rev = "2f502fd8570fe4e9cff36eea5bbd6fef22002898", package = "fastcrypto", features = ["copy_key"] }
 jsonpath-rust = { version = "0.5.1", optional = true }
 secret-storage = { git = "https://github.com/iotaledger/secret-storage.git", default-features = false, tag = "v0.3.0" }
 serde.workspace = true

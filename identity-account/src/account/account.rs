--- conflicted
+++ resolved
@@ -7,22 +7,16 @@
 use std::sync::atomic::Ordering;
 use std::sync::Arc;
 
-<<<<<<< HEAD
-=======
-use serde::Serialize;
-
+use identity_account_storage::crypto::RemoteEd25519;
+use identity_account_storage::crypto::RemoteKey;
+use identity_account_storage::identity::ChainState;
+use identity_account_storage::storage::Storage;
 #[cfg(feature = "encryption")]
 use identity_account_storage::types::CekAlgorithm;
 #[cfg(feature = "encryption")]
 use identity_account_storage::types::EncryptedData;
 #[cfg(feature = "encryption")]
 use identity_account_storage::types::EncryptionAlgorithm;
-
->>>>>>> 9176761c
-use identity_account_storage::crypto::RemoteEd25519;
-use identity_account_storage::crypto::RemoteKey;
-use identity_account_storage::identity::ChainState;
-use identity_account_storage::storage::Storage;
 use identity_account_storage::types::KeyLocation;
 use identity_core::crypto::KeyType;
 use identity_core::crypto::ProofOptions;
@@ -325,7 +319,6 @@
     Ok(())
   }
 
-<<<<<<< HEAD
   /// If the document has an `EmbeddedRevocationService` identified by `fragment`, revokes all given `credentials`.
   pub async fn revoke_credentials(&mut self, fragment: &str, credentials: &[u32]) -> Result<()> {
     // Finds the service to be updated
@@ -363,7 +356,7 @@
     self.increment_actions();
     self.publish_internal(false, PublishOptions::default()).await?;
     Ok(())
-=======
+  }
   /// Encrypts the given `plaintext` with the specified `encryption_algorithm` and `cek_algorithm`.
   ///
   /// Returns an [`EncryptedData`] instance.
@@ -412,7 +405,6 @@
       .data_decrypt(self.did(), data, encryption_algorithm, cek_algorithm, &private_key)
       .await
       .map_err(Into::into)
->>>>>>> 9176761c
   }
 
   // ===========================================================================

--- conflicted
+++ resolved
@@ -156,7 +156,6 @@
     Ok(snapshot)
   }
 
-<<<<<<< HEAD
   /// Returns the `IdentityUpdater` for the given `key`.
   ///
   /// On this type, various operations can be executed
@@ -166,17 +165,6 @@
     key: &'key K,
   ) -> IdentityUpdater<'account, 'key, K> {
     IdentityUpdater::new(self, key)
-=======
-  /// Updates the identity specified by the given `key` with the given `command`.
-  pub async fn update_identity<K: IdentityKey>(&self, key: K, command: Command) -> Result<()> {
-    // Hold on to an `IdentityId`s individual lock until we've finished processing the update.
-    let identity_lock = self.try_resolve_id_lock(key).await?;
-    let identity: RwLockWriteGuard<'_, IdentityId> = identity_lock.write().await;
-
-    self.process(*identity, command, true).await?;
-
-    Ok(())
->>>>>>> 4bdfcd11
   }
 
   /// Removes the identity specified by the given `key`.
@@ -248,9 +236,11 @@
 
   /// Updates the identity specified by the given `key` with the given `command`.
   pub(crate) async fn apply_command<K: IdentityKey>(&self, key: &K, command: Command) -> Result<()> {
-    let identity: IdentityId = self.try_resolve_id(key).await?;
-
-    self.process(identity, command, true).await?;
+    // Hold on to an `IdentityId`s individual lock until we've finished processing the update.
+    let identity_lock = self.try_resolve_id_lock(key).await?;
+    let identity: RwLockWriteGuard<'_, IdentityId> = identity_lock.write().await;
+
+    self.process(*identity, command, true).await?;
 
     Ok(())
   }

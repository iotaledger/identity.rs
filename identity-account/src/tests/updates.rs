// Copyright 2020-2022 IOTA Stiftung
// SPDX-License-Identifier: Apache-2.0

use std::sync::Arc;

use identity_account_storage::storage::MemStore;
use identity_account_storage::types::KeyLocation;
use identity_core::common::OneOrSet;
use identity_core::common::OrderedSet;
use identity_core::common::Timestamp;
use identity_core::common::Url;
use identity_core::crypto::KeyPair;
use identity_core::crypto::KeyType;
use identity_core::crypto::PrivateKey;
use identity_core::crypto::PublicKey;
use identity_did::did::DID;
use identity_did::service::ServiceEndpoint;
use identity_did::utils::Queryable;
use identity_did::verification::MethodRelationship;
use identity_did::verification::MethodScope;
use identity_did::verification::MethodType;
use identity_iota::tangle::ClientBuilder;
use identity_iota_core::did::IotaDID;
<<<<<<< HEAD
use identity_iota_core::document::IotaDocument;
=======
>>>>>>> 22b18b3f
use identity_iota_core::document::IotaVerificationMethod;
use identity_iota_core::tangle::Network;

use crate::account::Account;
use crate::account::AccountConfig;
use crate::account::AccountSetup;
use crate::error::Error;
use crate::error::Result;
<<<<<<< HEAD
use crate::identity::IdentitySetup;
use crate::types::MethodSecret;
use crate::updates::method_to_key_type;
=======
use crate::types::IdentitySetup;
use crate::types::MethodContent;
>>>>>>> 22b18b3f
use crate::updates::Update;
use crate::updates::UpdateError;

use super::util::*;

#[tokio::test]
async fn test_create_identity() -> Result<()> {
  for storage in storages().await {
    let account = Account::create_identity(
      account_setup_storage(storage, Network::Mainnet).await,
      IdentitySetup::default(),
    )
    .await
    .unwrap();

    let document: &IotaDocument = account.document();

    let expected_fragment = IotaDocument::DEFAULT_METHOD_FRAGMENT;
    let method: &IotaVerificationMethod = document.resolve_method(expected_fragment, None).unwrap();

    assert_eq!(document.core_document().verification_relationships().count(), 1);
    assert_eq!(document.core_document().methods().count(), 1);

    let location: KeyLocation = KeyLocation::from_verification_method(method).unwrap();

    // Ensure we can retrieve the correct location for the key.
    assert_eq!(
      location,
      KeyLocation::new(
        KeyType::Ed25519,
        expected_fragment.to_owned(),
        method.data().try_decode().unwrap().as_ref()
      )
    );

    // Ensure the key exists in storage.
    assert!(account
      .storage()
      .key_exists(&account.account_id, &location)
      .await
      .unwrap());

    // Ensure the state was written to storage.
    assert!(account.load_document().await.is_ok());

    // Ensure timestamps were recently set.
    assert!(document.metadata.created > Timestamp::from_unix(Timestamp::now_utc().to_unix() - 15).unwrap());
    assert!(document.metadata.updated > Timestamp::from_unix(Timestamp::now_utc().to_unix() - 15).unwrap());

    // Ensure the DID was added to the index.
    assert_eq!(
      account.storage().index_get(account.did()).await.unwrap().unwrap(),
      account.account_id
    );
  }

  Ok(())
}

#[tokio::test]
async fn test_create_identity_network() -> Result<()> {
  // Ensure created identities match the client network.

  // Mainnet
  let account = Account::create_identity(account_setup(Network::Mainnet).await, IdentitySetup::default()).await?;
  assert_eq!(account.did().network_str(), Network::Mainnet.name_str());

  // Devnet
  let account = Account::create_identity(account_setup(Network::Devnet).await, IdentitySetup::default()).await?;
  assert_eq!(account.did().network_str(), Network::Devnet.name_str());

  // Private Tangle
  let account = Account::create_identity(
    AccountSetup::new(
      Arc::new(MemStore::new()),
      Arc::new(
        ClientBuilder::new()
          .network(Network::try_from_name("custom")?)
          .node("http://127.0.0.1:8082")?
          .node_sync_disabled()
          .build()
          .await
          .unwrap(),
      ),
      AccountConfig::new().testmode(true),
    ),
    IdentitySetup::default(),
  )
  .await?;
  assert_eq!(account.did().network_str(), "custom");

  Ok(())
}

#[tokio::test]
async fn test_create_identity_already_exists() -> Result<()> {
<<<<<<< HEAD
  for storage in storages().await {
    let keypair = KeyPair::new(KeyType::Ed25519)?;
    let identity_create = IdentitySetup::default()
      .key_type(KeyType::Ed25519)
      .method_secret(MethodSecret::Ed25519(keypair.private().clone()));
    let account_setup = account_setup_storage(storage, Network::Mainnet).await;

    let account = Account::create_identity(account_setup.clone(), identity_create.clone())
      .await
      .unwrap();

    let initial_state = account_setup
      .storage
      .document_get(&account.account_id)
      .await
      .unwrap()
      .unwrap();
=======
  let keypair = KeyPair::new(KeyType::Ed25519)?;
  let identity_create = IdentitySetup::default().private_key(keypair.private().clone());
  let account_setup = account_setup(Network::Mainnet).await;

  let account = Account::create_identity(account_setup.clone(), identity_create.clone()).await?;
  let did: IotaDID = account.did().to_owned();

  let initial_state = account_setup.storage.state(&did).await?.unwrap();

  let output = Account::create_identity(account_setup.clone(), identity_create).await;
>>>>>>> 22b18b3f

    let output = Account::create_identity(account_setup.clone(), identity_create).await;

    assert!(matches!(
      output.unwrap_err(),
      Error::UpdateError(UpdateError::DocumentAlreadyExists),
    ));

    // Ensure nothing was overwritten in storage
    assert_eq!(
      initial_state,
      account_setup.storage.document_get(&account.account_id).await?.unwrap()
    );
  }
  Ok(())
}

#[tokio::test]
async fn test_create_identity_from_invalid_private_key() -> Result<()> {
  let private_bytes: Box<[u8]> = Box::new([0; 33]);
  let private_key: PrivateKey = PrivateKey::from(private_bytes);

  let id_create = IdentitySetup::new().private_key(private_key);

  let err = Account::create_identity(account_setup(Network::Mainnet).await, id_create)
    .await
    .unwrap_err();

  assert!(matches!(err, Error::UpdateError(UpdateError::InvalidMethodContent(_))));

  Ok(())
}

#[tokio::test]
<<<<<<< HEAD
async fn test_create_method() -> Result<()> {
  for storage in storages().await {
    for method_type in [
      MethodType::Ed25519VerificationKey2018,
      MethodType::X25519KeyAgreementKey2019,
    ] {
      let mut account = Account::create_identity(
        account_setup_storage(Arc::clone(&storage), Network::Mainnet).await,
        IdentitySetup::default(),
      )
      .await
      .unwrap();
=======
async fn test_create_method_content_generate() -> Result<()> {
  for method_content in [MethodContent::GenerateEd25519, MethodContent::GenerateX25519] {
    let mut account: Account =
      Account::create_identity(account_setup(Network::Mainnet).await, IdentitySetup::default()).await?;
>>>>>>> 22b18b3f

      let initial_document: IotaDocument = account.document().to_owned();

<<<<<<< HEAD
      let fragment = "key-1".to_owned();
      let update: Update = Update::CreateMethod {
        scope: MethodScope::default(),
        method_secret: None,
        type_: method_type,
        fragment: fragment.clone(),
      };
=======
    let method_type: MethodType = method_content.method_type();
    let fragment = "key-1".to_owned();
    let update: Update = Update::CreateMethod {
      scope: MethodScope::default(),
      content: method_content,
      fragment: fragment.clone(),
    };
>>>>>>> 22b18b3f

      account.process_update(update).await.unwrap();

      let document: &IotaDocument = account.document();

      // Ensure existence.
      let method: &IotaVerificationMethod = document.resolve_method(&fragment, None).unwrap();

      // Ensure key type.
      assert_eq!(method.type_(), method_type);

      // Still only the default relationship.
      assert_eq!(document.core_document().verification_relationships().count(), 1);
      assert_eq!(document.core_document().methods().count(), 2);

      let location: KeyLocation = KeyLocation::from_verification_method(method).unwrap();

      // Ensure we can retrieve the correct location for the key.
      assert_eq!(
        location,
        KeyLocation::new(
          method_to_key_type(method_type),
          fragment,
          method.data().try_decode().unwrap().as_ref()
        )
      );

      // Ensure the key exists in storage.
      assert!(account
        .storage()
        .key_exists(&account.account_id, &location)
        .await
        .unwrap());

      // Ensure `created` wasn't updated.
      assert_eq!(initial_document.metadata.created, document.metadata.created);

      // Ensure `updated` was recently set.
      assert!(document.metadata.updated > Timestamp::from_unix(Timestamp::now_utc().to_unix() - 15).unwrap());
    }
  }
  Ok(())
}

#[tokio::test]
async fn test_create_method_content_public() -> Result<()> {
  let bytes: [u8; 32] = [1_u8; 32];
  for method_content in [
    MethodContent::PublicX25519(PublicKey::from(bytes.to_vec())),
    MethodContent::PublicEd25519(PublicKey::from(bytes.to_vec())),
  ] {
    let mut account: Account =
      Account::create_identity(account_setup(Network::Mainnet).await, IdentitySetup::default()).await?;

    let method_type: MethodType = method_content.method_type();
    let fragment = "key-1".to_owned();
    let update: Update = Update::CreateMethod {
      scope: MethodScope::default(),
      content: method_content,
      fragment: fragment.clone(),
    };
    account.process_update(update).await?;

    // Ensure existence and type.
    let state: &IdentityState = account.state();
    let method: &IotaVerificationMethod = state.document().resolve_method(&fragment, None).unwrap();
    assert_eq!(method.type_(), method_type);
    assert_eq!(method.data().try_decode().unwrap().as_slice(), bytes);

    // Ensure location does not exist and no key exists in storage.
    assert!(state.method_location(method_type, fragment.clone()).is_err());
    let location: KeyLocation = KeyLocation::new(method_type, fragment, Generation::new().try_increment().unwrap());
    assert!(!account.storage().key_exists(account.did(), &location).await.unwrap());
  }
  Ok(())
}

#[tokio::test]
async fn test_create_scoped_method() -> Result<()> {
  for scope in &[
    MethodScope::assertion_method(),
    MethodScope::authentication(),
    MethodScope::capability_delegation(),
    MethodScope::capability_invocation(),
    MethodScope::key_agreement(),
  ] {
    let mut account = Account::create_identity(account_setup(Network::Mainnet).await, IdentitySetup::default()).await?;

    let fragment = "#key-1".to_owned();

    let update: Update = Update::CreateMethod {
      scope: *scope,
      content: MethodContent::GenerateEd25519,
      fragment: fragment.clone(),
    };

    account.process_update(update).await?;

    let document: &IotaDocument = account.document();

    assert_eq!(document.core_document().verification_relationships().count(), 2);

    assert_eq!(document.core_document().methods().count(), 2);

    let core_doc = document.core_document();

    let contains = match scope {
      MethodScope::VerificationRelationship(MethodRelationship::Authentication) => core_doc
        .resolve_method(&fragment, Some(MethodScope::authentication()))
        .is_some(),
      MethodScope::VerificationRelationship(MethodRelationship::AssertionMethod) => core_doc
        .resolve_method(&fragment, Some(MethodScope::assertion_method()))
        .is_some(),
      MethodScope::VerificationRelationship(MethodRelationship::KeyAgreement) => core_doc
        .resolve_method(&fragment, Some(MethodScope::key_agreement()))
        .is_some(),
      MethodScope::VerificationRelationship(MethodRelationship::CapabilityDelegation) => core_doc
        .resolve_method(&fragment, Some(MethodScope::capability_delegation()))
        .is_some(),
      MethodScope::VerificationRelationship(MethodRelationship::CapabilityInvocation) => core_doc
        .resolve_method(&fragment, Some(MethodScope::capability_invocation()))
        .is_some(),
      _ => unreachable!(),
    };

    assert!(contains);
  }

  Ok(())
}

#[tokio::test]
async fn test_create_method_duplicate_fragment() {
  let mut account_setup = account_setup(Network::Mainnet).await;
  account_setup.config = account_setup.config.testmode(true).autopublish(false);

  let mut account = Account::create_identity(account_setup, IdentitySetup::default())
    .await
    .unwrap();

  let update: Update = Update::CreateMethod {
    scope: MethodScope::default(),
    content: MethodContent::GenerateEd25519,
    fragment: "key-1".to_owned(),
  };

  account.process_update(update.clone()).await.unwrap();

  let output = account.process_update(update.clone()).await;

<<<<<<< HEAD
  // Attempting to add a method with the same fragment.
=======
  // Attempting to add a method with the same fragment in the same int and diff generation.
  assert!(matches!(
    output.unwrap_err(),
    Error::DIDError(identity_did::Error::MethodAlreadyExists),
  ));

  // This increments the generation internally.
  account.publish().await.unwrap();

  let output = account.process_update(update).await;

  // Now the location is different due to the incremented generation, but the fragment is the same.
>>>>>>> 22b18b3f
  assert!(matches!(
    output.unwrap_err(),
    Error::DIDError(identity_did::Error::MethodAlreadyExists)
  ));
}

#[tokio::test]
<<<<<<< HEAD
async fn test_create_method_from_private_key() -> Result<()> {
  for storage in storages().await {
    let mut account = Account::create_identity(
      account_setup_storage(storage, Network::Mainnet).await,
      IdentitySetup::default(),
    )
    .await
    .unwrap();

    let keypair = KeyPair::new(KeyType::Ed25519).unwrap();
    let fragment = "key-1".to_owned();
    let method_type = MethodType::Ed25519VerificationKey2018;

    let update: Update = Update::CreateMethod {
      scope: MethodScope::default(),
      method_secret: Some(MethodSecret::Ed25519(keypair.private().clone())),
      type_: method_type,
      fragment: fragment.clone(),
    };

    account.process_update(update).await.unwrap();
=======
async fn test_create_method_from_private_key() {
  let mut account = Account::create_identity(account_setup(Network::Mainnet).await, IdentitySetup::default())
    .await
    .unwrap();

  let keypair = KeyPair::new(KeyType::Ed25519).unwrap();
  let fragment = "key-1".to_owned();
  let method_type = MethodType::Ed25519VerificationKey2018;

  let update: Update = Update::CreateMethod {
    scope: MethodScope::default(),
    content: MethodContent::PrivateEd25519(keypair.private().clone()),
    fragment: fragment.clone(),
  };

  account.process_update(update).await.unwrap();
>>>>>>> 22b18b3f

    let document: &IotaDocument = account.document();

    let method: &IotaVerificationMethod = document.resolve_method(&fragment, None).unwrap();

<<<<<<< HEAD
    let location: KeyLocation = KeyLocation::from_verification_method(method).unwrap();

    let public_key = account
      .storage()
      .key_public(&account.account_id, &location)
      .await
      .unwrap();

    assert_eq!(public_key.as_ref(), keypair.public().as_ref());
  }
  Ok(())
=======
  let location = state.method_location(method_type, fragment).unwrap();
  let public_key = account.storage().key_get(account.did(), &location).await.unwrap();

  assert_eq!(public_key.as_ref(), keypair.public().as_ref());
>>>>>>> 22b18b3f
}

#[tokio::test]
async fn test_create_method_from_invalid_private_key() -> Result<()> {
  let mut account = Account::create_identity(account_setup(Network::Mainnet).await, IdentitySetup::default()).await?;

  let private_bytes: Box<[u8]> = Box::new([0; 33]);
  let private_key = PrivateKey::from(private_bytes);

  let update: Update = Update::CreateMethod {
    scope: MethodScope::default(),
    content: MethodContent::PrivateEd25519(private_key),
    fragment: "key-1".to_owned(),
  };

  let err = account.process_update(update).await.unwrap_err();

  assert!(matches!(err, Error::UpdateError(UpdateError::InvalidMethodContent(_))));

  Ok(())
}

#[tokio::test]
async fn test_attach_method_relationship() -> Result<()> {
  let mut account = Account::create_identity(account_setup(Network::Mainnet).await, IdentitySetup::default()).await?;

  let fragment = "key-1".to_owned();

  let update: Update = Update::CreateMethod {
    scope: MethodScope::default(),
    content: MethodContent::GenerateEd25519,
    fragment: fragment.clone(),
  };

  account.process_update(update).await?;

  // One relationship by default.
  assert_eq!(
    account.document().core_document().verification_relationships().count(),
    1
  );

  let default_method_fragment = account
    .document()
    .default_signing_method()
    .unwrap()
    .id()
    .fragment()
    .unwrap()
    .to_owned();

  // Attempt attaching a relationship to an embedded method.
  let update: Update = Update::AttachMethodRelationship {
    relationships: vec![MethodRelationship::AssertionMethod, MethodRelationship::KeyAgreement],
    fragment: default_method_fragment,
  };

  let err = account.process_update(update).await.unwrap_err();

  assert!(matches!(
    err,
    Error::IotaCoreError(identity_iota_core::Error::InvalidDoc(
      identity_did::Error::InvalidMethodEmbedded
    ))
  ));

  // No relationships were created.
  assert_eq!(
    account.document().core_document().verification_relationships().count(),
    1
  );

  assert_eq!(account.document().core_document().assertion_method().iter().count(), 0);
  assert_eq!(account.document().core_document().key_agreement().iter().count(), 0);

  let update: Update = Update::AttachMethodRelationship {
    relationships: vec![MethodRelationship::AssertionMethod, MethodRelationship::KeyAgreement],
    fragment: fragment.clone(),
  };

  account.process_update(update).await?;

  // Relationships were created.
  assert_eq!(
    account.document().core_document().verification_relationships().count(),
    3
  );

  assert_eq!(account.document().core_document().assertion_method().len(), 1);
  assert_eq!(
    account
      .document()
      .core_document()
      .assertion_method()
      .first()
      .unwrap()
      .id()
      .fragment()
      .unwrap(),
    fragment
  );
  assert_eq!(account.document().core_document().key_agreement().len(), 1);
  assert_eq!(
    account
      .document()
      .core_document()
      .key_agreement()
      .first()
      .unwrap()
      .id()
      .fragment()
      .unwrap(),
    fragment
  );

  Ok(())
}

#[tokio::test]
async fn test_detach_method_relationship() -> Result<()> {
  let mut account = Account::create_identity(account_setup(Network::Mainnet).await, IdentitySetup::default()).await?;

  let generic_fragment = "key-1".to_owned();
  let embedded_fragment = "embedded-1".to_owned();

  // Add an embedded method.
  let update: Update = Update::CreateMethod {
    scope: MethodScope::authentication(),
    content: MethodContent::GenerateEd25519,
    fragment: embedded_fragment.clone(),
  };

  account.process_update(update).await?;

  // Attempt detaching a relationship from an embedded method.
  let update: Update = Update::DetachMethodRelationship {
    relationships: vec![MethodRelationship::Authentication],
    fragment: embedded_fragment,
  };

  let err = account.process_update(update).await.unwrap_err();

  assert!(matches!(
    err,
    Error::IotaCoreError(identity_iota_core::Error::InvalidDoc(
      identity_did::Error::InvalidMethodEmbedded
    ))
  ));

  // No relationships were removed.
  assert_eq!(
    account.document().core_document().verification_relationships().count(),
    2
  );

  let update: Update = Update::CreateMethod {
    scope: MethodScope::default(),
    content: MethodContent::GenerateEd25519,
    fragment: generic_fragment.clone(),
  };

  account.process_update(update).await?;

  let update: Update = Update::AttachMethodRelationship {
    relationships: vec![MethodRelationship::AssertionMethod, MethodRelationship::KeyAgreement],
    fragment: generic_fragment.clone(),
  };

  account.process_update(update).await?;

  assert_eq!(account.document().core_document().assertion_method().len(), 1);
  assert_eq!(account.document().core_document().key_agreement().len(), 1);

  let update: Update = Update::DetachMethodRelationship {
    relationships: vec![MethodRelationship::AssertionMethod, MethodRelationship::KeyAgreement],
    fragment: generic_fragment.clone(),
  };

  account.process_update(update).await?;

  assert_eq!(account.document().core_document().assertion_method().len(), 0);
  assert_eq!(account.document().core_document().key_agreement().len(), 0);

  Ok(())
}

#[tokio::test]
async fn test_delete_method() -> Result<()> {
  let mut account = Account::create_identity(account_setup(Network::Mainnet).await, IdentitySetup::default()).await?;

  let fragment = "key-1".to_owned();
<<<<<<< HEAD
  let method_type = MethodType::Ed25519VerificationKey2018;
  let initial_document = account.document().to_owned();
=======
  let initial_state = account.state().to_owned();
  let content: MethodContent = MethodContent::GenerateEd25519;
>>>>>>> 22b18b3f

  let update: Update = Update::CreateMethod {
    scope: MethodScope::default(),
    content: content.clone(),
    fragment: fragment.clone(),
  };

  account.process_update(update).await?;

  // Ensure it was added.
  let method: &IotaVerificationMethod = account.document().resolve_method(&fragment, None).unwrap();
  let location: KeyLocation = KeyLocation::from_verification_method(method).unwrap();

  let update: Update = Update::DeleteMethod {
    fragment: "key-1".to_owned(),
  };

  account.process_update(update.clone()).await?;

  let document: &IotaDocument = account.document();

  // Ensure it no longer exists.
  assert!(document.resolve_method(&fragment, None).is_none());

  // Still only the default relationship.
  assert_eq!(document.core_document().verification_relationships().count(), 1);

<<<<<<< HEAD
  assert_eq!(document.core_document().methods().count(), 1);
=======
  let location: KeyLocation = state.method_location(content.method_type(), fragment.clone()).unwrap();
>>>>>>> 22b18b3f

  // Ensure the key still exists in storage.
  assert!(account
    .storage()
    .key_exists(&account.account_id, &location)
    .await
    .unwrap());

  // Ensure `created` wasn't updated.
  assert_eq!(initial_document.metadata.created, document.metadata.created);
  // Ensure `updated` was recently set.
  assert!(document.metadata.updated > Timestamp::from_unix(Timestamp::now_utc().to_unix() - 15).unwrap());

  // Deleting a non-existing methods fails.
  let output = account.process_update(update).await;

  assert!(matches!(
    output.unwrap_err(),
    Error::IotaCoreError(identity_iota_core::Error::InvalidDoc(
      identity_did::Error::MethodNotFound
    ))
  ));

  Ok(())
}

#[tokio::test]
async fn test_insert_service() -> Result<()> {
  let mut account = Account::create_identity(account_setup(Network::Mainnet).await, IdentitySetup::default()).await?;

  assert_eq!(account.document().service().len(), 0);

  let fragment = "#service-42".to_owned();

  let update: Update = Update::CreateService {
    fragment: fragment.clone(),
    type_: "LinkedDomains".to_owned(),
    endpoint: ServiceEndpoint::One(Url::parse("https://iota.org").unwrap()),
    properties: None,
  };

  account.process_update(update.clone()).await?;

  assert_eq!(account.document().service().len(), 1);

  // Ensure the service can be queried.
  let service_url = account.did().to_url().join(fragment).unwrap();
  assert!(account.document().service().query(service_url).is_some());

  let err = account.process_update(update.clone()).await.unwrap_err();

  assert!(matches!(
    err,
    Error::UpdateError(UpdateError::DuplicateServiceFragment(_))
  ));

  Ok(())
}

#[tokio::test]
async fn test_remove_service() -> Result<()> {
  let mut account = Account::create_identity(account_setup(Network::Mainnet).await, IdentitySetup::default()).await?;

  let fragment = "#service-42".to_owned();

  let update: Update = Update::CreateService {
    fragment: fragment.clone(),
    type_: "LinkedDomains".to_owned(),
    endpoint: ServiceEndpoint::One(Url::parse("https://iota.org").unwrap()),
    properties: None,
  };

  account.process_update(update).await.unwrap();

  assert_eq!(account.document().service().len(), 1);

  let update: Update = Update::DeleteService {
    fragment: fragment.clone(),
  };

  account.process_update(update.clone()).await.unwrap();

  assert_eq!(account.document().service().len(), 0);

  // Attempting to remove a non-existing service returns an error.
  let err = account.process_update(update).await.unwrap_err();

  assert!(matches!(err, Error::UpdateError(UpdateError::ServiceNotFound)));

  Ok(())
}

#[tokio::test]
async fn test_set_controller() -> Result<()> {
  let mut account = Account::create_identity(account_setup(Network::Mainnet).await, IdentitySetup::default()).await?;

  let keypair1: KeyPair = KeyPair::new(KeyType::Ed25519).unwrap();
  let iota_did1: IotaDID = IotaDID::new(keypair1.public().as_ref()).unwrap();

  let keypair2: KeyPair = KeyPair::new(KeyType::Ed25519).unwrap();
  let iota_did2: IotaDID = IotaDID::new(keypair2.public().as_ref()).unwrap();

  // Set one controller.
  let update: Update = Update::SetController {
    controllers: Some(OneOrSet::new_one(iota_did1.clone())),
  };
  account.process_update(update).await.unwrap();
  assert_eq!(account.document().controller().unwrap().len(), 1);

  // Set two controllers.
  let set: OrderedSet<IotaDID> = OrderedSet::from_iter(vec![iota_did1, iota_did2]);
  let update: Update = Update::SetController {
    controllers: Some(OneOrSet::new_set(set).unwrap()),
  };
  account.process_update(update).await.unwrap();
  assert_eq!(account.document().controller().unwrap().len(), 2);

  // Remove all controllers.
  let update: Update = Update::SetController { controllers: None };
  account.process_update(update).await.unwrap();
  assert_eq!(account.document().controller(), None);

  Ok(())
}

#[tokio::test]
async fn test_set_also_known_as() -> Result<()> {
  let mut account = Account::create_identity(account_setup(Network::Mainnet).await, IdentitySetup::default()).await?;

  // No elements by default.
  assert_eq!(account.document().also_known_as().len(), 0);

  // Set two Urls.
  let urls: OrderedSet<Url> = OrderedSet::from_iter(vec![
    Url::parse("did:iota:xyz").unwrap(),
    Url::parse("did:iota:abc").unwrap(),
  ]);
  let update: Update = Update::SetAlsoKnownAs { urls };
  account.process_update(update).await.unwrap();
  assert_eq!(account.document().also_known_as().len(), 2);

  // Remove all Urls.
  let update: Update = Update::SetAlsoKnownAs {
    urls: OrderedSet::new(),
  };
  account.process_update(update).await.unwrap();
  assert_eq!(account.document().also_known_as().len(), 0);

  Ok(())
}<|MERGE_RESOLUTION|>--- conflicted
+++ resolved
@@ -21,10 +21,7 @@
 use identity_did::verification::MethodType;
 use identity_iota::tangle::ClientBuilder;
 use identity_iota_core::did::IotaDID;
-<<<<<<< HEAD
 use identity_iota_core::document::IotaDocument;
-=======
->>>>>>> 22b18b3f
 use identity_iota_core::document::IotaVerificationMethod;
 use identity_iota_core::tangle::Network;
 
@@ -33,14 +30,9 @@
 use crate::account::AccountSetup;
 use crate::error::Error;
 use crate::error::Result;
-<<<<<<< HEAD
-use crate::identity::IdentitySetup;
-use crate::types::MethodSecret;
 use crate::updates::method_to_key_type;
-=======
 use crate::types::IdentitySetup;
 use crate::types::MethodContent;
->>>>>>> 22b18b3f
 use crate::updates::Update;
 use crate::updates::UpdateError;
 
@@ -137,12 +129,10 @@
 
 #[tokio::test]
 async fn test_create_identity_already_exists() -> Result<()> {
-<<<<<<< HEAD
   for storage in storages().await {
     let keypair = KeyPair::new(KeyType::Ed25519)?;
-    let identity_create = IdentitySetup::default()
-      .key_type(KeyType::Ed25519)
-      .method_secret(MethodSecret::Ed25519(keypair.private().clone()));
+    let identity_create = IdentitySetup::default().private_key(keypair.private().clone());
+
     let account_setup = account_setup_storage(storage, Network::Mainnet).await;
 
     let account = Account::create_identity(account_setup.clone(), identity_create.clone())
@@ -155,18 +145,6 @@
       .await
       .unwrap()
       .unwrap();
-=======
-  let keypair = KeyPair::new(KeyType::Ed25519)?;
-  let identity_create = IdentitySetup::default().private_key(keypair.private().clone());
-  let account_setup = account_setup(Network::Mainnet).await;
-
-  let account = Account::create_identity(account_setup.clone(), identity_create.clone()).await?;
-  let did: IotaDID = account.did().to_owned();
-
-  let initial_state = account_setup.storage.state(&did).await?.unwrap();
-
-  let output = Account::create_identity(account_setup.clone(), identity_create).await;
->>>>>>> 22b18b3f
 
     let output = Account::create_identity(account_setup.clone(), identity_create).await;
 
@@ -201,37 +179,17 @@
 }
 
 #[tokio::test]
-<<<<<<< HEAD
-async fn test_create_method() -> Result<()> {
+async fn test_create_method_content_generate() -> Result<()> {
   for storage in storages().await {
-    for method_type in [
-      MethodType::Ed25519VerificationKey2018,
-      MethodType::X25519KeyAgreementKey2019,
-    ] {
-      let mut account = Account::create_identity(
-        account_setup_storage(Arc::clone(&storage), Network::Mainnet).await,
-        IdentitySetup::default(),
-      )
-      .await
-      .unwrap();
-=======
-async fn test_create_method_content_generate() -> Result<()> {
   for method_content in [MethodContent::GenerateEd25519, MethodContent::GenerateX25519] {
     let mut account: Account =
-      Account::create_identity(account_setup(Network::Mainnet).await, IdentitySetup::default()).await?;
->>>>>>> 22b18b3f
+      Account::create_identity(
+        account_setup_storage(Arc::clone(&storage), Network::Mainnet).await,
+        IdentitySetup::default()
+      ).await?;
 
       let initial_document: IotaDocument = account.document().to_owned();
 
-<<<<<<< HEAD
-      let fragment = "key-1".to_owned();
-      let update: Update = Update::CreateMethod {
-        scope: MethodScope::default(),
-        method_secret: None,
-        type_: method_type,
-        fragment: fragment.clone(),
-      };
-=======
     let method_type: MethodType = method_content.method_type();
     let fragment = "key-1".to_owned();
     let update: Update = Update::CreateMethod {
@@ -239,7 +197,6 @@
       content: method_content,
       fragment: fragment.clone(),
     };
->>>>>>> 22b18b3f
 
       account.process_update(update).await.unwrap();
 
@@ -304,15 +261,13 @@
     account.process_update(update).await?;
 
     // Ensure existence and type.
-    let state: &IdentityState = account.state();
-    let method: &IotaVerificationMethod = state.document().resolve_method(&fragment, None).unwrap();
+    let method: &IotaVerificationMethod = account.document().resolve_method(&fragment, None).unwrap();
     assert_eq!(method.type_(), method_type);
     assert_eq!(method.data().try_decode().unwrap().as_slice(), bytes);
 
-    // Ensure location does not exist and no key exists in storage.
-    assert!(state.method_location(method_type, fragment.clone()).is_err());
-    let location: KeyLocation = KeyLocation::new(method_type, fragment, Generation::new().try_increment().unwrap());
-    assert!(!account.storage().key_exists(account.did(), &location).await.unwrap());
+    // Ensure no key exists in storage.
+    let location: KeyLocation = KeyLocation::from_verification_method(&method).unwrap();
+    assert!(!account.storage().key_exists(&account.account_id, &location).await.unwrap());
   }
   Ok(())
 }
@@ -390,22 +345,7 @@
 
   let output = account.process_update(update.clone()).await;
 
-<<<<<<< HEAD
   // Attempting to add a method with the same fragment.
-=======
-  // Attempting to add a method with the same fragment in the same int and diff generation.
-  assert!(matches!(
-    output.unwrap_err(),
-    Error::DIDError(identity_did::Error::MethodAlreadyExists),
-  ));
-
-  // This increments the generation internally.
-  account.publish().await.unwrap();
-
-  let output = account.process_update(update).await;
-
-  // Now the location is different due to the incremented generation, but the fragment is the same.
->>>>>>> 22b18b3f
   assert!(matches!(
     output.unwrap_err(),
     Error::DIDError(identity_did::Error::MethodAlreadyExists)
@@ -413,8 +353,7 @@
 }
 
 #[tokio::test]
-<<<<<<< HEAD
-async fn test_create_method_from_private_key() -> Result<()> {
+async fn test_create_method_from_private_key() {
   for storage in storages().await {
     let mut account = Account::create_identity(
       account_setup_storage(storage, Network::Mainnet).await,
@@ -423,27 +362,8 @@
     .await
     .unwrap();
 
-    let keypair = KeyPair::new(KeyType::Ed25519).unwrap();
-    let fragment = "key-1".to_owned();
-    let method_type = MethodType::Ed25519VerificationKey2018;
-
-    let update: Update = Update::CreateMethod {
-      scope: MethodScope::default(),
-      method_secret: Some(MethodSecret::Ed25519(keypair.private().clone())),
-      type_: method_type,
-      fragment: fragment.clone(),
-    };
-
-    account.process_update(update).await.unwrap();
-=======
-async fn test_create_method_from_private_key() {
-  let mut account = Account::create_identity(account_setup(Network::Mainnet).await, IdentitySetup::default())
-    .await
-    .unwrap();
-
   let keypair = KeyPair::new(KeyType::Ed25519).unwrap();
   let fragment = "key-1".to_owned();
-  let method_type = MethodType::Ed25519VerificationKey2018;
 
   let update: Update = Update::CreateMethod {
     scope: MethodScope::default(),
@@ -452,13 +372,11 @@
   };
 
   account.process_update(update).await.unwrap();
->>>>>>> 22b18b3f
 
     let document: &IotaDocument = account.document();
 
     let method: &IotaVerificationMethod = document.resolve_method(&fragment, None).unwrap();
 
-<<<<<<< HEAD
     let location: KeyLocation = KeyLocation::from_verification_method(method).unwrap();
 
     let public_key = account
@@ -469,13 +387,6 @@
 
     assert_eq!(public_key.as_ref(), keypair.public().as_ref());
   }
-  Ok(())
-=======
-  let location = state.method_location(method_type, fragment).unwrap();
-  let public_key = account.storage().key_get(account.did(), &location).await.unwrap();
-
-  assert_eq!(public_key.as_ref(), keypair.public().as_ref());
->>>>>>> 22b18b3f
 }
 
 #[tokio::test]
@@ -667,13 +578,8 @@
   let mut account = Account::create_identity(account_setup(Network::Mainnet).await, IdentitySetup::default()).await?;
 
   let fragment = "key-1".to_owned();
-<<<<<<< HEAD
-  let method_type = MethodType::Ed25519VerificationKey2018;
   let initial_document = account.document().to_owned();
-=======
-  let initial_state = account.state().to_owned();
   let content: MethodContent = MethodContent::GenerateEd25519;
->>>>>>> 22b18b3f
 
   let update: Update = Update::CreateMethod {
     scope: MethodScope::default(),
@@ -701,11 +607,7 @@
   // Still only the default relationship.
   assert_eq!(document.core_document().verification_relationships().count(), 1);
 
-<<<<<<< HEAD
   assert_eq!(document.core_document().methods().count(), 1);
-=======
-  let location: KeyLocation = state.method_location(content.method_type(), fragment.clone()).unwrap();
->>>>>>> 22b18b3f
 
   // Ensure the key still exists in storage.
   assert!(account

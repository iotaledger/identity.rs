// Copyright 2020-2021 IOTA Stiftung
// SPDX-License-Identifier: Apache-2.0

use core::marker::PhantomData;

use serde::Serialize;

use identity_core::convert::ToJson;
use identity_core::crypto::Named;
use identity_core::crypto::SetSignature;
use identity_core::crypto::Signature;
use identity_core::crypto::SignatureValue;
use identity_core::error::Error;
use identity_core::error::Result;
<<<<<<< HEAD
use identity_core::utils::encode_b58;
=======
use identity_iota::did::IotaDID;
>>>>>>> 9bf01bb7

use crate::storage::Storage;
use crate::types::KeyLocation;

pub struct RemoteEd25519;

impl Named for RemoteEd25519 {
  const NAME: &'static str = "JcsEd25519Signature2020";
}

impl RemoteEd25519 {
  pub async fn create_signature<U, T>(data: &mut U, method: impl Into<String>, secret: &RemoteKey<'_, T>) -> Result<()>
  where
    U: Serialize + SetSignature,
    T: Storage,
  {
    data.set_signature(Signature::new(Self::NAME, method));

    let value: SignatureValue = Self::sign(&data, secret).await?;
    let write: &mut Signature = data.try_signature_mut()?;

    write.set_value(value);

    Ok(())
  }

  pub async fn sign<T, X>(data: &X, remote_key: &RemoteKey<'_, T>) -> Result<SignatureValue>
  where
    X: Serialize,
    T: Storage,
  {
    let message: Vec<u8> = data.to_jcs()?;
    let signature: Vec<u8> = RemoteSign::sign(&message, remote_key).await?;
    let signature: String = encode_b58(&signature);
    Ok(SignatureValue::Signature(signature))
  }
}

/// A reference to a storage instance and identity key location.
#[derive(Debug)]
pub struct RemoteKey<'a> {
  did: &'a IotaDID,
  location: &'a KeyLocation,
  store: &'a dyn Storage,
}

impl<'a> RemoteKey<'a> {
  /// Creates a new `RemoteKey` instance.
  pub fn new(did: &'a IotaDID, location: &'a KeyLocation, store: &'a dyn Storage) -> Self {
    Self { did, location, store }
  }
}

// =============================================================================
// RemoteSign
// =============================================================================

/// A remote signature that delegates to a storage implementation.
///
/// Note: The signature implementation is specified by the associated `RemoteKey`.
#[derive(Clone, Copy, Debug)]
pub struct RemoteSign<'a> {
  marker: PhantomData<RemoteKey<'a>>,
}

<<<<<<< HEAD
impl<'a, T> RemoteSign<'a, T>
where
  T: Storage,
{
  pub async fn sign(message: &[u8], key: &RemoteKey<'a, T>) -> Result<Vec<u8>> {
    key
      .store
      .key_sign(key.id, key.location, message.to_vec())
      .await
=======
impl<'a> Sign for RemoteSign<'a> {
  type Private = RemoteKey<'a>;
  type Output = Vec<u8>;

  fn sign(message: &[u8], key: &Self::Private) -> Result<Self::Output> {
    let future: _ = key.store.key_sign(key.did, key.location, message.to_vec());

    executor::block_on(future)
>>>>>>> 9bf01bb7
      .map_err(|_| Error::InvalidProofValue("remote sign"))
      .map(|signature| signature.data)
  }
}<|MERGE_RESOLUTION|>--- conflicted
+++ resolved
@@ -12,11 +12,8 @@
 use identity_core::crypto::SignatureValue;
 use identity_core::error::Error;
 use identity_core::error::Result;
-<<<<<<< HEAD
 use identity_core::utils::encode_b58;
-=======
 use identity_iota::did::IotaDID;
->>>>>>> 9bf01bb7
 
 use crate::storage::Storage;
 use crate::types::KeyLocation;
@@ -28,10 +25,9 @@
 }
 
 impl RemoteEd25519 {
-  pub async fn create_signature<U, T>(data: &mut U, method: impl Into<String>, secret: &RemoteKey<'_, T>) -> Result<()>
+  pub async fn create_signature<U>(data: &mut U, method: impl Into<String>, secret: &RemoteKey<'_>) -> Result<()>
   where
     U: Serialize + SetSignature,
-    T: Storage,
   {
     data.set_signature(Signature::new(Self::NAME, method));
 
@@ -43,10 +39,9 @@
     Ok(())
   }
 
-  pub async fn sign<T, X>(data: &X, remote_key: &RemoteKey<'_, T>) -> Result<SignatureValue>
+  pub async fn sign<X>(data: &X, remote_key: &RemoteKey<'_>) -> Result<SignatureValue>
   where
     X: Serialize,
-    T: Storage,
   {
     let message: Vec<u8> = data.to_jcs()?;
     let signature: Vec<u8> = RemoteSign::sign(&message, remote_key).await?;
@@ -82,26 +77,12 @@
   marker: PhantomData<RemoteKey<'a>>,
 }
 
-<<<<<<< HEAD
-impl<'a, T> RemoteSign<'a, T>
-where
-  T: Storage,
-{
-  pub async fn sign(message: &[u8], key: &RemoteKey<'a, T>) -> Result<Vec<u8>> {
+impl<'a> RemoteSign<'a> {
+  pub async fn sign(message: &[u8], key: &RemoteKey<'a>) -> Result<Vec<u8>> {
     key
       .store
-      .key_sign(key.id, key.location, message.to_vec())
+      .key_sign(key.did, key.location, message.to_vec())
       .await
-=======
-impl<'a> Sign for RemoteSign<'a> {
-  type Private = RemoteKey<'a>;
-  type Output = Vec<u8>;
-
-  fn sign(message: &[u8], key: &Self::Private) -> Result<Self::Output> {
-    let future: _ = key.store.key_sign(key.did, key.location, message.to_vec());
-
-    executor::block_on(future)
->>>>>>> 9bf01bb7
       .map_err(|_| Error::InvalidProofValue("remote sign"))
       .map(|signature| signature.data)
   }

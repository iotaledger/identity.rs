--- conflicted
+++ resolved
@@ -2,9 +2,6 @@
 // SPDX-License-Identifier: Apache-2.0
 
 //! Errors that may occur when working with Identity Accounts.
-
-#[cfg(feature = "stronghold")]
-use crate::stronghold::StrongholdError;
 
 /// Alias for a `Result` with the error type [`Error`].
 pub type Result<T, E = Error> = ::core::result::Result<T, E>;
@@ -26,39 +23,14 @@
   CredentialError(#[from] identity_credential::Error),
   /// Caused by errors from the [crypto] crate.
   #[error(transparent)]
-  AccountCoreError(#[from] identity_account_core::Error),
+  AccountCoreError(#[from] identity_account_storage::Error),
   /// Caused by errors from the [identity_iota] crate.
   #[error(transparent)]
   IotaError(#[from] identity_iota::Error),
   /// Caused by errors from the [identity_iota_core] crate.
   #[error(transparent)]
-<<<<<<< HEAD
   IotaCoreError(#[from] identity_iota_core::Error),
 
-=======
-  IoError(#[from] std::io::Error),
-  #[cfg(feature = "stronghold")]
-  #[error(transparent)]
-  StrongholdError(#[from] StrongholdError),
-  /// Caused by attempting to read a poisoned shared resource.
-  #[error("Shared resource poisoned: read")]
-  SharedReadPoisoned,
-  /// Caused by attempting to write a poisoned shared resource.
-  #[error("Shared resource poisoned: write")]
-  SharedWritePoisoned,
-  /// Caused by attempting to increment a generation above the maximum value.
-  #[error("Generation overflow")]
-  GenerationOverflow,
-  /// Caused by attempting to decrement a generation below the minimum value.
-  #[error("Generation underflow")]
-  GenerationUnderflow,
-  /// Caused by attempting to find an identity key vault that does not exist.
-  #[error("Key vault not found")]
-  KeyVaultNotFound,
-  /// Caused by attempting to find a key in storage that does not exist.
-  #[error("key not found")]
-  KeyNotFound,
->>>>>>> 5c712773
   /// Caused by attempting to find an identity that does not exist.
   #[error("Identity not found")]
   IdentityNotFound,

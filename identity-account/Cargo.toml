--- conflicted
+++ resolved
@@ -27,11 +27,7 @@
 
 [dev-dependencies]
 futures = { version = "0.3" }
-<<<<<<< HEAD
 once_cell = { version = "1.10", default-features = false, features = ["std"] }
-rand = { version = "0.8" }
-=======
->>>>>>> 0d68cdff
 rusty-fork = { version = "0.3" }
 tokio = { version = "1.17.0", default-features = false, features = ["macros", "rt", "rt-multi-thread", "sync"] }
 

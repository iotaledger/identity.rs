--- conflicted
+++ resolved
@@ -23,13 +23,8 @@
 riker = { version = "0.4" }
 serde = { version = "1.0", default-features = false, features = ["alloc", "derive"] }
 slog = { version = "2.7" }
-<<<<<<< HEAD
-tokio = { version = "0.2", default-features = false, features = ["rt-core", "sync"] }
-zeroize = { version = "1.2" }
-=======
 tokio = { version = "1.3", default-features = false, features = ["rt", "rt-multi-thread", "sync"] }
 zeroize = { version = "1.2"}
->>>>>>> ecfd9a74
 
 [dependencies.iota-crypto]
 git = "https://github.com/iotaledger/crypto.rs"
@@ -43,8 +38,4 @@
 [dev-dependencies]
 rand = { version = "0.8" }
 rusty-fork = { version = "0.3" }
-<<<<<<< HEAD
-tokio = { version = "0.2", features = ["macros", "rt-core", "sync"] }
-=======
-tokio = { version = "1.3", features = ["macros", "rt", "rt-multi-thread", "sync"] }
->>>>>>> ecfd9a74
+tokio = { version = "1.3", features = ["macros", "rt", "rt-multi-thread", "sync"] }
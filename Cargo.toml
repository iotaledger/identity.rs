--- conflicted
+++ resolved
@@ -1,22 +1,10 @@
 [workspace]
 resolver = "2"
 members = [
-<<<<<<< HEAD
-  "identity",
-  # "identity-comm",
-  "identity-account",
-  "identity-account-storage",
-  "identity-actor",
-  "identity-core",
-  "identity-credential",
-  "identity-did",
-  "identity-diff",
-  "identity-iota",
-  "identity-iota-core",
-=======
   # "identity_comm",
   "identity_account",
   "identity_account_storage",
+  "identity-actor",
   "identity_core",
   "identity_credential",
   "identity_did",
@@ -25,7 +13,6 @@
   "identity_iota_client",
   "identity_iota_core",
 
->>>>>>> 74d9fc25
   "examples",
 ]
 

[workspace]
members = [
    "identity_account",
    "identity_communication",
    "identity_resolver",
    "identity_schema",
    "identity_common",
    "identity_core",
    "identity_crypto",
    "identity_integration",
<<<<<<< HEAD
    "identity_vc",
    "libjose"
=======
    "identity_proof",
    "identity_vc",
    "identity_diff",
    "identity_derive"
>>>>>>> ead213db
]<|MERGE_RESOLUTION|>--- conflicted
+++ resolved
@@ -8,13 +8,9 @@
     "identity_core",
     "identity_crypto",
     "identity_integration",
-<<<<<<< HEAD
-    "identity_vc",
-    "libjose"
-=======
     "identity_proof",
     "identity_vc",
     "identity_diff",
-    "identity_derive"
->>>>>>> ead213db
+    "identity_derive",
+    "libjose"
 ]
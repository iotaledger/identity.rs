[package]
name = "identity_core"
version = "1.3.1"
authors.workspace = true
edition.workspace = true
homepage.workspace = true
keywords = ["iota", "tangle", "identity"]
license.workspace = true
readme = "./README.md"
repository.workspace = true
rust-version.workspace = true
description = "The core traits and types for the identity-rs library."

[dependencies]
<<<<<<< HEAD
iota-crypto = { version = "0.23.2", default-features = false, features = ["ed25519", "random", "sha", "x25519", "std"] }
=======
>>>>>>> 842f483c
multibase = { version = "0.9", default-features = false, features = ["std"] }
serde = { workspace = true, features = ["std"] }
serde_json = { workspace = true, features = ["std"] }
strum.workspace = true
thiserror.workspace = true
time = { version = "0.3.23", default-features = false, features = ["std", "serde", "parsing", "formatting"] }
url = { version = "2.4", default-features = false, features = ["serde"] }
zeroize = { version = "1.6", default-features = false }

[target.'cfg(all(target_arch = "wasm32", not(target_os = "wasi"), not(feature = "custom_time")))'.dependencies]
js-sys = { version = "0.3.55", default-features = false }

[dev-dependencies]
proptest = { version = "1.0.0" }
quickcheck = { version = "1.0" }
quickcheck_macros = { version = "1.0" }

[package.metadata.docs.rs]
# To build locally:
# RUSTDOCFLAGS="--cfg docsrs" cargo +nightly doc --all-features --no-deps --workspace --open
all-features = true
rustdoc-args = ["--cfg", "docsrs"]

[lints]
workspace = true

[features]
# Enables a macro to provide a custom time (Timestamp::now_utc) implementation, see src/custom_time.rs
custom_time = []

[[test]]
name = "custom_time"
required-features = ["custom_time"]<|MERGE_RESOLUTION|>--- conflicted
+++ resolved
@@ -12,10 +12,6 @@
 description = "The core traits and types for the identity-rs library."
 
 [dependencies]
-<<<<<<< HEAD
-iota-crypto = { version = "0.23.2", default-features = false, features = ["ed25519", "random", "sha", "x25519", "std"] }
-=======
->>>>>>> 842f483c
 multibase = { version = "0.9", default-features = false, features = ["std"] }
 serde = { workspace = true, features = ["std"] }
 serde_json = { workspace = true, features = ["std"] }

[package]
name = "identity_core"
version = "0.1.0"
authors = ["IOTA Identity"]
edition = "2018"
description = "An implementation of the Decentralized Identifiers (DID) standard"
readme = "../README.md"
repository = "https://github.com/iotaledger/identity.rs"
license = "Apache-2.0"
keywords = ["iota", "tangle", "identity"]
homepage = "https://www.iota.org"

# See more keys and their definitions at https://doc.rust-lang.org/cargo/reference/manifest.html

[dependencies]
# error handling
thiserror = "1.0"
anyhow = "1.0"

async-trait = { version = "0.1", default-features = false }
base64 = { version = "0.12", default-features = false, features = ["std"] }
bs58 = { version = "0.3", default-features = false, features = ["std"] }
chrono = { version = "0.4", features = ["serde"] }
derive_builder = { version = "0.9", default-features = false }
hex = { version = "0.4", default-features = false , features = ["std"] }
percent-encoding = { version = "2.1", default-features = false }
url = { version = "2.1", default-features = false, features = ["serde"] }

# serialization
serde = { version = "1.0", features = ["derive"] }
serde_json = { version = "1.0", features = ["preserve_order"] }

<<<<<<< HEAD
# diff macro and trait
=======
identity_crypto = { git = "https://github.com/iotaledger/identity.rs", branch = "feat/identity-signature-suites" }
>>>>>>> 4d15ad9c
identity_diff = { path = "../identity_diff", version = "0.1.0", features = ["diff_derive"] }

# parser crates
pest = "2.1"
pest_derive = "2.1"

[dev-dependencies]
# generative/property testing
proptest = "0.10"

# serde testing
serde_test = "1.0"

# json parsing
json = "0.12"<|MERGE_RESOLUTION|>--- conflicted
+++ resolved
@@ -30,11 +30,7 @@
 serde = { version = "1.0", features = ["derive"] }
 serde_json = { version = "1.0", features = ["preserve_order"] }
 
-<<<<<<< HEAD
-# diff macro and trait
-=======
 identity_crypto = { git = "https://github.com/iotaledger/identity.rs", branch = "feat/identity-signature-suites" }
->>>>>>> 4d15ad9c
 identity_diff = { path = "../identity_diff", version = "0.1.0", features = ["diff_derive"] }
 
 # parser crates

/// The main crate result type derived from the `anyhow::Result` type.
pub type Result<T, E = Error> = anyhow::Result<T, E>;

/// The main crate Error type; uses `thiserror`.
#[derive(Debug, thiserror::Error)]
pub enum Error {
    /// A format error that takes a String.  Indicates that the Format of the did is not correct.
    #[error("Format Error: {0}")]
    FormatError(String),
    /// Error from when pest can not properly parse a line.
    #[error("Parse Error: {0}")]
    ParseError(anyhow::Error),
    #[error("Diff Error: {0}")]
    DiffError(#[from] identity_diff::Error),
<<<<<<< HEAD
=======
    #[error("Crypto Error: {0}")]
    CryptoError(#[from] identity_crypto::Error),
>>>>>>> 4d15ad9c
    #[error("Failed to encode JSON: {0}")]
    EncodeJSON(serde_json::Error),
    #[error("Failed to decode JSON: {0}")]
    DecodeJSON(serde_json::Error),
    #[error("Invalid Timestamp: {0}")]
    InvalidTimestamp(#[from] chrono::ParseError),
    #[error("Failed to decode base16 data: {0}")]
    DecodeBase16(#[from] hex::FromHexError),
    #[error("Failed to decode base58 data: {0}")]
    DecodeBase58(#[from] bs58::decode::Error),
    #[error("Failed to decode base64 data: {0}")]
    DecodeBase64(#[from] base64::DecodeError),
    #[error("Invalid object id")]
    InvalidObjectId,
    #[error("Invalid object type")]
    InvalidObjectType,
    #[error("Invalid key type")]
    InvalidKeyType,
    #[error("Invalid Credential: {0}")]
    InvalidCredential(String),
    #[error("Invalid Presentation: {0}")]
    InvalidPresentation(String),
    #[error("Invalid Url: {0}")]
    InvalidUrl(#[from] url::ParseError),
    #[error("Invalid UTF-8: {0}")]
    InvalidUtf8(#[from] core::str::Utf8Error),
    #[error("DID Resolution Error: {0}")]
    ResolutionError(anyhow::Error),
    #[error("DID Dereference Error: {0}")]
    DereferenceError(anyhow::Error),
    #[error("Identity Reader Error: {0}")]
    IdentityReaderError(anyhow::Error),
    #[error("Identity Writer Error: {0}")]
    IdentityWriterError(anyhow::Error),
}<|MERGE_RESOLUTION|>--- conflicted
+++ resolved
@@ -12,11 +12,8 @@
     ParseError(anyhow::Error),
     #[error("Diff Error: {0}")]
     DiffError(#[from] identity_diff::Error),
-<<<<<<< HEAD
-=======
     #[error("Crypto Error: {0}")]
     CryptoError(#[from] identity_crypto::Error),
->>>>>>> 4d15ad9c
     #[error("Failed to encode JSON: {0}")]
     EncodeJSON(serde_json::Error),
     #[error("Failed to decode JSON: {0}")]

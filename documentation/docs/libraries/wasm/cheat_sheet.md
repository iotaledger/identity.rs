---
title:  Wasm Cheat Sheet
sidebar_label: Cheat Sheet
description: IOTA Identity Wasm Library Cheat Sheet.
image: /img/Identity_icon.png
keywords:
- wasm
- identity
- decentralized identifiers
- did
- verifiable credentials
- verifiable presentations
- create
- update
- resolve
- remove
- reference
---

## Install the Library

You can install the main Identity package using [npm](https://www.npmjs.com/).

### Latest Stable Release

This version matches the `main` branch of this repository. It is **stable** and will have **changelogs**.

```bash
npm install @iota/identity-wasm 
```

### Development Release

This version matches the `dev` branch of this repository. It has all the **latest features**, but it **may also have undocumented breaking changes**.

```bash
npm install @iota/identity-wasm@dev
```

## Decentralized Identifiers (DID)

A DID is a unique identifier that contains information that can be resolved to a DID Document. This document contains data such as public keys, enabling the holder to prove ownership over their personal data, but also URIs that link to public information about the identity. This implementation complies with the DID specifications v1.0 Working.

### [Create](../../decentralized_identifiers/create.mdx)

####  [new KeyPair( _type)](api_reference#KeyPair)

Generates a new [KeyPair](api_reference#KeyPair) object of the desired _type.

##### Parameters

* type_ : One of enum identity.KeyType {Ed25519}
 
```js
new KeyPair(type_: number);
```

##### Returns
<details>
<summary>

* [KeyPair](api_reference#KeyPair).

</summary>

```js
{
  type: string,// example 'ed25519'
  public: string(44),// example '5Geq8HMRHxBhyesEbzbq8nG78ZRXFcHRUVhny4kfrHRh',
  secret: string(44),// example 'GeKQa6EhNXkbo74JLuvyxRFR3rouy2iPViwtk9JM9Dyn'
}
```
</details>

#### [new Document(type_, network, tag)](api_reference#new_Document_new)

Create a new [Document](api_reference#Document) from the given [KeyPair](api_reference#KeyPair).

##### Parameters

* type_ : One of enum identity.KeyType{Ed25519}.
* network: (optional) The string representation of the chosen network, "mainNet" for example.
* tag: (optional) String.

```js
new Document(type_:number, network:string | undefined, tag:string | undefined);
```

#### Returns

<details>
<summary>

Object consisting of:
  * [KeyPair](api_reference#KeyPair).
  * [Document](api_reference#Document).
  
</summary>

```js
{
  key: {
    type: string,// example 'ed25519',
    public: string(44),// example 'C7XrAUAUuM14sRdtN2daAkfA1hwoFxbWDcE5YxXqwveN',
    secret: string(44),// example 'EsmpiVppDZi6ocYhmMGzerSufwUb7rFcWcmwMNmGRaXA'
  },
  doc: {
    id: string(53),// example 'did:iota:9WnLBWvqU8ULtc6HZ8t9yCwa4FZRqQE3hX6wt7qoJZYK',
    authentication: [ [Object] ],
    created: Date, //exaple '2021-10-04T14:55:41Z',
    updated: Date,// example'2021-10-04T14:55:41Z'
  }
}
```
</details>

####  [Document.fromKeyPair(key, network)](api_reference#Document.fromKeyPair)

Creates a new DID Document from the given [KeyPair](api_reference#KeyPair) and optional network.

##### Parameters

* key: [KeyPair](api_reference#KeyPair).
* network: (optional) The string representation of the chosen network, "mainNet" for example.

```js
Document.fromKeyPair(key:keyPair, network:string|undefined);
```

#### Returns

<details>
<summary>

* [Document](api_reference#Document).

</summary>

```js
{
  id: string(53),// example 'did:iota:4sKRTsLb7xpRC2gBuVN3gpHvw4NtvZGFHXjcHGTnKBGn',
  authentication: [
    {
      id: string(53+),// example 'did:iota:4sKRTsLb7xpRC2gBuVN3gpHvw4NtvZGFHXjcHGTnKBGn#authentication',
      controller:string(53),// example  'did:iota:4sKRTsLb7xpRC2gBuVN3gpHvw4NtvZGFHXjcHGTnKBGn',
      type: string,// example 'Ed25519VerificationKey2018',
      publicKeyBase58: string(44),// example '5Geq8HMRHxBhyesEbzbq8nG78ZRXFcHRUVhny4kfrHRh'
    }
  ],
  created: Date, //example '2021-10-04T14:55:41Z',
  updated: Date, //example '2021-10-04T14:55:41Z'
}
```
</details>

### [Publish](../../decentralized_identifiers/create.mdx)

#### [Client.publishDocument(document)](api_reference#Client+publishDocument)

```js
client.publishDocument(document: any);
```
#### Parameters

* document: Any. 

#### Returns

<details>
<summary>
Promise
</summary>

```js
{
  network: string, //example 'dev'
  messageId: string(64), //example 'cd4e6274a8c3d75fda5ef276562d87aa06366d7e8d87639f03354b24f3de8010'
  networkId: int, // example 6514788332515804000
  nonce: int, // example 865163
}
```
</details>

### [Update](https://wiki.iota.org/identity.rs/decentralized_identifiers/update)

#### [Document.insertMethod(verificationMethod, scope)](api_reference#documentinsertmethodmethod-scope-⇒-boolean)

Add a new [VerificationMethod](api_reference#VerificationMethod).

##### Parameters

* verificationMethod: [VerificationMethod](api_reference#VerificationMethod).
* scope: (optional) string.

```js
Document.insertMethod(verificationMethod: VerificationMethod, scope: string|undefined);
```
##### Returns

* Boolean.

#### [Document.insertService(service)](api_reference#documentinsertserviceservice-⇒-boolean)

Add a new [Service](api_reference#Service).

#### Parameters 

* service: [Service](api_reference#Service).

```js
Document.insertService(service: Service);
```
##### Returns
 
* Boolean

### [Resolve](../../decentralized_identifiers/resolve.mdx) 

#### [resolve(did)](api_reference#clientresolvedid-⇒-promiseany)

Use a [Client](api_reference#Client) to resolve a DID [Document](api_reference#Document).

##### Parameters

* did: string. The [Document](api_reference#Document)'s identifier. 

```js
client.resolve(did:string);
```
##### Returns

<details>
<summary>

* [Document](api_reference#Document).
 
</summary>

```js
{
  id: string(53),// example 'did:iota:4sKRTsLb7xpRC2gBuVN3gpHvw4NtvZGFHXjcHGTnKBGn',
  authentication: [
    {
      id: string(53+),// example 'did:iota:4sKRTsLb7xpRC2gBuVN3gpHvw4NtvZGFHXjcHGTnKBGn#authentication',
      controller:string(53),// example  'did:iota:4sKRTsLb7xpRC2gBuVN3gpHvw4NtvZGFHXjcHGTnKBGn',
      type: string,// example 'Ed25519VerificationKey2018',
      publicKeyBase58: string(44),// example '5Geq8HMRHxBhyesEbzbq8nG78ZRXFcHRUVhny4kfrHRh'
    }
  ],
  created: Date, //example '2021-10-04T14:55:41Z',
  updated: Date, //example '2021-10-04T14:55:41Z'
}
```

</details>

#### [resolveHistory(did)](api_reference#clientresolvehistorydid-⇒-promiseany)

Use a [Client](api_reference#Client) to return the message history of a DID [Document](api_reference#Document).

##### Parameters

* did: string. The [Document](api_reference#Document)'s identifier.

```js
client.resolveHistory(did:string);
```
##### Returns


<details>
<summary>

The message history of a given [Document](api_reference#Document).

</summary>

```js
{
  integrationChainData: [
    {
      id: string, // example 'did:iota:HzXqCmUPyvibPSwsf2TiPL6GnB6dFPgaf2xm62Dcr2z2',
      authentication: [Array],
      created: Date,// example '2021-10-05T08:46:37Z',
      updated: Date,// example'2021-10-05T08:46:37Z',
      proof: [Object]
    }
  ],
  integrationChainSpam: [],
  diffChainData: [],
  diffChainSpam: []
}

```

</details>

## Verifiable Credentials (VC)

A [VerifiableCredential](api_reference#VerifiableCredential) can be verified by anyone, allowing you to take control of it and share it with anyone.

### [Create](../../verifiable_credentials/create.mdx)

#### [VerifiableCredential.extend(value)](api_reference#verifiablecredentialextendvalue-⇒-codeverifiablecredentialcode)

Create a [VerifiableCredential](api_reference#VerifiableCredential) from the given value.

```js
VerifiableCredential.extend(value:any);
```

#### Returns


<details>
<summary>

* [VerifiableCredential](api_reference#VerifiableCredential)

</summary>

```js
{
  '@context': 'https://www.w3.org/2018/credentials/v1',
  id: string, // example 'https://example.edu/credentials/3732',
  type: [ 'VerifiableCredential', 'UniversityDegreeCredential' ],
  credentialSubject: {
    id: string(53), // example 'did:iota:95J1FTxKWMEZEGDByw1SwLuDCk6G7rKnM9niQfbjxjaX',
    GPA:  string, // example'4.0',
    degreeName:  string, // example 'Bachelor of Science and Arts',
    degreeType:  string, // example 'BachelorDegree',
    name:  string, // example 'Alice'
  },
  issuer:  string(53), //'did:iota:8X22fe2H6NrHP9sr77S96ym7xhDg5aEgiywi375noTHX',
  issuanceDate: Date, //'2021-10-05T08:58:33Z'
}
```
</details>

### [Sign](../../verifiable_credentials/create.mdx)

#### [Document.sign(keyPair)](api_reference#Documentsignkey)

Signs a DID [Document](api_reference#Document) with the default authentication method using a [KeyPair](api_reference#KeyPair).

##### Parameters

* [KeyPair](api_reference#KeyPair).

```js
Document.sign(key:keyPair);
```

##### Returns


<details>
<summary>

* [VerifiableCredential](api_reference#VerifiableCredential)

</summary>

```js
{
  '@context': 'https://www.w3.org/2018/credentials/v1',
  id: string, // example 'https://example.edu/credentials/3732',
  type: [ 'VerifiableCredential', 'UniversityDegreeCredential' ],
  credentialSubject: {
    id: string(53), // example 'did:iota:95J1FTxKWMEZEGDByw1SwLuDCk6G7rKnM9niQfbjxjaX',
    GPA:  string, // example'4.0',
    degreeName:  string, // example 'Bachelor of Science and Arts',
    degreeType:  string, // example 'BachelorDegree',
    name:  string, // example 'Alice'
  },
  issuer:  string(53), //'did:iota:8X22fe2H6NrHP9sr77S96ym7xhDg5aEgiywi375noTHX',
  issuanceDate: Date, //'2021-10-05T08:58:33Z'
}
```

</details>

#### [Document.signCredential(data, args)](api_reference#documentsigncredentialdata-args-⇒-codeverifiablecredentialcode)

Use a [Document](api_reference#Document) to sign a [VerifiableCredential](api_reference#VerifiableCredential). 

##### Parameters

* data: Any.
* args: Any.
 
```js
Document.signCredential(data: any, args: any);
```

##### Returns

<details>
<summary>

* [VerifiableCredential](api_reference#VerifiableCredential)

</summary>

```js
{
  '@context': 'https://www.w3.org/2018/credentials/v1',
  id: string, // example 'https://example.edu/credentials/3732',
  type: [ 'VerifiableCredential', 'UniversityDegreeCredential' ],
  credentialSubject: {
    id: string(53), // example 'did:iota:95J1FTxKWMEZEGDByw1SwLuDCk6G7rKnM9niQfbjxjaX',
    GPA:  string, // example'4.0',
    degreeName:  string, // example 'Bachelor of Science and Arts',
    degreeType:  string, // example 'BachelorDegree',
    name:  string, // example 'Alice'
  },
  issuer:  string(53), //'did:iota:8X22fe2H6NrHP9sr77S96ym7xhDg5aEgiywi375noTHX',
  issuanceDate: Date, //'2021-10-05T08:58:33Z'
}
```

</details>

### [Revoke](https://wiki.iota.org/identity.rs/verifiable_credentials/revoke)

#### [Document.removeMethod(DID)](api_reference#Document+removeMethod)

Remove a public key ([DID](api_reference#DID)) that signed a [VerifiableCredential](api_reference#VerifiableCredential) from a [Document](api_reference#Document), effectively revoking the VC as it will no longer be able to verify.

##### Parameters

* did: [DID](api_reference#DID).
 
```js
Document.removeMethod(did: DID);
```
##### Returns

* Void
<<<<<<< HEAD
 
#### [Document.revokeMerkleKey(query, index)](api_reference#Document+revokeMerkleKey)

[Revoke a single key from a MerkleKeyCollection](https://wiki.iota.org/identity.rs/verifiable_credentials/merkle_key_collection) from a [Document](api_reference#Document), instead of revoking the entire verification method.

##### Parameters

* query: string. For example a [VerificationMethod](api_reference#VerificationMethod)'s string representation.
* index: number. The credentials key. 

```js
Document.revokeMerkleKey(query, index);
```

##### Returns

* Boolean.

=======
>>>>>>> f98ae6a3

## Verifiable Presentations (VP)

A Verifiable Presentation is the format that you can share a (collection of) Verifiable Credential(s). It is signed by the subject to prove control over the Verifiable Credential with a nonce or timestamp.

### [Create](../../verifiable_credentials/verifiable_presentations.mdx)

#### [new VerifiablePresentation(holder_doc, credential_data, presentation_type, presentation_id)](api_reference#new-verifiablepresentationholder_doc-credential_data-presentation_type-presentation_id)

##### Parameters

* holder_doc: [Document](api_reference#Document). 
* credential_data: any.
* presentation_type: (optional) string.
* presentation_id : (optional) string.
 
````js
new VerifiablePresentation(holder_doc: Document, credential_data: any, presentation_type: string|undefined, presentation_id: string | undefined )
````

##### Returns

<details>
<summary>

* [Verifiable Presentation](api_reference#VerifiablePresentation) containing a [VerifiableCredential](api_reference#VerifiableCredential).
 
</summary>

```js
{
  '@context': string, // example 'https://www.w3.org/2018/credentials/v1',
  type: string, // example  'VerifiablePresentation',
  verifiableCredential: {
    '@context':string, // example  'https://www.w3.org/2018/credentials/v1',
    id: string, // example 'https://example.edu/credentials/3732',
    type: array, // example [ 'VerifiableCredential', 'UniversityDegreeCredential' ],
            credentialSubject: {
      id: string(53), // example 'did:iota:95J1FTxKWMEZEGDByw1SwLuDCk6G7rKnM9niQfbjxjaX',
              GPA:  string, // example'4.0',
              degreeName:  string, // example 'Bachelor of Science and Arts',
              degreeType:  string, // example 'BachelorDegree',
              name:  string, // example 'Alice'
    },
    issuer:  string(53), //'did:iota:8X22fe2H6NrHP9sr77S96ym7xhDg5aEgiywi375noTHX',
    issuanceDate: Date, //'2021-10-05T08:58:33Z'  
    proof: {
      type: string, // example 'JcsEd25519Signature2020',
      verificationMethod:  string, // example '#newKey',
      signatureValue:  string(88), // example '56aGDSPBTW3p1AJQWnn1eRwixfGBfq1Gpj3NtSjhA2Qqgk3LrpeNYocvmV73ru4WLRYHPTyHwVKSGfd6JbSsyFRZ'
    }
  },
  holder:  string(53), // 'did:iota:4SgsnbN67cJDwGgpU4woVYNY37kfN4Dr8rSfyDPbVTsR'
}
```

</details>

### [Sign](https://wiki.iota.org/identity.rs/verifiable_credentials/verifiable_presentations)

#### [Document.signPresentation(data, args)](api_reference#documentsignpresentationdata-args-⇒-codeverifiablepresentationcode)

Use a [Document](api_reference#Document) to sign a [Verifiable Presentation](api_reference#VerifiablePresentation).

##### Parameters

* data: any.
* args: any.
 
```js
Document.signPresentation(data: any, args: any);
```

##### Returns

<details>
<summary>

* [Verifiable Presentation](api_reference#VerifiablePresentation) containing a [VerifiableCredential](api_reference#VerifiableCredential).
 
</summary>

```js
{
  '@context': string, // example 'https://www.w3.org/2018/credentials/v1',
  type: string, // example  'VerifiablePresentation',
  verifiableCredential: {
    '@context':string, // example  'https://www.w3.org/2018/credentials/v1',
    id: string, // example 'https://example.edu/credentials/3732',
    type: array, // example [ 'VerifiableCredential', 'UniversityDegreeCredential' ],
            credentialSubject: {
      id: string(53), // example 'did:iota:95J1FTxKWMEZEGDByw1SwLuDCk6G7rKnM9niQfbjxjaX',
              GPA:  string, // example'4.0',
              degreeName:  string, // example 'Bachelor of Science and Arts',
              degreeType:  string, // example 'BachelorDegree',
              name:  string, // example 'Alice'
    },
    issuer:  string(53), //'did:iota:8X22fe2H6NrHP9sr77S96ym7xhDg5aEgiywi375noTHX',
    issuanceDate: Date, //'2021-10-05T08:58:33Z'  
    proof: {
      type: string, // example 'JcsEd25519Signature2020',
      verificationMethod:  string, // example '#newKey',
      signatureValue:  string(88), // example '56aGDSPBTW3p1AJQWnn1eRwixfGBfq1Gpj3NtSjhA2Qqgk3LrpeNYocvmV73ru4WLRYHPTyHwVKSGfd6JbSsyFRZ'
    }
  },
  holder:  string(53), // 'did:iota:4SgsnbN67cJDwGgpU4woVYNY37kfN4Dr8rSfyDPbVTsR'
}
```

</details><|MERGE_RESOLUTION|>--- conflicted
+++ resolved
@@ -437,27 +437,6 @@
 ##### Returns
 
 * Void
-<<<<<<< HEAD
- 
-#### [Document.revokeMerkleKey(query, index)](api_reference#Document+revokeMerkleKey)
-
-[Revoke a single key from a MerkleKeyCollection](https://wiki.iota.org/identity.rs/verifiable_credentials/merkle_key_collection) from a [Document](api_reference#Document), instead of revoking the entire verification method.
-
-##### Parameters
-
-* query: string. For example a [VerificationMethod](api_reference#VerificationMethod)'s string representation.
-* index: number. The credentials key. 
-
-```js
-Document.revokeMerkleKey(query, index);
-```
-
-##### Returns
-
-* Boolean.
-
-=======
->>>>>>> f98ae6a3
 
 ## Verifiable Presentations (VP)
 

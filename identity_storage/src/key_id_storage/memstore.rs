// Copyright 2020-2023 IOTA Stiftung
// SPDX-License-Identifier: Apache-2.0

use crate::key_id_storage::key_id_storage::KeyIdStorage;
use crate::key_id_storage::key_id_storage_error::KeyIdStorageError;
use crate::key_id_storage::key_id_storage_error::KeyIdStorageErrorKind;
use crate::key_storage::shared::Shared;
use crate::key_storage::KeyId;
use async_trait::async_trait;
use std::collections::HashMap;
use tokio::sync::RwLockReadGuard;
use tokio::sync::RwLockWriteGuard;

use super::key_id_storage::KeyIdStorageResult;
use super::method_digest::MethodDigest;

type KeyIdStore = HashMap<MethodDigest, KeyId>;

/// An insecure, in-memory [`KeyIdStorage`] implementation that serves as an example and may be used in tests.
#[derive(Debug)]
pub struct KeyIdMemstore {
  key_id_store: Shared<KeyIdStore>,
}

impl KeyIdMemstore {
  /// Creates a new, empty `KeyIdMemstore` instance.
  pub fn new() -> Self {
    Self {
      key_id_store: Shared::new(HashMap::new()),
    }
  }

  /// Returns the number of items contained in the [`KeyIdMemstore`].
  pub async fn count(&self) -> usize {
    self.key_id_store.read().await.keys().count()
  }
}

impl Default for KeyIdMemstore {
  fn default() -> Self {
    Self::new()
  }
}

#[cfg_attr(not(feature = "send-sync-storage"), async_trait(? Send))]
#[cfg_attr(feature = "send-sync-storage", async_trait)]
impl KeyIdStorage for KeyIdMemstore {
  async fn insert_key_id(&self, key: MethodDigest, value: KeyId) -> KeyIdStorageResult<()> {
    let mut key_id_store: RwLockWriteGuard<'_, KeyIdStore> = self.key_id_store.write().await;
    if key_id_store.contains_key(&key) {
      return Err(KeyIdStorageError::new(KeyIdStorageErrorKind::KeyIdAlreadyExists));
    }
    key_id_store.insert(key, value);
    Ok(())
  }

  async fn get_key_id(&self, key: &MethodDigest) -> KeyIdStorageResult<KeyId> {
    let key_id_store: RwLockReadGuard<'_, KeyIdStore> = self.key_id_store.read().await;
    Ok(
      key_id_store
        .get(key)
        .ok_or_else(|| KeyIdStorageError::new(KeyIdStorageErrorKind::KeyIdNotFound))?
        .clone(),
    )
  }

  async fn delete_key_id(&self, key: &MethodDigest) -> KeyIdStorageResult<()> {
    let mut key_id_store: RwLockWriteGuard<'_, KeyIdStore> = self.key_id_store.write().await;
    key_id_store
      .remove(key)
      .ok_or_else(|| KeyIdStorageError::new(KeyIdStorageErrorKind::KeyIdNotFound))?;
    Ok(())
  }
<<<<<<< HEAD
=======
}

#[cfg(test)]
mod tests {
  use crate::key_id_storage::key_id_storage::KeyIdStorage;
  use crate::key_id_storage::memstore::KeyIdMemstore;
  use crate::key_id_storage::method_digest::MethodDigest;
  use crate::key_id_storage::KeyIdStorageError;
  use crate::key_id_storage::KeyIdStorageErrorKind;
  use crate::key_storage::KeyId;
  use identity_verification::VerificationMethod;

  #[tokio::test]
  async fn memstore_operations() {
    let verification_method: VerificationMethod = crate::storage::tests::test_utils::create_verification_method();

    // Test insertion.
    let memstore: KeyIdMemstore = KeyIdMemstore::new();
    let key_id_1 = KeyId::new("keyid");
    let method_digest: MethodDigest = MethodDigest::new(&verification_method).unwrap();
    memstore
      .insert_key_id(method_digest.clone(), key_id_1.clone())
      .await
      .expect("inserting into memstore failed");

    // Double insertion.
    let insertion_result = memstore.insert_key_id(method_digest.clone(), key_id_1.clone()).await;
    let _expected_error: KeyIdStorageError = KeyIdStorageError::new(KeyIdStorageErrorKind::KeyIdAlreadyExists);
    assert!(matches!(insertion_result.unwrap_err(), _expected_error));

    // Test retrieving.
    let key_id: KeyId = memstore.get_key_id(&method_digest).await.unwrap();
    assert_eq!(key_id_1, key_id);

    // Test deletion.
    memstore.delete_key_id(&method_digest).await.expect("deletion failed");

    let repeat_deletion_result: Result<(), KeyIdStorageError> = memstore.delete_key_id(&method_digest).await;
    let _expected_error: KeyIdStorageError = KeyIdStorageError::new(KeyIdStorageErrorKind::KeyIdNotFound);
    assert!(matches!(repeat_deletion_result.unwrap_err(), _expected_error));
  }
>>>>>>> 579fd34e
}<|MERGE_RESOLUTION|>--- conflicted
+++ resolved
@@ -71,8 +71,6 @@
       .ok_or_else(|| KeyIdStorageError::new(KeyIdStorageErrorKind::KeyIdNotFound))?;
     Ok(())
   }
-<<<<<<< HEAD
-=======
 }
 
 #[cfg(test)]
@@ -114,5 +112,4 @@
     let _expected_error: KeyIdStorageError = KeyIdStorageError::new(KeyIdStorageErrorKind::KeyIdNotFound);
     assert!(matches!(repeat_deletion_result.unwrap_err(), _expected_error));
   }
->>>>>>> 579fd34e
 }
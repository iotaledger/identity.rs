--- conflicted
+++ resolved
@@ -4,18 +4,11 @@
 //! This module provides a type wrapping a key and key id storage.
 
 mod error;
-<<<<<<< HEAD
 #[macro_use]
 mod jwk_document_ext;
 mod jwp_document_ext;
 mod signature_options;
-=======
-#[macro_use] //TODO: ZKP - to be able to call the macro from jwp_document_ext.rs
-mod jwk_document_ext;
-mod jwp_document_ext;
-mod signature_options;
 mod timeframe_revocation_ext;
->>>>>>> 7b1c82c4
 
 #[cfg(all(test, feature = "memstore"))]
 pub(crate) mod tests;

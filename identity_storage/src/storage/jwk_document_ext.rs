// Copyright 2020-2023 IOTA Stiftung
// SPDX-License-Identifier: Apache-2.0

use super::JwkStorageDocumentError as Error;
use super::JwsSignatureOptions;
use super::Storage;

use crate::key_id_storage::KeyIdStorage;
use crate::key_id_storage::KeyIdStorageResult;
use crate::key_id_storage::MethodDigest;
use crate::key_storage::JwkGenOutput;
use crate::key_storage::JwkStorage;
use crate::key_storage::KeyId;
use crate::key_storage::KeyStorageResult;
use crate::key_storage::KeyType;

use async_trait::async_trait;
use identity_core::common::Object;
use identity_credential::credential::Credential;
use identity_credential::credential::Jws;
use identity_credential::credential::Jwt;
use identity_credential::presentation::JwtPresentationOptions;
use identity_credential::presentation::Presentation;
use identity_did::DIDUrl;
use identity_document::document::CoreDocument;
use identity_verification::jose::jws::CompactJwsEncoder;
use identity_verification::jose::jws::CompactJwsEncodingOptions;
use identity_verification::jose::jws::JwsAlgorithm;
use identity_verification::jose::jws::JwsHeader;
use identity_verification::jws::CharSet;
use identity_verification::MethodData;
use identity_verification::MethodScope;
use identity_verification::VerificationMethod;
use serde::de::DeserializeOwned;
use serde::Serialize;

/// Alias for a `Result` with the error type [`Error`].
pub type StorageResult<T> = Result<T, Error>;

/// Extension trait for JWK-based operations on DID documents.
///
/// This trait is deliberately sealed and cannot be implemented by external crates.
/// The trait only exists as an extension of existing DID documents implemented in
/// dependent crates. Because those crates cannot also depend on this crate,
/// the extension trait is necessary. External crates however should simply wrap the methods
/// on the trait if they wish to reexport them on their DID document type.
/// This also allows them to use their own error type on those methods.
#[cfg_attr(not(feature = "send-sync-storage"), async_trait(?Send))]
#[cfg_attr(feature = "send-sync-storage", async_trait)]
pub trait JwkDocumentExt: private::Sealed {
  /// Generate new key material in the given `storage` and insert a new verification method with the corresponding
  /// public key material into the DID document.
  ///
  /// - If no fragment is given the `kid` of the generated JWK is used, if it is set, otherwise an error is returned.
  /// - The `key_type` must be compatible with the given `storage`. [`Storage`]s are expected to export key type
  ///   constants for that use case.
  ///
  /// The fragment of the generated method is returned.
  async fn generate_method<K, I>(
    &mut self,
    storage: &Storage<K, I>,
    key_type: KeyType,
    alg: JwsAlgorithm,
    fragment: Option<&str>,
    scope: MethodScope,
  ) -> StorageResult<String>
  where
    K: JwkStorage,
    I: KeyIdStorage;

  /// Remove the method identified by the given `id` from the document and delete the corresponding key material in
  /// the given `storage`.
  ///
  /// ## Warning
  ///
  /// This will delete the key material permanently and irrecoverably.
  async fn purge_method<K, I>(&mut self, storage: &Storage<K, I>, id: &DIDUrl) -> StorageResult<()>
  where
    K: JwkStorage,
    I: KeyIdStorage;

  /// Sign the arbitrary `payload` according to `options` with the storage backed private key corresponding to the
  /// public key material in the verification method identified by the given `fragment.
  ///
  /// Upon success a string representing a JWS encoded according to the Compact JWS Serialization format is returned.
  /// See [RFC7515 section 3.1](https://www.rfc-editor.org/rfc/rfc7515#section-3.1).
  async fn create_jws<K, I>(
    &self,
    storage: &Storage<K, I>,
    fragment: &str,
    payload: &[u8],
    options: &JwsSignatureOptions,
  ) -> StorageResult<Jws>
  where
    K: JwkStorage,
    I: KeyIdStorage;

  /// Produces a JWT where the payload is produced from the given `credential`
  /// in accordance with [VC Data Model v1.1](https://www.w3.org/TR/vc-data-model/#json-web-token).
  ///
  /// Unless the `kid` is explicitly set in the options, the `kid` in the protected header is the `id`
  /// of the method identified by `fragment` and the JWS signature will be produced by the corresponding
  /// private key backed by the `storage` in accordance with the passed `options`.
  ///
  /// The `custom_claims` can be used to set additional claims on the resulting JWT.
  async fn create_credential_jwt<K, I, T>(
    &self,
    credential: &Credential<T>,
    storage: &Storage<K, I>,
    fragment: &str,
    options: &JwsSignatureOptions,
    custom_claims: Option<Object>,
  ) -> StorageResult<Jwt>
  where
    K: JwkStorage,
    I: KeyIdStorage,
    T: ToOwned<Owned = T> + Serialize + DeserializeOwned + Sync;

  /// Produces a JWT where the payload is produced from the given `presentation`
  /// in accordance with [VC Data Model v1.1](https://www.w3.org/TR/vc-data-model/#json-web-token).
  ///
  /// Unless the `kid` is explicitly set in the options, the `kid` in the protected header is the `id`
  /// of the method identified by `fragment` and the JWS signature will be produced by the corresponding
  /// private key backed by the `storage` in accordance with the passed `options`.
  async fn create_presentation_jwt<K, I, CRED, T>(
    &self,
    presentation: &Presentation<CRED, T>,
    storage: &Storage<K, I>,
    fragment: &str,
    signature_options: &JwsSignatureOptions,
    presentation_options: &JwtPresentationOptions,
  ) -> StorageResult<Jwt>
  where
    K: JwkStorage,
    I: KeyIdStorage,
    T: ToOwned<Owned = T> + Serialize + DeserializeOwned + Sync,
    CRED: ToOwned<Owned = CRED> + Serialize + DeserializeOwned + Clone + Sync;
}

mod private {
  pub trait Sealed {}
  impl Sealed for identity_document::document::CoreDocument {}
  #[cfg(feature = "iota-document")]
  impl Sealed for identity_iota_core::IotaDocument {}
}

// ====================================================================================================================
// Implementation
// ====================================================================================================================

// We want to implement this trait both for CoreDocument and IotaDocument, but the methods that take `&mut self` cannot
// be implemented in terms of &mut CoreDocument for IotaDocument. To work around this limitation we use macros to avoid
// copious amounts of repetition.
// NOTE: If such use of macros becomes very common it is probably better to use the duplicate crate: https://docs.rs/duplicate/latest/duplicate/
<<<<<<< HEAD
macro_rules! generate_method_for_document_type {   //TODO: ZKP - changed macro to handle both JwkDocumentExt and JwpDocumentExt traits
=======
macro_rules! generate_method_for_document_type {
>>>>>>> c69566c3
  ($t:ty, $a:ty, $k:path, $f:path, $name:ident) => {
    async fn $name<K, I>(
      document: &mut $t,
      storage: &Storage<K, I>,
      key_type: KeyType,
      alg: $a,
      fragment: Option<&str>,
      scope: MethodScope,
    ) -> StorageResult<String>
    where
      K: $k,
      I: KeyIdStorage,
    {
      let JwkGenOutput { key_id, jwk } = $f(storage.key_storage(), key_type, alg)
        .await
        .map_err(Error::KeyStorageError)?;

      // Produce a new verification method containing the generated JWK. If this operation fails we handle the error
      // by attempting to revert key generation before returning an error.
      let method: VerificationMethod = {
        match VerificationMethod::new_from_jwk(document.id().clone(), jwk, fragment)
          .map_err(Error::VerificationMethodConstructionError)
        {
          Ok(method) => method,
          Err(source) => {
            return Err(try_undo_key_generation(storage, &key_id, source).await);
          }
        }
      };

      // Extract data from method before inserting it into the DID document.
      let method_digest: MethodDigest = MethodDigest::new(&method).map_err(Error::MethodDigestConstructionError)?;
      let method_id: DIDUrl = method.id().clone();

      // The fragment is always set on a method, so this error will never occur.
      let fragment: String = method_id
        .fragment()
        .ok_or(identity_verification::Error::MissingIdFragment)
        .map_err(Error::VerificationMethodConstructionError)?
        .to_owned();

      // Insert method into document and handle error upon failure.
      if let Err(error) = document
        .insert_method(method, scope)
        .map_err(|_| Error::FragmentAlreadyExists)
      {
        return Err(try_undo_key_generation(storage, &key_id, error).await);
      };

      // Insert the generated `KeyId` into storage under the computed method digest and handle the error if the
      // operation fails.
      if let Err(error) = <I as KeyIdStorage>::insert_key_id(&storage.key_id_storage(), method_digest, key_id.clone())
        .await
        .map_err(Error::KeyIdStorageError)
      {
        // Remove the method from the document as it can no longer be used.
        let _ = document.remove_method(&method_id);
        return Err(try_undo_key_generation(storage, &key_id, error).await);
      }

      Ok(fragment)
    }
  };
}

macro_rules! purge_method_for_document_type {
  ($t:ty, $name:ident) => {
    async fn $name<K, I>(document: &mut $t, storage: &Storage<K, I>, id: &DIDUrl) -> StorageResult<()>
    where
      K: JwkStorage,
      I: KeyIdStorage,
    {
      let (method, scope) = document.remove_method_and_scope(id).ok_or(Error::MethodNotFound)?;

      // Obtain method digest and handle error if this operation fails.
      let method_digest: MethodDigest = match MethodDigest::new(&method).map_err(Error::MethodDigestConstructionError) {
        Ok(digest) => digest,
        Err(error) => {
          // Revert state by reinserting the method before returning the error.
          let _ = document.insert_method(method, scope);
          return Err(error);
        }
      };

      // Obtain key id and handle error upon failure.
      let key_id: KeyId = match <I as KeyIdStorage>::get_key_id(&storage.key_id_storage(), &method_digest)
        .await
        .map_err(Error::KeyIdStorageError)
      {
        Ok(key_id) => key_id,
        Err(error) => {
          // Reinsert method before returning.
          let _ = document.insert_method(method, scope);
          return Err(error);
        }
      };

      // Delete key and key id concurrently.
      let key_deletion_fut = <K as JwkStorage>::delete(&storage.key_storage(), &key_id);
      let key_id_deletion_fut = <I as KeyIdStorage>::delete_key_id(&storage.key_id_storage(), &method_digest);
      let (key_deletion_result, key_id_deletion_result): (KeyStorageResult<()>, KeyIdStorageResult<()>) =
        futures::join!(key_deletion_fut, key_id_deletion_fut);

      // Check for any errors that may have occurred. Unfortunately this is somewhat involved.
      match (key_deletion_result, key_id_deletion_result) {
        (Ok(_), Ok(_)) => Ok(()),
        (Ok(_), Err(key_id_deletion_error)) => {
          // Cannot attempt to revert this operation as the JwkStorage may not return the same KeyId when
          // JwkStorage::insert is called.
          Err(Error::UndoOperationFailed {
            message: format!(
              "cannot undo key deletion: this results in a stray key id stored under packed method digest: {:?}",
              &method_digest.pack()
            ),
            source: Box::new(Error::KeyIdStorageError(key_id_deletion_error)),
            undo_error: None,
          })
        }
        (Err(key_deletion_error), Ok(_)) => {
          // Attempt to revert: Reinsert key id and method if possible.
          if let Err(key_id_insertion_error) =
            <I as KeyIdStorage>::insert_key_id(&storage.key_id_storage(), (&method_digest).clone(), key_id.clone())
              .await
              .map_err(Error::KeyIdStorageError)
          {
            Err(Error::UndoOperationFailed {
              message: format!("cannot revert key id deletion: this results in stray key with key id: {key_id}"),
              source: Box::new(Error::KeyStorageError(key_deletion_error)),
              undo_error: Some(Box::new(key_id_insertion_error)),
            })
          } else {
            // KeyId reinsertion succeeded. Now reinsert method.
            let _ = document.insert_method(method, scope);
            Err(Error::KeyStorageError(key_deletion_error))
          }
        }
        (Err(_key_deletion_error), Err(key_id_deletion_error)) => {
          // We assume this means nothing got deleted. Reinsert the method and return one of the errors (perhaps
          // key_id_deletion_error as we really expect the key id storage to work as expected at this point).
          let _ = document.insert_method(method, scope);
          Err(Error::KeyIdStorageError(key_id_deletion_error))
        }
      }
    }
  };
}

// ====================================================================================================================
// CoreDocument
// ====================================================================================================================

<<<<<<< HEAD
generate_method_for_document_type!(CoreDocument, JwsAlgorithm, JwkStorage, JwkStorage::generate, generate_method_core_document);
=======
generate_method_for_document_type!(
  CoreDocument,
  JwsAlgorithm,
  JwkStorage,
  JwkStorage::generate,
  generate_method_core_document
);
>>>>>>> c69566c3
purge_method_for_document_type!(CoreDocument, purge_method_core_document);

#[cfg_attr(not(feature = "send-sync-storage"), async_trait(?Send))]
#[cfg_attr(feature = "send-sync-storage", async_trait)]
impl JwkDocumentExt for CoreDocument {
  async fn generate_method<K, I>(
    &mut self,
    storage: &Storage<K, I>,
    key_type: KeyType,
    alg: JwsAlgorithm,
    fragment: Option<&str>,
    scope: MethodScope,
  ) -> StorageResult<String>
  where
    K: JwkStorage,
    I: KeyIdStorage,
  {
    generate_method_core_document(self, storage, key_type, alg, fragment, scope).await
    
  }

  async fn purge_method<K, I>(&mut self, storage: &Storage<K, I>, id: &DIDUrl) -> StorageResult<()>
  where
    K: JwkStorage,
    I: KeyIdStorage,
  {
    purge_method_core_document(self, storage, id).await
  }

  async fn create_jws<K, I>(
    &self,
    storage: &Storage<K, I>,
    fragment: &str,
    payload: &[u8],
    options: &JwsSignatureOptions,
  ) -> StorageResult<Jws>
  where
    K: JwkStorage,
    I: KeyIdStorage,
  {
    // Obtain the method corresponding to the given fragment.
    let method: &VerificationMethod = self.resolve_method(fragment, None).ok_or(Error::MethodNotFound)?;
    let MethodData::PublicKeyJwk(ref jwk) = method.data() else {
      return Err(Error::NotPublicKeyJwk);
    };

    // Extract JwsAlgorithm.
    let alg: JwsAlgorithm = jwk
      .alg()
      .unwrap_or("")
      .parse()
      .map_err(|_| Error::InvalidJwsAlgorithm)?;

    // Create JWS header in accordance with options.
    let header: JwsHeader = {
      let mut header = JwsHeader::new();

      header.set_alg(alg);
      if let Some(custom) = &options.custom_header_parameters {
        header.set_custom(custom.clone())
      }

      if let Some(ref kid) = options.kid {
        header.set_kid(kid.clone());
      } else {
        header.set_kid(method.id().to_string());
      }

      if options.attach_jwk {
        header.set_jwk(jwk.clone())
      };

      if let Some(b64) = options.b64 {
        // Follow recommendation in https://datatracker.ietf.org/doc/html/rfc7797#section-7.
        if !b64 {
          header.set_b64(b64);
          header.set_crit(["b64"]);
        }
      };

      if let Some(typ) = &options.typ {
        header.set_typ(typ.clone())
      } else {
        // https://www.w3.org/TR/vc-data-model/#jwt-encoding
        header.set_typ("JWT")
      }

      if let Some(cty) = &options.cty {
        header.set_cty(cty.clone())
      };

      if let Some(url) = &options.url {
        header.set_url(url.clone())
      };

      if let Some(nonce) = &options.nonce {
        header.set_nonce(nonce.clone())
      };

      header
    };

    // Get the key identifier corresponding to the given method from the KeyId storage.
    let method_digest: MethodDigest = MethodDigest::new(method).map_err(Error::MethodDigestConstructionError)?;
    let key_id = <I as KeyIdStorage>::get_key_id(storage.key_id_storage(), &method_digest)
      .await
      .map_err(Error::KeyIdStorageError)?;

    // Extract Compact JWS encoding options.
    let encoding_options: CompactJwsEncodingOptions = if !options.detached_payload {
      // We use this as a default and don't provide the extra UrlSafe check for now.
      // Applications that require such checks can easily do so after JWS creation.
      CompactJwsEncodingOptions::NonDetached {
        charset_requirements: CharSet::Default,
      }
    } else {
      CompactJwsEncodingOptions::Detached
    };

    let jws_encoder: CompactJwsEncoder<'_> = CompactJwsEncoder::new_with_options(payload, &header, encoding_options)
      .map_err(|err| Error::EncodingError(err.into()))?;
    let signature = <K as JwkStorage>::sign(storage.key_storage(), &key_id, jws_encoder.signing_input(), jwk)
      .await
      .map_err(Error::KeyStorageError)?;
    Ok(Jws::new(jws_encoder.into_jws(&signature)))
  }

  async fn create_credential_jwt<K, I, T>(
    &self,
    credential: &Credential<T>,
    storage: &Storage<K, I>,
    fragment: &str,
    options: &JwsSignatureOptions,
    custom_claims: Option<Object>,
  ) -> StorageResult<Jwt>
  where
    K: JwkStorage,
    I: KeyIdStorage,
    T: ToOwned<Owned = T> + Serialize + DeserializeOwned + Sync,
  {
    if options.detached_payload {
      return Err(Error::EncodingError(Box::<dyn std::error::Error + Send + Sync>::from(
        "cannot use detached payload for credential signing",
      )));
    }

    if !options.b64.unwrap_or(true) {
      // JWTs should not have `b64` set per https://datatracker.ietf.org/doc/html/rfc7797#section-7.
      return Err(Error::EncodingError(Box::<dyn std::error::Error + Send + Sync>::from(
        "cannot use `b64 = false` with JWTs",
      )));
    }

    let payload = credential
      .serialize_jwt(custom_claims)
      .map_err(Error::ClaimsSerializationError)?;
    self
      .create_jws(storage, fragment, payload.as_bytes(), options)
      .await
      .map(|jws| Jwt::new(jws.into()))
  }

  async fn create_presentation_jwt<K, I, CRED, T>(
    &self,
    presentation: &Presentation<CRED, T>,
    storage: &Storage<K, I>,
    fragment: &str,
    jws_options: &JwsSignatureOptions,
    jwt_options: &JwtPresentationOptions,
  ) -> StorageResult<Jwt>
  where
    K: JwkStorage,
    I: KeyIdStorage,
    T: ToOwned<Owned = T> + Serialize + DeserializeOwned + Sync,
    CRED: ToOwned<Owned = CRED> + Serialize + DeserializeOwned + Clone + Sync,
  {
    if jws_options.detached_payload {
      return Err(Error::EncodingError(Box::<dyn std::error::Error + Send + Sync>::from(
        "cannot use detached payload for presentation signing",
      )));
    }

    if !jws_options.b64.unwrap_or(true) {
      // JWTs should not have `b64` set per https://datatracker.ietf.org/doc/html/rfc7797#section-7.
      return Err(Error::EncodingError(Box::<dyn std::error::Error + Send + Sync>::from(
        "cannot use `b64 = false` with JWTs",
      )));
    }
    let payload = presentation
      .serialize_jwt(jwt_options)
      .map_err(Error::ClaimsSerializationError)?;
    self
      .create_jws(storage, fragment, payload.as_bytes(), jws_options)
      .await
      .map(|jws| Jwt::new(jws.into()))
  }
}

/// Attempt to revert key generation. If this succeeds the original `source_error` is returned,
/// otherwise [`JwkStorageDocumentError::UndoOperationFailed`] is returned with the `source_error` attached as
/// `source`.
pub(crate) async fn try_undo_key_generation<K, I>(storage: &Storage<K, I>, key_id: &KeyId, source_error: Error) -> Error
where
  K: JwkStorage,
  I: KeyIdStorage,
{
  // Undo key generation
  if let Err(err) = <K as JwkStorage>::delete(storage.key_storage(), key_id).await {
    Error::UndoOperationFailed {
      message: format!("unable to delete stray key with id: {}", &key_id),
      source: Box::new(source_error),
      undo_error: Some(Box::new(Error::KeyStorageError(err))),
    }
  } else {
    source_error
  }
}

// ====================================================================================================================
// IotaDocument
// ====================================================================================================================
#[cfg(feature = "iota-document")]
mod iota_document {
  use super::*;
  use identity_credential::credential::Jwt;
  use identity_iota_core::IotaDocument;

<<<<<<< HEAD

  generate_method_for_document_type!(IotaDocument, JwsAlgorithm, JwkStorage, JwkStorage::generate, generate_method_iota_document);
=======
  generate_method_for_document_type!(
    IotaDocument,
    JwsAlgorithm,
    JwkStorage,
    JwkStorage::generate,
    generate_method_iota_document
  );
>>>>>>> c69566c3
  purge_method_for_document_type!(IotaDocument, purge_method_iota_document);

  #[cfg_attr(not(feature = "send-sync-storage"), async_trait(?Send))]
  #[cfg_attr(feature = "send-sync-storage", async_trait)]
  impl JwkDocumentExt for IotaDocument {
    async fn generate_method<K, I>(
      &mut self,
      storage: &Storage<K, I>,
      key_type: KeyType,
      alg: JwsAlgorithm,
      fragment: Option<&str>,
      scope: MethodScope,
    ) -> StorageResult<String>
    where
      K: JwkStorage,
      I: KeyIdStorage,
    {
      generate_method_iota_document(self, storage, key_type, alg, fragment, scope).await
    }

    async fn purge_method<K, I>(&mut self, storage: &Storage<K, I>, id: &DIDUrl) -> StorageResult<()>
    where
      K: JwkStorage,
      I: KeyIdStorage,
    {
      purge_method_iota_document(self, storage, id).await
    }

    async fn create_jws<K, I>(
      &self,
      storage: &Storage<K, I>,
      fragment: &str,
      payload: &[u8],
      options: &JwsSignatureOptions,
    ) -> StorageResult<Jws>
    where
      K: JwkStorage,
      I: KeyIdStorage,
    {
      self
        .core_document()
        .create_jws(storage, fragment, payload, options)
        .await
    }

    async fn create_credential_jwt<K, I, T>(
      &self,
      credential: &Credential<T>,
      storage: &Storage<K, I>,
      fragment: &str,
      options: &JwsSignatureOptions,
      custom_claims: Option<Object>,
    ) -> StorageResult<Jwt>
    where
      K: JwkStorage,
      I: KeyIdStorage,
      T: ToOwned<Owned = T> + Serialize + DeserializeOwned + Sync,
    {
      self
        .core_document()
        .create_credential_jwt(credential, storage, fragment, options, custom_claims)
        .await
    }
    async fn create_presentation_jwt<K, I, CRED, T>(
      &self,
      presentation: &Presentation<CRED, T>,
      storage: &Storage<K, I>,
      fragment: &str,
      options: &JwsSignatureOptions,
      jwt_options: &JwtPresentationOptions,
    ) -> StorageResult<Jwt>
    where
      K: JwkStorage,
      I: KeyIdStorage,
      T: ToOwned<Owned = T> + Serialize + DeserializeOwned + Sync,
      CRED: ToOwned<Owned = CRED> + Serialize + DeserializeOwned + Clone + Sync,
    {
      self
        .core_document()
        .create_presentation_jwt(presentation, storage, fragment, options, jwt_options)
        .await
    }
  }
}<|MERGE_RESOLUTION|>--- conflicted
+++ resolved
@@ -152,11 +152,7 @@
 // be implemented in terms of &mut CoreDocument for IotaDocument. To work around this limitation we use macros to avoid
 // copious amounts of repetition.
 // NOTE: If such use of macros becomes very common it is probably better to use the duplicate crate: https://docs.rs/duplicate/latest/duplicate/
-<<<<<<< HEAD
-macro_rules! generate_method_for_document_type {   //TODO: ZKP - changed macro to handle both JwkDocumentExt and JwpDocumentExt traits
-=======
 macro_rules! generate_method_for_document_type {
->>>>>>> c69566c3
   ($t:ty, $a:ty, $k:path, $f:path, $name:ident) => {
     async fn $name<K, I>(
       document: &mut $t,
@@ -308,9 +304,6 @@
 // CoreDocument
 // ====================================================================================================================
 
-<<<<<<< HEAD
-generate_method_for_document_type!(CoreDocument, JwsAlgorithm, JwkStorage, JwkStorage::generate, generate_method_core_document);
-=======
 generate_method_for_document_type!(
   CoreDocument,
   JwsAlgorithm,
@@ -318,7 +311,6 @@
   JwkStorage::generate,
   generate_method_core_document
 );
->>>>>>> c69566c3
 purge_method_for_document_type!(CoreDocument, purge_method_core_document);
 
 #[cfg_attr(not(feature = "send-sync-storage"), async_trait(?Send))]
@@ -546,10 +538,6 @@
   use identity_credential::credential::Jwt;
   use identity_iota_core::IotaDocument;
 
-<<<<<<< HEAD
-
-  generate_method_for_document_type!(IotaDocument, JwsAlgorithm, JwkStorage, JwkStorage::generate, generate_method_iota_document);
-=======
   generate_method_for_document_type!(
     IotaDocument,
     JwsAlgorithm,
@@ -557,7 +545,6 @@
     JwkStorage::generate,
     generate_method_iota_document
   );
->>>>>>> c69566c3
   purge_method_for_document_type!(IotaDocument, purge_method_iota_document);
 
   #[cfg_attr(not(feature = "send-sync-storage"), async_trait(?Send))]

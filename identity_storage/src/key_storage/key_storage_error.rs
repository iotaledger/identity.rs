--- conflicted
+++ resolved
@@ -24,11 +24,7 @@
   UnsupportedSignatureAlgorithm,
 
   /// Indicates an attempt to parse a proof algorithm that is not recognized by the key storage implementation.
-<<<<<<< HEAD
-  UnsupportedProofAlgorithm, //TODO: ZKP - new error
-=======
   UnsupportedProofAlgorithm,
->>>>>>> c69566c3
 
   /// Indicates that the key storage implementation is not able to find the requested key.
   KeyNotFound,

// Copyright 2020-2023 IOTA Stiftung
// SPDX-License-Identifier: Apache-2.0

use core::fmt::Debug;
use std::collections::HashMap;
use std::fmt::Display;
use std::str::FromStr;

use async_trait::async_trait;
use crypto::signatures::ed25519::SecretKey;
use identity_verification::jose::jwk::EdCurve;
use identity_verification::jose::jwk::Jwk;
use identity_verification::jose::jwk::JwkType;
use identity_verification::jose::jws::JwsAlgorithm;
use rand::distributions::DistString;
use shared::Shared;
use tokio::sync::RwLockReadGuard;
use tokio::sync::RwLockWriteGuard;

use super::ed25519;
use super::key_gen::JwkGenOutput;
use super::KeyId;
use super::KeyStorageError;
use super::KeyStorageErrorKind;
use super::KeyStorageResult;
use super::KeyType;
use crate::key_storage::JwkStorage;

/// The map from key ids to JWKs.
type JwkKeyStore = HashMap<KeyId, Jwk>;

/// An insecure, in-memory [`JwkStorage`] implementation that serves as an example and may be used in tests.
#[derive(Debug)]
pub struct JwkMemStore {
  jwk_store: Shared<JwkKeyStore>,
}

impl JwkMemStore {
  /// Creates a new, empty `JwkMemStore` instance.
  pub fn new() -> Self {
    Self {
      jwk_store: Shared::new(HashMap::new()),
    }
  }

  /// Returns the number of items contained in the [`JwkMemStore`].
  pub async fn count(&self) -> usize {
    self.jwk_store.read().await.keys().count()
  }
}

// Refer to the `JwkStorage` interface docs for high-level documentation of the individual methods.
#[cfg_attr(not(feature = "send-sync-storage"), async_trait(?Send))]
#[cfg_attr(feature = "send-sync-storage", async_trait)]
impl JwkStorage for JwkMemStore {
  async fn generate(&self, key_type: KeyType, alg: JwsAlgorithm) -> KeyStorageResult<JwkGenOutput> {
    let key_type: MemStoreKeyType = MemStoreKeyType::try_from(&key_type)?;

    check_key_alg_compatibility(key_type, alg)?;

    let (private_key, public_key) = match key_type {
      MemStoreKeyType::Ed25519 => {
        let private_key = SecretKey::generate()
          .map_err(|err| KeyStorageError::new(KeyStorageErrorKind::RetryableIOFailure).with_source(err))?;
        let public_key = private_key.public_key();
        (private_key, public_key)
      }
    };

    let kid: KeyId = random_key_id();

    let mut jwk: Jwk = ed25519::encode_jwk(&private_key, &public_key);
    jwk.set_alg(alg.name());
    let mut public_jwk: Jwk = jwk.to_public().unwrap();
    public_jwk.set_kid(kid.clone());

    let mut jwk_store: RwLockWriteGuard<'_, JwkKeyStore> = self.jwk_store.write().await;
    jwk_store.insert(kid.clone(), jwk);

    Ok(JwkGenOutput::new(kid, public_jwk))
  }

  async fn insert(&self, jwk: Jwk) -> KeyStorageResult<KeyId> {
    let key_type = MemStoreKeyType::try_from(&jwk)?;

    if !jwk.is_private() {
      return Err(
        KeyStorageError::new(KeyStorageErrorKind::Unspecified)
          .with_custom_message("expected a Jwk with all private key components set"),
      );
    }

    match jwk.alg() {
      Some(alg) => {
        let alg: JwsAlgorithm = JwsAlgorithm::from_str(alg)
          .map_err(|err| KeyStorageError::new(KeyStorageErrorKind::UnsupportedSignatureAlgorithm).with_source(err))?;
        check_key_alg_compatibility(key_type, alg)?;
      }
      None => {
        return Err(
          KeyStorageError::new(KeyStorageErrorKind::UnsupportedSignatureAlgorithm)
            .with_custom_message("expected a Jwk with an `alg` parameter"),
        );
      }
    }

    if jwk.alg().is_none() {
      return Err(
        KeyStorageError::new(KeyStorageErrorKind::UnsupportedSignatureAlgorithm)
          .with_custom_message("expected a Jwk with an `alg` parameter"),
      );
    }

    let key_id: KeyId = random_key_id();

    let mut jwk_store: RwLockWriteGuard<'_, JwkKeyStore> = self.jwk_store.write().await;

    jwk_store.insert(key_id.clone(), jwk);

    Ok(key_id)
  }

  async fn sign(&self, key_id: &KeyId, data: &[u8], public_key: &Jwk) -> KeyStorageResult<Vec<u8>> {
    let jwk_store: RwLockReadGuard<'_, JwkKeyStore> = self.jwk_store.read().await;

    // Extract the required alg from the given public key
    let alg = public_key
      .alg()
      .ok_or(KeyStorageErrorKind::UnsupportedSignatureAlgorithm)
      .and_then(|alg_str| {
        JwsAlgorithm::from_str(alg_str).map_err(|_| KeyStorageErrorKind::UnsupportedSignatureAlgorithm)
      })?;

    // Check that `kty` is `Okp` and `crv = Ed25519`.
    match alg {
      JwsAlgorithm::EdDSA => {
        let okp_params = public_key.try_okp_params().map_err(|err| {
          KeyStorageError::new(KeyStorageErrorKind::Unspecified)
            .with_custom_message(format!("expected a Jwk with Okp params in order to sign with {alg}"))
            .with_source(err)
        })?;
        if okp_params.crv != EdCurve::Ed25519.name() {
          return Err(
            KeyStorageError::new(KeyStorageErrorKind::Unspecified).with_custom_message(format!(
              "expected Jwk with Okp {} crv in order to sign with {alg}",
              EdCurve::Ed25519
            )),
          );
        }
      }
      other => {
        return Err(
          KeyStorageError::new(KeyStorageErrorKind::UnsupportedSignatureAlgorithm)
            .with_custom_message(format!("{other} is not supported")),
        );
      }
    };

    // Obtain the corresponding private key and sign `data`.
    let jwk: &Jwk = jwk_store
      .get(key_id)
      .ok_or_else(|| KeyStorageError::new(KeyStorageErrorKind::KeyNotFound))?;
    let secret_key = ed25519::expand_secret_jwk(jwk)?;
    Ok(secret_key.sign(data).to_bytes().to_vec())
  }

  async fn delete(&self, key_id: &KeyId) -> KeyStorageResult<()> {
    let mut jwk_store: RwLockWriteGuard<'_, JwkKeyStore> = self.jwk_store.write().await;

    jwk_store
      .remove(key_id)
      .map(|_| ())
      .ok_or_else(|| KeyStorageError::new(KeyStorageErrorKind::KeyNotFound))
  }

  async fn exists(&self, key_id: &KeyId) -> KeyStorageResult<bool> {
    let jwk_store: RwLockReadGuard<'_, JwkKeyStore> = self.jwk_store.read().await;
    Ok(jwk_store.contains_key(key_id))
  }
}
<<<<<<< HEAD
=======

pub(crate) mod ed25519 {
  use crypto::signatures::ed25519::PublicKey;
  use crypto::signatures::ed25519::SecretKey;
  use crypto::signatures::ed25519::{self};
  use identity_verification::jose::jwk::EdCurve;
  use identity_verification::jose::jwk::Jwk;
  use identity_verification::jose::jwk::JwkParamsOkp;
  use identity_verification::jose::jwu;

  use crate::key_storage::KeyStorageError;
  use crate::key_storage::KeyStorageErrorKind;
  use crate::key_storage::KeyStorageResult;

  pub(crate) fn expand_secret_jwk(jwk: &Jwk) -> KeyStorageResult<SecretKey> {
    let params: &JwkParamsOkp = jwk.try_okp_params().unwrap();

    if params
      .try_ed_curve()
      .map_err(|err| KeyStorageError::new(KeyStorageErrorKind::UnsupportedKeyType).with_source(err))?
      != EdCurve::Ed25519
    {
      return Err(
        KeyStorageError::new(KeyStorageErrorKind::UnsupportedKeyType)
          .with_custom_message(format!("expected an {} key", EdCurve::Ed25519.name())),
      );
    }

    let sk: [u8; ed25519::SECRET_KEY_LENGTH] = params
      .d
      .as_deref()
      .map(jwu::decode_b64)
      .ok_or_else(|| {
        KeyStorageError::new(KeyStorageErrorKind::Unspecified)
          .with_custom_message("expected Jwk `d` param to be present")
      })?
      .map_err(|err| {
        KeyStorageError::new(KeyStorageErrorKind::Unspecified)
          .with_custom_message("unable to decode `d` param")
          .with_source(err)
      })?
      .try_into()
      .map_err(|_| {
        KeyStorageError::new(KeyStorageErrorKind::Unspecified)
          .with_custom_message(format!("expected key of length {}", ed25519::SECRET_KEY_LENGTH))
      })?;

    Ok(SecretKey::from_bytes(sk))
  }

  pub(crate) fn encode_jwk(private_key: &SecretKey, public_key: &PublicKey) -> Jwk {
    let x = jwu::encode_b64(public_key.as_ref());
    let d = jwu::encode_b64(private_key.to_bytes().as_ref());
    let mut params = JwkParamsOkp::new();
    params.x = x;
    params.d = Some(d);
    params.crv = EdCurve::Ed25519.name().to_owned();
    Jwk::from_params(params)
  }
}

>>>>>>> f68dca0d
const ED25519_KEY_TYPE_STR: &str = "Ed25519";
pub const ED25519_KEY_TYPE: KeyType = KeyType::from_static_str(ED25519_KEY_TYPE_STR);

#[derive(Debug, Copy, Clone)]
enum MemStoreKeyType {
  Ed25519,
}

impl JwkMemStore {
  pub const ED25519_KEY_TYPE: KeyType = ED25519_KEY_TYPE;
}

impl MemStoreKeyType {
  pub const fn name(&self) -> &'static str {
    match self {
      MemStoreKeyType::Ed25519 => "Ed25519",
    }
  }
}

impl Display for MemStoreKeyType {
  fn fmt(&self, f: &mut std::fmt::Formatter<'_>) -> std::fmt::Result {
    f.write_str(self.name())
  }
}

impl TryFrom<&KeyType> for MemStoreKeyType {
  type Error = KeyStorageError;

  fn try_from(value: &KeyType) -> Result<Self, Self::Error> {
    match value.as_str() {
      ED25519_KEY_TYPE_STR => Ok(MemStoreKeyType::Ed25519),
      _ => Err(KeyStorageError::new(KeyStorageErrorKind::UnsupportedKeyType)),
    }
  }
}

impl TryFrom<&Jwk> for MemStoreKeyType {
  type Error = KeyStorageError;

  fn try_from(jwk: &Jwk) -> Result<Self, Self::Error> {
    match jwk.kty() {
      JwkType::Okp => {
        let okp_params = jwk.try_okp_params().map_err(|err| {
          KeyStorageError::new(KeyStorageErrorKind::UnsupportedKeyType)
            .with_custom_message("expected Okp parameters for a JWK with `kty` Okp")
            .with_source(err)
        })?;
        match okp_params.try_ed_curve().map_err(|err| {
          KeyStorageError::new(KeyStorageErrorKind::UnsupportedKeyType)
            .with_custom_message("only Ed curves are supported for signing")
            .with_source(err)
        })? {
          EdCurve::Ed25519 => Ok(MemStoreKeyType::Ed25519),
          curve => Err(
            KeyStorageError::new(KeyStorageErrorKind::UnsupportedKeyType)
              .with_custom_message(format!("{curve} not supported")),
          ),
        }
      }
      other => Err(
        KeyStorageError::new(KeyStorageErrorKind::UnsupportedKeyType)
          .with_custom_message(format!("Jwk `kty` {other} not supported")),
      ),
    }
  }
}

impl Default for JwkMemStore {
  fn default() -> Self {
    Self::new()
  }
}

/// Generate a random alphanumeric string of len 32.
fn random_key_id() -> KeyId {
  KeyId::new(rand::distributions::Alphanumeric.sample_string(&mut rand::thread_rng(), 32))
}

/// Check that the key type can be used with the algorithm.
fn check_key_alg_compatibility(key_type: MemStoreKeyType, alg: JwsAlgorithm) -> KeyStorageResult<()> {
  match (key_type, alg) {
    (MemStoreKeyType::Ed25519, JwsAlgorithm::EdDSA) => Ok(()),
    (key_type, alg) => Err(
      KeyStorageError::new(crate::key_storage::KeyStorageErrorKind::KeyAlgorithmMismatch)
        .with_custom_message(format!("`cannot use key type `{key_type}` with algorithm `{alg}`")),
    ),
  }
}

pub(crate) mod shared {
  use core::fmt::Debug;
  use core::fmt::Formatter;
  use tokio::sync::RwLock;
  use tokio::sync::RwLockReadGuard;
  use tokio::sync::RwLockWriteGuard;

  #[derive(Default)]
  pub struct Shared<T>(RwLock<T>);

  impl<T> Shared<T> {
    pub fn new(data: T) -> Self {
      Self(RwLock::new(data))
    }

    pub async fn read(&self) -> RwLockReadGuard<'_, T> {
      self.0.read().await
    }

    pub async fn write(&self) -> RwLockWriteGuard<'_, T> {
      self.0.write().await
    }
  }

  impl<T: Debug> Debug for Shared<T> {
    fn fmt(&self, f: &mut Formatter<'_>) -> core::fmt::Result {
      Debug::fmt(&self.0, f)
    }
  }
<<<<<<< HEAD
=======
}

#[cfg(test)]
mod tests {
  use crypto::signatures::ed25519::PublicKey;
  use crypto::signatures::ed25519::Signature;
  use crypto::signatures::ed25519::{self};
  use identity_verification::jose::jwk::EcCurve;
  use identity_verification::jose::jwk::JwkParamsEc;
  use identity_verification::jose::jwk::JwkParamsOkp;
  use identity_verification::jose::jwu;

  use super::*;

  #[tokio::test]
  async fn generate_and_sign() {
    let test_msg: &[u8] = b"test";
    let store: JwkMemStore = JwkMemStore::new();

    let JwkGenOutput { key_id, jwk } = store.generate(ED25519_KEY_TYPE, JwsAlgorithm::EdDSA).await.unwrap();

    let signature = store.sign(&key_id, test_msg, &jwk.to_public().unwrap()).await.unwrap();

    let public_key: PublicKey = expand_public_jwk(&jwk);
    let signature: Signature = Signature::from_bytes(signature.try_into().unwrap());

    assert!(public_key.verify(&signature, test_msg));
    assert!(store.exists(&key_id).await.unwrap());
    store.delete(&key_id).await.unwrap();
  }

  #[tokio::test]
  async fn insert() {
    let store: JwkMemStore = JwkMemStore::new();

    let (private_key, public_key) = generate_ed25519();
    let mut jwk: Jwk = crate::key_storage::ed25519::encode_jwk(&private_key, &public_key);

    // INVALID: Inserting a Jwk without an `alg` parameter should fail.
    let err = store.insert(jwk.clone()).await.unwrap_err();
    assert!(matches!(err.kind(), KeyStorageErrorKind::UnsupportedSignatureAlgorithm));

    // VALID: Inserting a Jwk with all private key components set should succeed.
    jwk.set_alg(JwsAlgorithm::EdDSA.name());
    store.insert(jwk.clone()).await.unwrap();

    // INVALID: Inserting a Jwk with all private key components unset should fail.
    let err = store.insert(jwk.to_public().unwrap()).await.unwrap_err();
    assert!(matches!(err.kind(), KeyStorageErrorKind::Unspecified))
  }

  #[tokio::test]
  async fn exists() {
    let store: JwkMemStore = JwkMemStore::new();
    assert!(!store.exists(&KeyId::new("non-existent-id")).await.unwrap());
  }

  #[tokio::test]
  async fn incompatible_key_type() {
    let store: JwkMemStore = JwkMemStore::new();

    let mut ec_params = JwkParamsEc::new();
    ec_params.crv = EcCurve::P256.name().to_owned();
    ec_params.x = "".to_owned();
    ec_params.y = "".to_owned();
    ec_params.d = Some("".to_owned());
    let jwk_ec = Jwk::from_params(ec_params);

    let err: _ = store.insert(jwk_ec).await.unwrap_err();
    assert!(matches!(err.kind(), KeyStorageErrorKind::UnsupportedKeyType));
  }

  #[tokio::test]
  async fn incompatible_key_alg() {
    let store: JwkMemStore = JwkMemStore::new();

    let (private_key, public_key) = generate_ed25519();
    let mut jwk: Jwk = crate::key_storage::ed25519::encode_jwk(&private_key, &public_key);
    jwk.set_alg(JwsAlgorithm::ES256.name());

    // INVALID: Inserting an Ed25519 key with the ES256 alg is not compatible.
    let err = store.insert(jwk.clone()).await.unwrap_err();
    assert!(matches!(err.kind(), KeyStorageErrorKind::KeyAlgorithmMismatch));
  }

  pub(crate) fn expand_public_jwk(jwk: &Jwk) -> PublicKey {
    let params: &JwkParamsOkp = jwk.try_okp_params().unwrap();

    if params.try_ed_curve().unwrap() != EdCurve::Ed25519 {
      panic!("expected an ed25519 jwk");
    }

    let pk: [u8; ed25519::PUBLIC_KEY_LENGTH] = jwu::decode_b64(params.x.as_str()).unwrap().try_into().unwrap();

    PublicKey::try_from(pk).unwrap()
  }

  fn generate_ed25519() -> (SecretKey, PublicKey) {
    let private_key = SecretKey::generate().unwrap();
    let public_key = private_key.public_key();
    (private_key, public_key)
  }
>>>>>>> f68dca0d
}<|MERGE_RESOLUTION|>--- conflicted
+++ resolved
@@ -17,7 +17,6 @@
 use tokio::sync::RwLockReadGuard;
 use tokio::sync::RwLockWriteGuard;
 
-use super::ed25519;
 use super::key_gen::JwkGenOutput;
 use super::KeyId;
 use super::KeyStorageError;
@@ -178,8 +177,6 @@
     Ok(jwk_store.contains_key(key_id))
   }
 }
-<<<<<<< HEAD
-=======
 
 pub(crate) mod ed25519 {
   use crypto::signatures::ed25519::PublicKey;
@@ -241,7 +238,6 @@
   }
 }
 
->>>>>>> f68dca0d
 const ED25519_KEY_TYPE_STR: &str = "Ed25519";
 pub const ED25519_KEY_TYPE: KeyType = KeyType::from_static_str(ED25519_KEY_TYPE_STR);
 
@@ -361,8 +357,6 @@
       Debug::fmt(&self.0, f)
     }
   }
-<<<<<<< HEAD
-=======
 }
 
 #[cfg(test)]
@@ -465,5 +459,4 @@
     let public_key = private_key.public_key();
     (private_key, public_key)
   }
->>>>>>> f68dca0d
 }
[package]
name = "identity_storage"
version = "0.7.0-alpha.6"
authors.workspace = true
edition.workspace = true
homepage.workspace = true
keywords = ["iota", "storage", "identity", "kms", "stronghold"]
license.workspace = true
readme = "./README.md"
repository.workspace = true
rust-version.workspace = true
description = "Abstractions over storage for cryptographic keys used in DID Documents"

[dependencies]
async-trait = { version = "0.1.64", default-features = false }
futures = { version = "0.3.27", default-features = false, features = ["async-await"] }
identity_core = { version = "=0.7.0-alpha.6", path = "../identity_core", default-features = false }
identity_credential = { version = "=0.7.0-alpha.6", path = "../identity_credential", default-features = false, features = ["credential", "presentation"] }
identity_did = { version = "=0.7.0-alpha.6", path = "../identity_did", default-features = false }
identity_document = { version = "=0.7.0-alpha.6", path = "../identity_document", default-features = false }
identity_iota_core = { version = "=0.7.0-alpha.6", path = "../identity_iota_core", default-features = false, optional = true }
identity_verification = { version = "=0.7.0-alpha.6", path = "../identity_verification", default_features = false }
<<<<<<< HEAD
iota-crypto = { version = "0.15", default-features = false, features = ["blake2b", "ed25519", "random", "pbkdf"], optional = true }
rand = { version = "0.8.5", default-features = false, features = ["std"], optional = true }
=======
iota-crypto = { version = "0.18", default-features = false, features = ["blake2b", "ed25519", "random"], optional = true }
rand = { version = "0.8.5", default-features = false, features = ["std", "std_rng"], optional = true }
>>>>>>> f68dca0d
seahash = { version = "4.1.0", default_features = false }
serde.workspace = true
serde_json.workspace = true
thiserror.workspace = true
tokio = { version = "1.23.0", default-features = false, features = ["macros", "sync", "fs"], optional = true }
iota_stronghold = { version = "1.0.5", default_features = false, optional = true }
zeroize = {version = "1.6.0", default_features = false, optional = true} 

[dev-dependencies]
<<<<<<< HEAD
identity_did = { version = "=0.7.0-alpha.6", path = "../identity_did", default-features = false }
rand = { version = "0.8.5", default-features = false, features = ["std"]}
=======
identity_credential = { version = "=0.7.0-alpha.6", path = "../identity_credential", features = ["revocation-bitmap"] }
once_cell = { version = "1.17.1", default-features = false }
proptest = { version = "1.0.0", default-features = false, features = ["std"] }
>>>>>>> f68dca0d
tokio = { version = "1.23.0", default-features = false, features = ["macros", "sync", "rt"] }

[features]
# Exposes in-memory implementations of the storage traits intended exclusively for testing.
<<<<<<< HEAD
memstore = ["dep:tokio", "identity_verification/eddsa", "dep:rand", "dep:iota-crypto"]
# Exposes the stronghold implementations for the storage traits.
stronghold = ["dep:iota_stronghold", "dep:zeroize", "dep:rand", "dep:iota-crypto"]
=======
memstore = ["dep:tokio", "dep:rand", "dep:iota-crypto", "identity_verification/eddsa"]
>>>>>>> f68dca0d
# Enables `Send` + `Sync` bounds for the storage traits.
send-sync-storage = []
# Implements the JwkStorageDocumentExt trait for IotaDocument
iota-document = ["dep:identity_iota_core"]
<<<<<<< HEAD
default = ["iota-document", "memstore", "stronghold"]
=======
default = ["iota-document", "memstore"]
>>>>>>> f68dca0d
<|MERGE_RESOLUTION|>--- conflicted
+++ resolved
@@ -20,47 +20,25 @@
 identity_document = { version = "=0.7.0-alpha.6", path = "../identity_document", default-features = false }
 identity_iota_core = { version = "=0.7.0-alpha.6", path = "../identity_iota_core", default-features = false, optional = true }
 identity_verification = { version = "=0.7.0-alpha.6", path = "../identity_verification", default_features = false }
-<<<<<<< HEAD
-iota-crypto = { version = "0.15", default-features = false, features = ["blake2b", "ed25519", "random", "pbkdf"], optional = true }
-rand = { version = "0.8.5", default-features = false, features = ["std"], optional = true }
-=======
 iota-crypto = { version = "0.18", default-features = false, features = ["blake2b", "ed25519", "random"], optional = true }
 rand = { version = "0.8.5", default-features = false, features = ["std", "std_rng"], optional = true }
->>>>>>> f68dca0d
 seahash = { version = "4.1.0", default_features = false }
 serde.workspace = true
 serde_json.workspace = true
 thiserror.workspace = true
-tokio = { version = "1.23.0", default-features = false, features = ["macros", "sync", "fs"], optional = true }
-iota_stronghold = { version = "1.0.5", default_features = false, optional = true }
-zeroize = {version = "1.6.0", default_features = false, optional = true} 
+tokio = { version = "1.23.0", default-features = false, features = ["macros", "sync"], optional = true }
 
 [dev-dependencies]
-<<<<<<< HEAD
-identity_did = { version = "=0.7.0-alpha.6", path = "../identity_did", default-features = false }
-rand = { version = "0.8.5", default-features = false, features = ["std"]}
-=======
 identity_credential = { version = "=0.7.0-alpha.6", path = "../identity_credential", features = ["revocation-bitmap"] }
 once_cell = { version = "1.17.1", default-features = false }
 proptest = { version = "1.0.0", default-features = false, features = ["std"] }
->>>>>>> f68dca0d
 tokio = { version = "1.23.0", default-features = false, features = ["macros", "sync", "rt"] }
 
 [features]
 # Exposes in-memory implementations of the storage traits intended exclusively for testing.
-<<<<<<< HEAD
-memstore = ["dep:tokio", "identity_verification/eddsa", "dep:rand", "dep:iota-crypto"]
-# Exposes the stronghold implementations for the storage traits.
-stronghold = ["dep:iota_stronghold", "dep:zeroize", "dep:rand", "dep:iota-crypto"]
-=======
 memstore = ["dep:tokio", "dep:rand", "dep:iota-crypto", "identity_verification/eddsa"]
->>>>>>> f68dca0d
 # Enables `Send` + `Sync` bounds for the storage traits.
 send-sync-storage = []
 # Implements the JwkStorageDocumentExt trait for IotaDocument
 iota-document = ["dep:identity_iota_core"]
-<<<<<<< HEAD
-default = ["iota-document", "memstore", "stronghold"]
-=======
-default = ["iota-document", "memstore"]
->>>>>>> f68dca0d
+default = ["iota-document", "memstore"]
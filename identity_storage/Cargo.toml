[package]
name = "identity_storage"
version = "1.3.1"
authors.workspace = true
edition.workspace = true
homepage.workspace = true
keywords = ["iota", "storage", "identity", "kms"]
license.workspace = true
readme = "./README.md"
repository.workspace = true
rust-version.workspace = true
description = "Abstractions over storage for cryptographic keys used in DID Documents"

[dependencies]
anyhow = "1.0.82"
async-trait = { version = "0.1.64", default-features = false }
bls12_381_plus = { workspace = true, optional = true }
futures = { version = "0.3.27", default-features = false, features = ["async-await"] }
identity_core = { version = "=1.3.1", path = "../identity_core", default-features = false }
identity_credential = { version = "=1.3.1", path = "../identity_credential", default-features = false, features = ["credential", "presentation", "revocation-bitmap"] }
identity_did = { version = "=1.3.1", path = "../identity_did", default-features = false }
identity_document = { version = "=1.3.1", path = "../identity_document", default-features = false }
identity_iota_core = { version = "=1.3.1", path = "../identity_iota_core", default-features = false, optional = true }
identity_verification = { version = "=1.3.1", path = "../identity_verification", default-features = false }
<<<<<<< HEAD
iota-crypto = { version = "0.23.2", default-features = false, features = ["ed25519"], optional = true }
=======
iota-crypto = { version = "0.23", default-features = false, features = ["ed25519", "random"], optional = true }
>>>>>>> 842f483c
json-proof-token = { workspace = true, optional = true }
rand = { version = "0.8.5", default-features = false, features = ["std", "std_rng"], optional = true }
seahash = { version = "4.1.0", default-features = false }
serde.workspace = true
serde_json.workspace = true
thiserror.workspace = true
tokio = { version = "1.29.0", default-features = false, features = ["macros", "sync"], optional = true }
zkryptium = { workspace = true, optional = true }

[dev-dependencies]
identity_credential = { version = "=1.3.1", path = "../identity_credential", features = ["revocation-bitmap"] }
identity_eddsa_verifier = { version = "=1.3.1", path = "../identity_eddsa_verifier", default-features = false, features = ["ed25519"] }
once_cell = { version = "1.18", default-features = false }
tokio = { version = "1.29.0", default-features = false, features = ["macros", "sync", "rt"] }

[features]
default = ["iota-document", "memstore"]
# Exposes in-memory implementations of the storage traits intended exclusively for testing.
memstore = ["dep:tokio", "dep:rand", "dep:iota-crypto"]
# Enables `Send` + `Sync` bounds for the storage traits.
send-sync-storage = []
# Implements the JwkStorageDocumentExt trait for IotaDocument
iota-document = ["dep:identity_iota_core"]
# Enables JSON Proof Token & BBS+ related features
jpt-bbs-plus = [
  "identity_credential/jpt-bbs-plus",
  "dep:zkryptium",
  "dep:bls12_381_plus",
  "dep:json-proof-token",
]

[lints]
workspace = true<|MERGE_RESOLUTION|>--- conflicted
+++ resolved
@@ -22,11 +22,7 @@
 identity_document = { version = "=1.3.1", path = "../identity_document", default-features = false }
 identity_iota_core = { version = "=1.3.1", path = "../identity_iota_core", default-features = false, optional = true }
 identity_verification = { version = "=1.3.1", path = "../identity_verification", default-features = false }
-<<<<<<< HEAD
-iota-crypto = { version = "0.23.2", default-features = false, features = ["ed25519"], optional = true }
-=======
-iota-crypto = { version = "0.23", default-features = false, features = ["ed25519", "random"], optional = true }
->>>>>>> 842f483c
+iota-crypto = { version = "0.23.2", default-features = false, features = ["ed25519", "random"], optional = true }
 json-proof-token = { workspace = true, optional = true }
 rand = { version = "0.8.5", default-features = false, features = ["std", "std_rng"], optional = true }
 seahash = { version = "4.1.0", default-features = false }

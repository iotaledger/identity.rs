--- conflicted
+++ resolved
@@ -20,30 +20,13 @@
 identity_document = { version = "=0.7.0-alpha.6", path = "../identity_document", default-features = false }
 identity_iota_core = { version = "=0.7.0-alpha.6", path = "../identity_iota_core", default-features = false, optional = true }
 identity_verification = { version = "=0.7.0-alpha.6", path = "../identity_verification", default_features = false }
-<<<<<<< HEAD
-iota-crypto = { version = "0.18", default-features = false, features = ["blake2b", "ed25519", "random" ], optional = true }
-=======
 iota-crypto = { version = "0.23", default-features = false, features = ["blake2b", "ed25519", "random"], optional = true }
->>>>>>> 579fd34e
 rand = { version = "0.8.5", default-features = false, features = ["std", "std_rng"], optional = true }
 seahash = { version = "4.1.0", default_features = false }
 serde.workspace = true
 serde_json.workspace = true
 thiserror.workspace = true
-<<<<<<< HEAD
-tokio = { version = "1.23.0", default-features = false, features = ["macros", "sync", "fs"], optional = true }
-iota_stronghold = { version = "1.0.5", default_features = true, optional = true }
-zeroize = {version = "1.6.0", default_features = false, optional = true}
-
-[dependencies.iota-sdk]
-git = "https://github.com/iotaledger/iota-sdk"
-rev = "6e939cfdc9d6075d024ccb43506a50da1cc4afcc"
-default-features = false
-features = ["tls", "client"]
-optional = true
-=======
 tokio = { version = "1.29.0", default-features = false, features = ["macros", "sync"], optional = true }
->>>>>>> 579fd34e
 
 [dev-dependencies]
 identity_credential = { version = "=0.7.0-alpha.6", path = "../identity_credential", features = ["revocation-bitmap"] }
@@ -57,11 +40,6 @@
 # Enables `Send` + `Sync` bounds for the storage traits.
 send-sync-storage = []
 # Implements the JwkStorageDocumentExt trait for IotaDocument
-<<<<<<< HEAD
 # Exposes the stronghold implementations for the storage traits.
 stronghold = ["dep:iota-sdk", "dep:iota_stronghold", "dep:zeroize", "dep:rand", "dep:iota-crypto"]
-iota-document = ["dep:identity_iota_core"]
-default = ["iota-document", "memstore", "stronghold"]
-=======
-iota-document = ["dep:identity_iota_core"]
->>>>>>> 579fd34e
+iota-document = ["dep:identity_iota_core"]
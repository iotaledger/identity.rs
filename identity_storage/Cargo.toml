[package]
name = "identity_storage"
version = "1.3.1"
authors.workspace = true
edition.workspace = true
homepage.workspace = true
keywords = ["iota", "storage", "identity", "kms"]
license.workspace = true
readme = "./README.md"
repository.workspace = true
rust-version.workspace = true
description = "Abstractions over storage for cryptographic keys used in DID Documents"

[dependencies]
anyhow = "1.0.82"
async-trait = { version = "0.1.64", default-features = false }
bls12_381_plus = { workspace = true, optional = true }
futures = { version = "0.3.27", default-features = false, features = ["async-await"] }
identity_core = { version = "=1.3.1", path = "../identity_core", default-features = false }
identity_credential = { version = "=1.3.1", path = "../identity_credential", default-features = false, features = ["credential", "presentation", "revocation-bitmap"] }
identity_did = { version = "=1.3.1", path = "../identity_did", default-features = false }
identity_document = { version = "=1.3.1", path = "../identity_document", default-features = false }
identity_iota_core = { version = "=1.3.1", path = "../identity_iota_core", default-features = false, optional = true }
<<<<<<< HEAD
identity_verification = { version = "=1.3.1", path = "../identity_verification", default_features = false }
iota-crypto = { version = "0.23", default-features = false, features = ["ed25519", "sha"], optional = true }
=======
identity_verification = { version = "=1.3.1", path = "../identity_verification", default-features = false }
iota-crypto = { version = "0.23.2", default-features = false, features = ["ed25519", "random"], optional = true }
>>>>>>> 26afa2c5
json-proof-token = { workspace = true, optional = true }
rand = { version = "0.8.5", default-features = false, features = ["std", "std_rng"], optional = true }
seahash = { version = "4.1.0", default-features = false }
serde.workspace = true
serde_json.workspace = true
thiserror.workspace = true
tokio = { version = "1.29.0", default-features = false, features = ["macros", "sync"], optional = true }
zkryptium = { workspace = true, optional = true }
oqs = { workspace = true, optional = true }
[dev-dependencies]
identity_credential = { version = "=1.3.1", path = "../identity_credential", features = ["revocation-bitmap"] }
identity_eddsa_verifier = { version = "=1.3.1", path = "../identity_eddsa_verifier", default-features = false, features = ["ed25519"] }
once_cell = { version = "1.18", default-features = false }
tokio = { version = "1.29.0", default-features = false, features = ["macros", "sync", "rt"] }

[features]
default = ["iota-document", "memstore", "hybrid-liboqs"]
# Exposes in-memory implementations of the storage traits intended exclusively for testing.
memstore = ["dep:tokio", "dep:rand", "dep:iota-crypto"]
# Enables `Send` + `Sync` bounds for the storage traits.
send-sync-storage = []
# Implements the JwkStorageDocumentExt trait for IotaDocument
iota-document = ["dep:identity_iota_core"]
# Enables JSON Proof Token & BBS+ related features
<<<<<<< HEAD
jpt-bbs-plus = ["identity_credential/jpt-bbs-plus", "dep:zkryptium", "dep:bls12_381_plus", "dep:json-proof-token"]
# Enables PQC (JwkStoragePQ implementation needed)
pqc = []
pqc-liboqs = ["pqc", "memstore", "dep:oqs"]
hybrid = ["pqc", "dep:iota-crypto"]
hybrid-liboqs = ["hybrid", "pqc-liboqs"]
=======
jpt-bbs-plus = [
  "identity_credential/jpt-bbs-plus",
  "dep:zkryptium",
  "dep:bls12_381_plus",
  "dep:json-proof-token",
]
>>>>>>> 26afa2c5

[lints]
workspace = true<|MERGE_RESOLUTION|>--- conflicted
+++ resolved
@@ -21,13 +21,8 @@
 identity_did = { version = "=1.3.1", path = "../identity_did", default-features = false }
 identity_document = { version = "=1.3.1", path = "../identity_document", default-features = false }
 identity_iota_core = { version = "=1.3.1", path = "../identity_iota_core", default-features = false, optional = true }
-<<<<<<< HEAD
 identity_verification = { version = "=1.3.1", path = "../identity_verification", default_features = false }
 iota-crypto = { version = "0.23", default-features = false, features = ["ed25519", "sha"], optional = true }
-=======
-identity_verification = { version = "=1.3.1", path = "../identity_verification", default-features = false }
-iota-crypto = { version = "0.23.2", default-features = false, features = ["ed25519", "random"], optional = true }
->>>>>>> 26afa2c5
 json-proof-token = { workspace = true, optional = true }
 rand = { version = "0.8.5", default-features = false, features = ["std", "std_rng"], optional = true }
 seahash = { version = "4.1.0", default-features = false }
@@ -52,21 +47,18 @@
 # Implements the JwkStorageDocumentExt trait for IotaDocument
 iota-document = ["dep:identity_iota_core"]
 # Enables JSON Proof Token & BBS+ related features
-<<<<<<< HEAD
-jpt-bbs-plus = ["identity_credential/jpt-bbs-plus", "dep:zkryptium", "dep:bls12_381_plus", "dep:json-proof-token"]
-# Enables PQC (JwkStoragePQ implementation needed)
-pqc = []
-pqc-liboqs = ["pqc", "memstore", "dep:oqs"]
-hybrid = ["pqc", "dep:iota-crypto"]
-hybrid-liboqs = ["hybrid", "pqc-liboqs"]
-=======
 jpt-bbs-plus = [
   "identity_credential/jpt-bbs-plus",
   "dep:zkryptium",
   "dep:bls12_381_plus",
   "dep:json-proof-token",
 ]
->>>>>>> 26afa2c5
+
+# Enables PQC (JwkStoragePQ implementation needed)
+pqc = []
+pqc-liboqs = ["pqc", "memstore", "dep:oqs"]
+hybrid = ["pqc", "dep:iota-crypto"]
+hybrid-liboqs = ["hybrid", "pqc-liboqs"]
 
 [lints]
 workspace = true
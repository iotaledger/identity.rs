[package]
name = "identity_storage"
version = "1.5.0"
authors.workspace = true
edition.workspace = true
homepage.workspace = true
keywords = ["iota", "storage", "identity", "kms"]
license.workspace = true
readme = "./README.md"
repository.workspace = true
description = "Abstractions over storage for cryptographic keys used in DID Documents"

[dependencies]
anyhow = { version = "1.0.82" }
async-trait = { version = "0.1.64", default-features = false }
bcs = { version = "0.1.4", optional = true }
bls12_381_plus = { workspace = true, optional = true }
fastcrypto = { git = "https://github.com/MystenLabs/fastcrypto", rev = "5f2c63266a065996d53f98156f0412782b468597", package = "fastcrypto", optional = true }
futures = { version = "0.3.27", default-features = false, features = ["async-await"] }
<<<<<<< HEAD
identity_core = { version = "=1.4.0", path = "../identity_core", default-features = false }
identity_credential = { version = "=1.4.0", path = "../identity_credential", default-features = false, features = ["credential", "presentation"] }
identity_did = { version = "=1.4.0", path = "../identity_did", default-features = false }
identity_document = { version = "=1.4.0", path = "../identity_document", default-features = false }
identity_iota_core = { version = "=1.4.0", path = "../identity_iota_core", default-features = false, optional = true }
identity_iota_interaction = { version = "=1.4.0", path = "../identity_iota_interaction", default-features = false, optional = true }
identity_verification = { version = "=1.4.0", path = "../identity_verification", default-features = false }
=======
identity_core = { version = "=1.5.0", path = "../identity_core", default-features = false }
identity_credential = { version = "=1.5.0", path = "../identity_credential", default-features = false, features = ["credential", "presentation", "revocation-bitmap"] }
identity_did = { version = "=1.5.0", path = "../identity_did", default-features = false }
identity_document = { version = "=1.5.0", path = "../identity_document", default-features = false }
identity_iota_core = { version = "=1.5.0", path = "../identity_iota_core", default-features = false, optional = true }
identity_verification = { version = "=1.5.0", path = "../identity_verification", default-features = false }
>>>>>>> f5c4fe9a
iota-crypto = { version = "0.23.2", default-features = false, features = ["ed25519", "random"], optional = true }
json-proof-token = { workspace = true, optional = true }
rand = { version = "0.8.5", default-features = false, features = ["std", "std_rng"], optional = true }
seahash = { version = "4.1.0", default-features = false }
secret-storage = { git = "https://github.com/iotaledger/secret-storage.git", default-features = false, tag = "v0.2.0", optional = true }
serde.workspace = true
serde_json.workspace = true
thiserror.workspace = true
tokio = { version = "1.29.0", default-features = false, features = ["macros", "sync"], optional = true }
zkryptium = { workspace = true, optional = true }

[dev-dependencies]
identity_credential = { version = "=1.5.0", path = "../identity_credential", features = ["revocation-bitmap"] }
identity_eddsa_verifier = { version = "=1.5.0", path = "../identity_eddsa_verifier", default-features = false, features = ["ed25519"] }
once_cell = { version = "1.18", default-features = false }
tokio = { version = "1.29.0", default-features = false, features = ["macros", "sync", "rt"] }

[features]
default = ["iota-document", "memstore"]
# Exposes in-memory implementations of the storage traits intended exclusively for testing.
memstore = ["dep:tokio", "dep:rand", "dep:iota-crypto"]
# Enables `Send` + `Sync` bounds for the storage traits.
send-sync-storage = ["identity_iota_core?/send-sync-client-ext", "secret-storage?/send-sync-storage"]
# Implements the JwkStorageDocumentExt trait for IotaDocument
iota-document = ["dep:identity_iota_core"]
# enables support to sign via storage
storage-signer = [
  "identity_iota_core?/iota-client",
  "dep:secret-storage",
  "dep:identity_iota_interaction",
  "dep:fastcrypto",
  "dep:bcs",
]
# Enables JSON Proof Token & BBS+ related features
jpt-bbs-plus = [
  "identity_credential/jpt-bbs-plus",
  "dep:zkryptium",
  "dep:bls12_381_plus",
  "dep:json-proof-token",
]

[lints]
workspace = true<|MERGE_RESOLUTION|>--- conflicted
+++ resolved
@@ -17,22 +17,12 @@
 bls12_381_plus = { workspace = true, optional = true }
 fastcrypto = { git = "https://github.com/MystenLabs/fastcrypto", rev = "5f2c63266a065996d53f98156f0412782b468597", package = "fastcrypto", optional = true }
 futures = { version = "0.3.27", default-features = false, features = ["async-await"] }
-<<<<<<< HEAD
-identity_core = { version = "=1.4.0", path = "../identity_core", default-features = false }
-identity_credential = { version = "=1.4.0", path = "../identity_credential", default-features = false, features = ["credential", "presentation"] }
-identity_did = { version = "=1.4.0", path = "../identity_did", default-features = false }
-identity_document = { version = "=1.4.0", path = "../identity_document", default-features = false }
-identity_iota_core = { version = "=1.4.0", path = "../identity_iota_core", default-features = false, optional = true }
-identity_iota_interaction = { version = "=1.4.0", path = "../identity_iota_interaction", default-features = false, optional = true }
-identity_verification = { version = "=1.4.0", path = "../identity_verification", default-features = false }
-=======
 identity_core = { version = "=1.5.0", path = "../identity_core", default-features = false }
 identity_credential = { version = "=1.5.0", path = "../identity_credential", default-features = false, features = ["credential", "presentation", "revocation-bitmap"] }
 identity_did = { version = "=1.5.0", path = "../identity_did", default-features = false }
 identity_document = { version = "=1.5.0", path = "../identity_document", default-features = false }
 identity_iota_core = { version = "=1.5.0", path = "../identity_iota_core", default-features = false, optional = true }
 identity_verification = { version = "=1.5.0", path = "../identity_verification", default-features = false }
->>>>>>> f5c4fe9a
 iota-crypto = { version = "0.23.2", default-features = false, features = ["ed25519", "random"], optional = true }
 json-proof-token = { workspace = true, optional = true }
 rand = { version = "0.8.5", default-features = false, features = ["std", "std_rng"], optional = true }

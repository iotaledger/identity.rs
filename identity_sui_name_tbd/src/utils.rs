// Copyright 2020-2024 IOTA Stiftung
// SPDX-License-Identifier: Apache-2.0

<<<<<<< HEAD
use anyhow::Context;
use sui_sdk::types::base_types::SuiAddress;
use sui_sdk::SuiClient;
use sui_sdk::SuiClientBuilder;
use tokio::process::Command;
=======
use iota_sdk::IotaClient;
use iota_sdk::IotaClientBuilder;
>>>>>>> 47d947ae

use crate::Error;

pub const LOCAL_NETWORK: &str = "http://127.0.0.1:9000";

pub async fn get_client(network: &str) -> Result<IotaClient, Error> {
  let client = IotaClientBuilder::default()
    .build(network)
    .await
    .map_err(|err| Error::Network(format!("failed to connect to {network}"), err))?;

  Ok(client)
}

pub async fn request_funds(address: &SuiAddress) -> anyhow::Result<()> {
  let output = Command::new("sui")
    .arg("client")
    .arg("faucet")
    .arg("--address")
    .arg(address.to_string())
    .arg("--json")
    .output()
    .await
    .context("Failed to execute command")?;

  if !output.status.success() {
    anyhow::bail!(
      "Failed to request funds from faucet: {}",
      std::str::from_utf8(&output.stderr).unwrap()
    );
  }

  Ok(())
}<|MERGE_RESOLUTION|>--- conflicted
+++ resolved
@@ -1,16 +1,11 @@
 // Copyright 2020-2024 IOTA Stiftung
 // SPDX-License-Identifier: Apache-2.0
 
-<<<<<<< HEAD
 use anyhow::Context;
-use sui_sdk::types::base_types::SuiAddress;
-use sui_sdk::SuiClient;
-use sui_sdk::SuiClientBuilder;
-use tokio::process::Command;
-=======
+use iota_sdk::types::base_types::IotaAddress;
 use iota_sdk::IotaClient;
 use iota_sdk::IotaClientBuilder;
->>>>>>> 47d947ae
+use tokio::process::Command;
 
 use crate::Error;
 
@@ -25,8 +20,8 @@
   Ok(client)
 }
 
-pub async fn request_funds(address: &SuiAddress) -> anyhow::Result<()> {
-  let output = Command::new("sui")
+pub async fn request_funds(address: &IotaAddress) -> anyhow::Result<()> {
+  let output = Command::new("iota")
     .arg("client")
     .arg("faucet")
     .arg("--address")

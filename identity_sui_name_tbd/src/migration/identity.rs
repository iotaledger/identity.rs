// Copyright 2020-2024 IOTA Stiftung
// SPDX-License-Identifier: Apache-2.0

use std::collections::HashMap;
use std::collections::HashSet;
use std::ops::Deref;
use std::str::FromStr;

use async_trait::async_trait;
use identity_iota_core::IotaDID;
use identity_iota_core::IotaDocument;
use identity_iota_core::StateMetadataDocument;
use iota_sdk::rpc_types::IotaObjectData;
use iota_sdk::rpc_types::IotaObjectDataOptions;
use iota_sdk::rpc_types::IotaParsedData;
use iota_sdk::rpc_types::IotaParsedMoveObject;
use iota_sdk::rpc_types::IotaPastObjectResponse;
use iota_sdk::rpc_types::IotaTransactionBlockEffects;
use iota_sdk::rpc_types::IotaTransactionBlockResponseOptions;
use iota_sdk::rpc_types::ObjectChange;
use iota_sdk::rpc_types::OwnedObjectRef;
use iota_sdk::types::base_types::IotaAddress;
use iota_sdk::types::base_types::ObjectID;
use iota_sdk::types::base_types::ObjectRef;
use iota_sdk::types::base_types::SequenceNumber;
use iota_sdk::types::id::UID;
use iota_sdk::types::object::Owner;
use iota_sdk::types::TypeTag;
use move_core_types::ident_str;
use move_core_types::language_storage::StructTag;
use secret_storage::Signer;
use serde;
use serde::Deserialize;

use crate::client::IdentityClient;
use crate::client::IdentityClientReadOnly;
use crate::client::IotaKeySignature;
use crate::proposals::ConfigChange;
use crate::proposals::DeactiveDid;
use crate::proposals::ProposalBuilder;
use crate::proposals::UpdateDidDocument;
use crate::sui::move_calls;
use crate::transaction::Transaction;
use crate::utils::MoveType;
use crate::Error;

use super::Multicontroller;
use super::UnmigratedAlias;

const MODULE: &str = "identity";
const NAME: &str = "Identity";
const HISTORY_DEFAULT_PAGE_SIZE: usize = 10;

pub enum Identity {
  Legacy(UnmigratedAlias),
  FullFledged(OnChainIdentity),
}

impl Identity {
  pub fn did_document(&self, client: &IdentityClientReadOnly) -> Result<IotaDocument, Error> {
    let original_did = IotaDID::from_alias_id(self.id().to_string().as_str(), client.network());
    let doc_bytes = self.doc_bytes().ok_or(Error::DidDocParsingFailed(
      "legacy alias output does not encode a DID document".to_owned(),
    ))?;

    StateMetadataDocument::unpack(doc_bytes)
      .and_then(|state_metadata_doc| state_metadata_doc.into_iota_document(&original_did))
      .map_err(|e| Error::DidDocParsingFailed(e.to_string()))
  }

  fn id(&self) -> ObjectID {
    match self {
      Self::Legacy(alias) => *alias.id.object_id(),
      Self::FullFledged(identity) => identity.id(),
    }
  }

  fn doc_bytes(&self) -> Option<&[u8]> {
    match self {
      Self::FullFledged(identity) => Some(identity.multi_controller.controlled_value().as_ref()),
      Self::Legacy(alias) => alias.state_metadata.as_deref(),
    }
  }
}

#[derive(Debug)]
pub struct OnChainIdentity {
  id: UID,
  multi_controller: Multicontroller<Vec<u8>>,
  did_doc: IotaDocument,
}

impl Deref for OnChainIdentity {
  type Target = IotaDocument;
  fn deref(&self) -> &Self::Target {
    &self.did_doc
  }
}

impl OnChainIdentity {
  pub fn id(&self) -> ObjectID {
    *self.id.object_id()
  }
  /// Returns true if this [`OnChainIdentity`] is shared between multiple controllers.
  pub fn is_shared(&self) -> bool {
    self.multi_controller.controllers().len() > 1
  }
  pub fn proposals(&self) -> &HashSet<ObjectID> {
    self.multi_controller.proposals()
  }
  pub fn controllers(&self) -> &HashMap<ObjectID, u64> {
    self.multi_controller.controllers()
  }
  pub fn threshold(&self) -> u64 {
    self.multi_controller.threshold()
  }
  pub fn controller_voting_power(&self, controller_id: ObjectID) -> Option<u64> {
    self.multi_controller.controller_voting_power(controller_id)
  }
  pub(crate) fn multicontroller(&self) -> &Multicontroller<Vec<u8>> {
    &self.multi_controller
  }
  pub(crate) async fn get_controller_cap<S>(&self, client: &IdentityClient<S>) -> Result<ObjectRef, Error> {
    let controller_cap_tag = StructTag::from_str(&format!("{}::multicontroller::ControllerCap", client.package_id()))
      .map_err(|e| Error::TransactionBuildingFailed(e.to_string()))?;
    client
      .find_owned_ref(controller_cap_tag, |obj_data| {
        self.multi_controller.has_member(obj_data.object_id)
      })
      .await?
      .ok_or_else(|| Error::Identity("this address has no control over the requested identity".to_string()))
  }

  pub fn update_did_document(self, updated_doc: IotaDocument) -> ProposalBuilder<UpdateDidDocument> {
    ProposalBuilder::new(self, UpdateDidDocument::new(updated_doc))
  }

  pub fn update_config(self) -> ProposalBuilder<ConfigChange> {
    ProposalBuilder::new(self, ConfigChange::default())
  }

  pub fn deactivate_did(self) -> ProposalBuilder<DeactiveDid> {
    ProposalBuilder::new(self, DeactiveDid::new())
  }

  pub async fn get_history(
    &self,
    client: &IdentityClientReadOnly,
    last_version: Option<&IotaObjectData>,
    page_size: Option<usize>,
  ) -> Result<Vec<IotaObjectData>, Error> {
    let identity_ref = client
      .get_object_ref_by_id(self.id())
      .await?
      .ok_or_else(|| Error::InvalidIdentityHistory("no reference to identity loaded".to_string()))?;
    let object_id = identity_ref.object_id();

    let mut history: Vec<IotaObjectData> = vec![];
    let mut current_version = if let Some(last_version_value) = last_version {
      // starting version given, this will be skipped in paging
      last_version_value.clone()
    } else {
      // no version given, this version will be included in history
      let version = identity_ref.version();
      let response = get_past_object(client, object_id, version).await?;
      let latest_version = if let IotaPastObjectResponse::VersionFound(response_value) = response {
        response_value
      } else {
        return Err(Error::InvalidIdentityHistory(format!(
          "could not find current version {version} of object {object_id}, response {response:?}"
        )));
      };
      history.push(latest_version.clone()); // include current version in history if we start from now
      latest_version
    };

    // limit lookup count to prevent locking on large histories
    let page_size = page_size.unwrap_or(HISTORY_DEFAULT_PAGE_SIZE);
    while history.len() < page_size {
      let lookup = get_previous_version(client, current_version).await?;
      if let Some(value) = lookup {
        current_version = value;
        history.push(current_version.clone());
      } else {
        break;
      }
    }

    Ok(history)
  }
}

pub fn has_previous_version(history_item: &IotaObjectData) -> Result<bool, Error> {
  if let Some(Owner::Shared { initial_shared_version }) = history_item.owner {
    Ok(history_item.version != initial_shared_version)
  } else {
    Err(Error::InvalidIdentityHistory(format!(
      "provided history item does not seem to be a valid identity; {history_item}"
    )))
  }
}

async fn get_past_object(
  client: &IdentityClientReadOnly,
  object_id: ObjectID,
  version: SequenceNumber,
) -> Result<IotaPastObjectResponse, Error> {
  client
    .read_api()
    .try_get_parsed_past_object(object_id, version, IotaObjectDataOptions::full_content())
    .await
    .map_err(|err| {
      Error::InvalidIdentityHistory(format!("could not look up object {object_id} version {version}; {err}"))
    })
}

async fn get_previous_version(
  client: &IdentityClientReadOnly,
  iod: IotaObjectData,
) -> Result<Option<IotaObjectData>, Error> {
  // try to get digest of previous tx
  // if we requested the prev tx and it isn't returned, this should be the oldest state
  let prev_tx_digest = if let Some(value) = iod.previous_transaction {
    value
  } else {
    return Ok(None);
  };

  // resolve previous tx
  let prev_tx_response = client
    .read_api()
    .get_transaction_with_options(
      prev_tx_digest,
      IotaTransactionBlockResponseOptions::new().with_object_changes(),
    )
    .await
    .map_err(|err| {
      Error::InvalidIdentityHistory(format!("could not get previous transaction {prev_tx_digest}; {err}"))
    })?;

  // check for updated/created changes
  let (created, other_changes): (Vec<ObjectChange>, _) = prev_tx_response
    .clone()
    .object_changes
    .ok_or_else(|| {
      Error::InvalidIdentityHistory(format!(
        "could not find object changes for object {} in transaction {prev_tx_digest}",
        iod.object_id
      ))
    })?
    .into_iter()
    .filter(|elem| iod.object_id.eq(&elem.object_id()))
    .partition(|elem| matches!(elem, ObjectChange::Created { .. }));

  // previous tx contain create tx, so there is no previous version
  if created.len() == 1 {
    return Ok(None);
  }

  let mut previous_versions: Vec<SequenceNumber> = other_changes
    .iter()
    .filter_map(|elem| match elem {
      ObjectChange::Mutated { previous_version, .. } => Some(*previous_version),
      _ => None,
    })
    .collect();

  previous_versions.sort();

  let earliest_previous = if let Some(value) = previous_versions.first() {
    value
  } else {
    return Ok(None); // no mutations in prev tx, so no more versions can be found
  };

  let past_obj_response = get_past_object(client, iod.object_id, *earliest_previous).await?;
  match past_obj_response {
    IotaPastObjectResponse::VersionFound(value) => Ok(Some(value)),
    _ => Err(Error::InvalidIdentityHistory(format!(
      "could not find previous version, past object response: {past_obj_response:?}"
    ))),
  }
}

pub async fn get_identity(
  client: &IdentityClientReadOnly,
  object_id: ObjectID,
) -> Result<Option<OnChainIdentity>, Error> {
  let response = client
    .read_api()
    .get_object_with_options(object_id, IotaObjectDataOptions::new().with_content())
    .await
    .map_err(|err| {
      Error::ObjectLookup(format!(
        "Could not get object with options for this object_id {object_id}; {err}"
      ))
    })?;

  // no issues with call but
  let Some(data) = response.data else {
    // call was successful but not data for alias id
    return Ok(None);
  };

  let content = data
    .content
    .ok_or_else(|| Error::ObjectLookup(format!("no content in retrieved object in object id {object_id}")))?;

  let IotaParsedData::MoveObject(value) = content else {
    return Err(Error::ObjectLookup(format!(
      "found data at object id {object_id} is not an object"
    )));
  };

  if !is_identity(&value) {
    return Ok(None);
  }

  #[derive(Deserialize)]
  struct TempOnChainIdentity {
    id: UID,
    did_doc: Multicontroller<Vec<u8>>,
  }

  let TempOnChainIdentity {
    id,
    did_doc: multi_controller,
  } = serde_json::from_value::<TempOnChainIdentity>(value.fields.to_json_value()).map_err(|err| {
    Error::ObjectLookup(format!(
      "could not parse identity document with object id {object_id}; {err}"
    ))
  })?;
  let original_did = IotaDID::from_alias_id(id.object_id().to_string().as_str(), client.network());
  let did_doc = StateMetadataDocument::unpack(multi_controller.controlled_value())
    .and_then(|state_metadata_doc| state_metadata_doc.into_iota_document(&original_did))
    .map_err(|e| Error::DidDocParsingFailed(e.to_string()))?;

  Ok(Some(OnChainIdentity {
    id,
    multi_controller,
    did_doc,
  }))
}

fn is_identity(value: &IotaParsedMoveObject) -> bool {
  // if available we might also check if object stems from expected module
  // but how would this act upon package updates?
  value.type_.module.as_ident_str().as_str() == MODULE && value.type_.name.as_ident_str().as_str() == NAME
}

#[derive(Debug)]
<<<<<<< HEAD
pub struct IdentityBuilder {
  package_id: ObjectID,
  did_doc: Vec<u8>,
=======
pub struct IdentityBuilder<'a> {
  did_doc: &'a [u8],
>>>>>>> a6288788
  threshold: Option<u64>,
  controllers: HashMap<IotaAddress, u64>,
}

<<<<<<< HEAD
impl IdentityBuilder {
  pub fn new(did_doc: &[u8], package_id: ObjectID) -> Self {
    Self {
      did_doc: did_doc.to_vec(),
      package_id,
=======
impl<'a> IdentityBuilder<'a> {
  pub fn new(did_doc: &'a [u8]) -> Self {
    Self {
      did_doc,
>>>>>>> a6288788
      threshold: None,
      controllers: HashMap::new(),
    }
  }

  pub fn controller(mut self, address: IotaAddress, voting_power: u64) -> Self {
    self.controllers.insert(address, voting_power);
    self
  }

  pub fn threshold(mut self, threshold: u64) -> Self {
    self.threshold = Some(threshold);
    self
  }

  pub fn controllers<I>(self, controllers: I) -> Self
  where
    I: IntoIterator<Item = (IotaAddress, u64)>,
  {
    controllers
      .into_iter()
      .fold(self, |builder, (addr, vp)| builder.controller(addr, vp))
  }

  pub fn finish(self) -> CreateIdentityTx<'a> {
    CreateIdentityTx(self)
  }
}

impl MoveType for OnChainIdentity {
  fn move_type(package: ObjectID) -> TypeTag {
    TypeTag::Struct(Box::new(StructTag {
      address: package.into(),
      module: ident_str!("identity").into(),
      name: ident_str!("Identity").into(),
      type_params: vec![],
    }))
  }
}

#[derive(Debug)]
pub struct CreateIdentityTx<'a>(IdentityBuilder<'a>);

#[async_trait]
impl<'a> Transaction for CreateIdentityTx<'a> {
  type Output = OnChainIdentity;
  async fn execute_with_opt_gas<S>(
    self,
    gas_budget: Option<u64>,
    client: &IdentityClient<S>,
  ) -> Result<Self::Output, Error>
  where
    S: Signer<IotaKeySignature> + Sync,
  {
    let IdentityBuilder {
      did_doc,
      threshold,
      controllers,
    } = self.0;
    let programmable_transaction = if controllers.is_empty() {
<<<<<<< HEAD
      move_calls::identity::new(&did_doc, package_id)?
=======
      move_calls::identity::new(did_doc, client.package_id())?
>>>>>>> a6288788
    } else {
      let threshold = match threshold {
        Some(t) => t,
        None if controllers.len() == 1 => *controllers
          .values()
          .next()
          .ok_or_else(|| Error::Identity("could not get controller".to_string()))?,
        None => {
          return Err(Error::TransactionBuildingFailed(
            "Missing field `threshold` in identity creation".to_owned(),
          ))
        }
      };
<<<<<<< HEAD
      move_calls::identity::new_with_controllers(&did_doc, controllers, threshold, package_id)?
=======
      move_calls::identity::new_with_controllers(did_doc, controllers, threshold, client.package_id())?
>>>>>>> a6288788
    };

    let response = client.execute_transaction(programmable_transaction, gas_budget).await?;

    let created = match response.clone().effects {
      Some(IotaTransactionBlockEffects::V1(effects)) => effects.created,
      _ => {
        return Err(Error::TransactionUnexpectedResponse(format!(
          "could not find effects in transaction response: {response:?}"
        )));
      }
    };
    let new_identities: Vec<OwnedObjectRef> = created
      .into_iter()
      .filter(|elem| {
        matches!(
          elem.owner,
          Owner::Shared {
            initial_shared_version: _,
          }
        )
      })
      .collect();
    let new_identity_id = match &new_identities[..] {
      [value] => value.object_id(),
      _ => {
        return Err(Error::TransactionUnexpectedResponse(format!(
          "could not find new identity in response: {response:?}"
        )));
      }
    };

    get_identity(client, new_identity_id)
      .await
      .and_then(|identity| identity.ok_or_else(|| Error::ObjectLookup(new_identity_id.to_string())))
  }
}<|MERGE_RESOLUTION|>--- conflicted
+++ resolved
@@ -349,30 +349,16 @@
 }
 
 #[derive(Debug)]
-<<<<<<< HEAD
 pub struct IdentityBuilder {
-  package_id: ObjectID,
   did_doc: Vec<u8>,
-=======
-pub struct IdentityBuilder<'a> {
-  did_doc: &'a [u8],
->>>>>>> a6288788
   threshold: Option<u64>,
   controllers: HashMap<IotaAddress, u64>,
 }
 
-<<<<<<< HEAD
 impl IdentityBuilder {
-  pub fn new(did_doc: &[u8], package_id: ObjectID) -> Self {
+  pub fn new(did_doc: &[u8]) -> Self {
     Self {
       did_doc: did_doc.to_vec(),
-      package_id,
-=======
-impl<'a> IdentityBuilder<'a> {
-  pub fn new(did_doc: &'a [u8]) -> Self {
-    Self {
-      did_doc,
->>>>>>> a6288788
       threshold: None,
       controllers: HashMap::new(),
     }
@@ -397,7 +383,7 @@
       .fold(self, |builder, (addr, vp)| builder.controller(addr, vp))
   }
 
-  pub fn finish(self) -> CreateIdentityTx<'a> {
+  pub fn finish(self) -> CreateIdentityTx {
     CreateIdentityTx(self)
   }
 }
@@ -414,10 +400,10 @@
 }
 
 #[derive(Debug)]
-pub struct CreateIdentityTx<'a>(IdentityBuilder<'a>);
+pub struct CreateIdentityTx(IdentityBuilder);
 
 #[async_trait]
-impl<'a> Transaction for CreateIdentityTx<'a> {
+impl Transaction for CreateIdentityTx {
   type Output = OnChainIdentity;
   async fn execute_with_opt_gas<S>(
     self,
@@ -433,11 +419,7 @@
       controllers,
     } = self.0;
     let programmable_transaction = if controllers.is_empty() {
-<<<<<<< HEAD
-      move_calls::identity::new(&did_doc, package_id)?
-=======
-      move_calls::identity::new(did_doc, client.package_id())?
->>>>>>> a6288788
+      move_calls::identity::new(&did_doc, client.package_id())?
     } else {
       let threshold = match threshold {
         Some(t) => t,
@@ -451,11 +433,7 @@
           ))
         }
       };
-<<<<<<< HEAD
-      move_calls::identity::new_with_controllers(&did_doc, controllers, threshold, package_id)?
-=======
-      move_calls::identity::new_with_controllers(did_doc, controllers, threshold, client.package_id())?
->>>>>>> a6288788
+      move_calls::identity::new_with_controllers(&did_doc, controllers, threshold, client.package_id())?
     };
 
     let response = client.execute_transaction(programmable_transaction, gas_budget).await?;

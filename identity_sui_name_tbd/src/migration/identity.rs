--- conflicted
+++ resolved
@@ -58,12 +58,8 @@
 }
 
 impl Identity {
-<<<<<<< HEAD
+  /// Returns the [`IotaDocument`] DID Document stored inside this [`Identity`].
   pub fn did_document<C>(&self, client: &IdentityClientReadOnly<C>) -> Result<IotaDocument, Error> {
-=======
-  /// Returns the [`IotaDocument`] DID Document stored inside this [`Identity`].
-  pub fn did_document(&self, client: &IdentityClientReadOnly) -> Result<IotaDocument, Error> {
->>>>>>> 41c9964d
     let original_did = IotaDID::from_alias_id(self.id().to_string().as_str(), client.network());
     let doc_bytes = self.doc_bytes().ok_or(Error::DidDocParsingFailed(
       "legacy alias output does not encode a DID document".to_owned(),
@@ -138,16 +134,11 @@
   pub(crate) fn multicontroller(&self) -> &Multicontroller<Vec<u8>> {
     &self.multi_controller
   }
-<<<<<<< HEAD
-  
+
   pub(crate) async fn get_controller_cap<S, C>(&self, client: &IdentityClient<S, C>) -> Result<ObjectRef, Error>
   where
     C: IotaClientTraitCore,
   {
-=======
-
-  pub(crate) async fn get_controller_cap<S>(&self, client: &IdentityClient<S>) -> Result<ObjectRef, Error> {
->>>>>>> 41c9964d
     let controller_cap_tag = StructTag::from_str(&format!("{}::multicontroller::ControllerCap", client.package_id()))
       .map_err(|e| Error::TransactionBuildingFailed(e.to_string()))?;
     client
@@ -158,39 +149,23 @@
       .ok_or_else(|| Error::Identity("this address has no control over the requested identity".to_string()))
   }
 
-<<<<<<< HEAD
+  /// Updates this [`OnChainIdentity`]'s DID Document.
   pub fn update_did_document(self, updated_doc: IotaDocument) -> ProposalBuilder<UpdateDidDocument> {
     ProposalBuilder::new(self, UpdateDidDocument::new(updated_doc))
   }
 
+  /// Updates this [`OnChainIdentity`]'s configuration.
   pub fn update_config(self) -> ProposalBuilder<ConfigChange> {
     ProposalBuilder::new(self, ConfigChange::default())
   }
 
+  /// Deactivates the DID Document represented by this [`OnChainIdentity`].
   pub fn deactivate_did(self) -> ProposalBuilder<DeactiveDid> {
     ProposalBuilder::new(self, DeactiveDid::new())
   }
 
+  /// Returns historical data for this [`OnChainIdentity`].
   pub async fn get_history<C>(
-=======
-  /// Updates this [`OnChainIdentity`]'s DID Document.
-  pub fn update_did_document(&mut self, updated_doc: IotaDocument) -> ProposalBuilder<'_, UpdateDidDocument> {
-    ProposalBuilder::new(self, UpdateDidDocument::new(updated_doc))
-  }
-
-  /// Updates this [`OnChainIdentity`]'s configuration.
-  pub fn update_config(&mut self) -> ProposalBuilder<'_, ConfigChange> {
-    ProposalBuilder::new(self, ConfigChange::default())
-  }
-
-  /// Deactivates the DID Document represented by this [`OnChainIdentity`].
-  pub fn deactivate_did(&mut self) -> ProposalBuilder<'_, DeactiveDid> {
-    ProposalBuilder::new(self, DeactiveDid::new())
-  }
-
-  /// Returns historical data for this [`OnChainIdentity`].
-  pub async fn get_history(
->>>>>>> 41c9964d
     &self,
     client: &IdentityClientReadOnly<C>,
     last_version: Option<&IotaObjectData>,
@@ -257,14 +232,9 @@
   client.get_previous_version(iod).await
 }
 
-<<<<<<< HEAD
+/// Returns the [`OnChainIdentity`] having ID `object_id`, if it exists.
 pub async fn get_identity<C: IotaClientTraitCore>(
   client: &IdentityClientReadOnly<C>,
-=======
-/// Returns the [`OnChainIdentity`] having ID `object_id`, if it exists.
-pub async fn get_identity(
-  client: &IdentityClientReadOnly,
->>>>>>> 41c9964d
   object_id: ObjectID,
 ) -> Result<Option<OnChainIdentity>, Error> {
   let response = client
@@ -337,17 +307,12 @@
   controllers: HashMap<IotaAddress, u64>,
 }
 
-<<<<<<< HEAD
 impl IdentityBuilder {
-  pub fn new(did_doc: &[u8]) -> Self {
-=======
-impl<'a> IdentityBuilder<'a> {
   /// Initializes a new builder for an [`OnChainIdentity`], where the passed `did_doc` will be
   /// used as the identity's DID Document.
   /// ## Warning
   /// Validation of `did_doc` is deferred to [`CreateIdentityTx`].
-  pub fn new(did_doc: &'a [u8]) -> Self {
->>>>>>> 41c9964d
+  pub fn new(did_doc: &[u8]) -> Self {
     Self {
       did_doc: did_doc.to_vec(),
       threshold: None,
@@ -355,7 +320,7 @@
     }
   }
 
-  /// Gives `address` the capability to act as a controller with voting power `voting_power`. 
+  /// Gives `address` the capability to act as a controller with voting power `voting_power`.
   pub fn controller(mut self, address: IotaAddress, voting_power: u64) -> Self {
     self.controllers.insert(address, voting_power);
     self
@@ -377,12 +342,8 @@
       .fold(self, |builder, (addr, vp)| builder.controller(addr, vp))
   }
 
-<<<<<<< HEAD
+  /// Turns this builder into a [`Transaction`], ready to be executed.
   pub fn finish(self) -> CreateIdentityTx {
-=======
-  /// Turns this builder into a [`Transaction`], ready to be executed.
-  pub fn finish(self) -> CreateIdentityTx<'a> {
->>>>>>> 41c9964d
     CreateIdentityTx(self)
   }
 }

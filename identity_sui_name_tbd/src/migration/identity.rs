--- conflicted
+++ resolved
@@ -88,12 +88,7 @@
   }
 }
 
-<<<<<<< HEAD
 #[derive(Debug, Serialize)]
-=======
-/// Representation of `identity.rs`'s `Identity` Move type.
-#[derive(Debug)]
->>>>>>> e509cf7b
 pub struct OnChainIdentity {
   id: UID,
   multi_controller: Multicontroller<Vec<u8>>,

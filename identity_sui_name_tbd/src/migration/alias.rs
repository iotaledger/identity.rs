// Copyright 2020-2024 IOTA Stiftung
// SPDX-License-Identifier: Apache-2.0

use crate::sui::iota_sdk_adapter::IotaClientTraitCore;
use crate::iota_sdk_abstraction::rpc_types::IotaObjectDataOptions;
use crate::iota_sdk_abstraction::rpc_types::IotaParsedData;
use crate::iota_sdk_abstraction::rpc_types::IotaParsedMoveObject;
use crate::iota_sdk_abstraction::types::base_types::ObjectID;
use crate::iota_sdk_abstraction::types::id::UID;
use serde;
use serde::Deserialize;
use serde::Serialize;

use crate::Error;

const MODULE: &str = "alias";
const NAME: &str = "Alias";

/// A legacy IOTA Stardust Output type, used to store DID Documents.
#[derive(Debug, Deserialize, Serialize)]
pub struct UnmigratedAlias {
  /// The ID of the Alias = hash of the Output ID that created the Alias Output in Stardust.
  /// This is the AliasID from Stardust.
  pub id: UID,

  /// The last State Controller address assigned before the migration.
  pub legacy_state_controller: Option<String>,
  /// A counter increased by 1 every time the alias was state transitioned.
  pub state_index: u32,
  /// State metadata that can be used to store additional information.
  pub state_metadata: Option<Vec<u8>>,

  /// The sender feature.
  pub sender: Option<String>,
  /// The metadata feature.
  pub metadata: Option<Vec<u8>>,

  /// The immutable issuer feature.
  pub immutable_issuer: Option<String>,
  /// The immutable metadata feature.
  pub immutable_metadata: Option<Vec<u8>>,
}

<<<<<<< HEAD
pub async fn get_alias<C: IotaClientTraitCore>(client: &C, object_id: ObjectID) -> Result<Option<UnmigratedAlias>, Error> {
=======
/// Resolves an [`UnmigratedAlias`] given its ID `object_id`.
pub async fn get_alias(client: &IotaClient, object_id: ObjectID) -> Result<Option<UnmigratedAlias>, Error> {
>>>>>>> 41c9964d
  let options = IotaObjectDataOptions {
    show_type: true,
    show_owner: true,
    show_previous_transaction: true,
    show_display: true,
    show_content: true,
    show_bcs: true,
    show_storage_rebate: true,
  };
  let response = client
    .read_api()
    .get_object_with_options(object_id, options)
    .await
    .map_err(|err| {
      Error::ObjectLookup(format!(
        "could not get object with options for this object_id {object_id}; {err}"
      ))
    })?;

  // no issues with call but
  let Some(data) = response.data else {
    // call was successful but not data for alias id
    return Ok(None);
  };

  let content = data
    .content
    .ok_or_else(|| Error::ObjectLookup(format!("no content in retrieved object in object id {object_id}")))?;

  let IotaParsedData::MoveObject(value) = content else {
    return Err(Error::ObjectLookup(format!(
      "found data at object id {object_id} is not an object"
    )));
  };

  if !is_alias(&value) {
    return Ok(None);
  }

  let alias: UnmigratedAlias = serde_json::from_value(value.fields.to_json_value()).map_err(|err| {
    Error::ParsingFailed(format!(
      "could not parse result for object id {object_id} to `UnmigratedAlias`; {err}"
    ))
  })?;

  Ok(Some(alias))
}

fn is_alias(value: &IotaParsedMoveObject) -> bool {
  // if available we might also check if object stems from expected module
  // but how would this act upon package updates?
  value.type_.module.as_ident_str().as_str() == MODULE && value.type_.name.as_ident_str().as_str() == NAME
}<|MERGE_RESOLUTION|>--- conflicted
+++ resolved
@@ -41,12 +41,8 @@
   pub immutable_metadata: Option<Vec<u8>>,
 }
 
-<<<<<<< HEAD
+/// Resolves an [`UnmigratedAlias`] given its ID `object_id`.
 pub async fn get_alias<C: IotaClientTraitCore>(client: &C, object_id: ObjectID) -> Result<Option<UnmigratedAlias>, Error> {
-=======
-/// Resolves an [`UnmigratedAlias`] given its ID `object_id`.
-pub async fn get_alias(client: &IotaClient, object_id: ObjectID) -> Result<Option<UnmigratedAlias>, Error> {
->>>>>>> 41c9964d
   let options = IotaObjectDataOptions {
     show_type: true,
     show_owner: true,

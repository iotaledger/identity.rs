--- conflicted
+++ resolved
@@ -1,4 +1,3 @@
-use crate::utils::parse_identifier;
 use crate::utils::MoveType;
 use crate::Error;
 use iota_sdk::rpc_types::OwnedObjectRef;
@@ -11,20 +10,6 @@
 use iota_sdk::types::MOVE_STDLIB_PACKAGE_ID;
 use move_core_types::ident_str;
 use serde::Serialize;
-<<<<<<< HEAD
-use std::str::FromStr;
-
-pub fn identity_tag(package_id: ObjectID) -> Result<StructTag, Error> {
-  Ok(StructTag {
-    address: AccountAddress::from_str(&package_id.to_string())
-      .map_err(|err| Error::ParsingFailed(format!("package id\"{package_id}\" to account address; {err}")))?,
-    module: parse_identifier("identity")?,
-    name: parse_identifier("Identity")?,
-    type_params: vec![],
-  })
-}
-=======
->>>>>>> a6288788
 
 pub fn owned_ref_to_shared_object_arg(
   owned_ref: OwnedObjectRef,

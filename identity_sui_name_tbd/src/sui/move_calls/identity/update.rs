use iota_sdk::rpc_types::OwnedObjectRef;
use iota_sdk::types::base_types::ObjectID;
use iota_sdk::types::base_types::ObjectRef;
use iota_sdk::types::programmable_transaction_builder::ProgrammableTransactionBuilder;
use iota_sdk::types::transaction::Argument;
use iota_sdk::types::transaction::ObjectArg;
use iota_sdk::types::transaction::ProgrammableTransaction;
<<<<<<< HEAD
use iota_sdk::types::TypeTag;
use iota_sdk::types::MOVE_STDLIB_PACKAGE_ID;
=======
use iota_sdk::types::Identifier;
>>>>>>> e2e633fd

use crate::utils::parse_identifier;
use crate::utils::ptb_obj;
use crate::utils::ptb_pure;
use crate::Error;

pub fn propose_update(
  identity: OwnedObjectRef,
  capability: ObjectRef,
  did_doc: impl AsRef<[u8]>,
  expiration: Option<u64>,
  package_id: ObjectID,
<<<<<<< HEAD
) -> Result<ProgrammableTransaction, Error> {
  let mut ptb = ProgrammableTransactionBuilder::new();
  let cap_arg = ptb_obj(&mut ptb, "capability", ObjectArg::ImmOrOwnedObject(capability))?;
  let key_arg = ptb_pure(&mut ptb, "key", key)?;
  let initial_shared_version = if let Owner::Shared { initial_shared_version } = identity.owner {
    initial_shared_version
  } else {
    return Err(Error::InvalidArgument(format!(
      "given identity {} is not a shared object",
      identity.reference.object_id
    )));
  };
  let identity_arg = ptb_obj(
    &mut ptb,
    "identity",
    ObjectArg::SharedObject {
      id: identity.reference.object_id,
      initial_shared_version,
      mutable: true,
    },
  )?;
  let exp_arg = if let Some(exp) = expiration {
    let arg = ptb_pure(&mut ptb, "exp", exp)?;
    ptb.programmable_move_call(
      MOVE_STDLIB_PACKAGE_ID,
      parse_identifier("option")?,
      parse_identifier("some")?,
      vec![TypeTag::U64],
      vec![arg],
    )
  } else {
    ptb.programmable_move_call(
      MOVE_STDLIB_PACKAGE_ID,
      parse_identifier("option")?,
      parse_identifier("none")?,
      vec![TypeTag::U64],
      vec![],
    )
  };
  let doc_arg = ptb_pure(&mut ptb, "did_doc", did_doc.as_ref().to_vec())?;
=======
) -> Result<(ProgrammableTransactionBuilder, Argument), anyhow::Error> {
  let mut ptb = ProgrammableTransactionBuilder::new();
  let cap_arg = ptb.obj(ObjectArg::ImmOrOwnedObject(capability))?;
  let identity_arg = utils::owned_ref_to_shared_object_arg(identity, &mut ptb, true)?;
  let exp_arg = utils::option_to_move(expiration, &mut ptb, package_id)?;
  let doc_arg = ptb.pure(did_doc.as_ref())?;
>>>>>>> e2e633fd

  let proposal_id = ptb.programmable_move_call(
    package_id,
    parse_identifier("identity")?,
    parse_identifier("propose_update")?,
    vec![],
    vec![identity_arg, cap_arg, doc_arg, exp_arg],
  );

  Ok((ptb, proposal_id))
}

pub fn execute_update(
  ptb: Option<ProgrammableTransactionBuilder>,
  proposal_arg: Option<Argument>,
  identity: OwnedObjectRef,
  capability: ObjectRef,
  proposal_id: ObjectID,
  package_id: ObjectID,
<<<<<<< HEAD
) -> Result<ProgrammableTransaction, Error> {
  let mut ptb = ProgrammableTransactionBuilder::new();
  let cap_arg = ptb_obj(&mut ptb, "capability", ObjectArg::ImmOrOwnedObject(capability))?;
  let key_arg = ptb_pure(&mut ptb, "key", key)?;
  let initial_shared_version = if let Owner::Shared { initial_shared_version } = identity.owner {
    initial_shared_version
  } else {
    return Err(Error::Identity(format!(
      "given identity {} is not a shared object",
      identity.reference.object_id
    )));
  };
  let identity_arg = ptb_obj(
    &mut ptb,
    "identity",
    ObjectArg::SharedObject {
      id: identity.reference.object_id,
      initial_shared_version,
      mutable: true,
    },
  )?;
=======
) -> Result<ProgrammableTransaction, anyhow::Error> {
  let mut ptb = ptb.unwrap_or_default();
  let cap_arg = ptb.obj(ObjectArg::ImmOrOwnedObject(capability))?;
  let proposal_id = if let Some(proposal_id) = proposal_arg {
    proposal_id
  } else {
    ptb.pure(proposal_id)?
  };
  let identity_arg = utils::owned_ref_to_shared_object_arg(identity, &mut ptb, true)?;
>>>>>>> e2e633fd

  let _ = ptb.programmable_move_call(
    package_id,
    parse_identifier("identity")?,
    parse_identifier("execute_update")?,
    vec![],
    vec![identity_arg, cap_arg, proposal_id],
  );

  Ok(ptb.finish())
}<|MERGE_RESOLUTION|>--- conflicted
+++ resolved
@@ -5,17 +5,9 @@
 use iota_sdk::types::transaction::Argument;
 use iota_sdk::types::transaction::ObjectArg;
 use iota_sdk::types::transaction::ProgrammableTransaction;
-<<<<<<< HEAD
-use iota_sdk::types::TypeTag;
-use iota_sdk::types::MOVE_STDLIB_PACKAGE_ID;
-=======
-use iota_sdk::types::Identifier;
->>>>>>> e2e633fd
 
+use crate::sui::move_calls::utils;
 use crate::utils::parse_identifier;
-use crate::utils::ptb_obj;
-use crate::utils::ptb_pure;
-use crate::Error;
 
 pub fn propose_update(
   identity: OwnedObjectRef,
@@ -23,55 +15,12 @@
   did_doc: impl AsRef<[u8]>,
   expiration: Option<u64>,
   package_id: ObjectID,
-<<<<<<< HEAD
-) -> Result<ProgrammableTransaction, Error> {
-  let mut ptb = ProgrammableTransactionBuilder::new();
-  let cap_arg = ptb_obj(&mut ptb, "capability", ObjectArg::ImmOrOwnedObject(capability))?;
-  let key_arg = ptb_pure(&mut ptb, "key", key)?;
-  let initial_shared_version = if let Owner::Shared { initial_shared_version } = identity.owner {
-    initial_shared_version
-  } else {
-    return Err(Error::InvalidArgument(format!(
-      "given identity {} is not a shared object",
-      identity.reference.object_id
-    )));
-  };
-  let identity_arg = ptb_obj(
-    &mut ptb,
-    "identity",
-    ObjectArg::SharedObject {
-      id: identity.reference.object_id,
-      initial_shared_version,
-      mutable: true,
-    },
-  )?;
-  let exp_arg = if let Some(exp) = expiration {
-    let arg = ptb_pure(&mut ptb, "exp", exp)?;
-    ptb.programmable_move_call(
-      MOVE_STDLIB_PACKAGE_ID,
-      parse_identifier("option")?,
-      parse_identifier("some")?,
-      vec![TypeTag::U64],
-      vec![arg],
-    )
-  } else {
-    ptb.programmable_move_call(
-      MOVE_STDLIB_PACKAGE_ID,
-      parse_identifier("option")?,
-      parse_identifier("none")?,
-      vec![TypeTag::U64],
-      vec![],
-    )
-  };
-  let doc_arg = ptb_pure(&mut ptb, "did_doc", did_doc.as_ref().to_vec())?;
-=======
 ) -> Result<(ProgrammableTransactionBuilder, Argument), anyhow::Error> {
   let mut ptb = ProgrammableTransactionBuilder::new();
   let cap_arg = ptb.obj(ObjectArg::ImmOrOwnedObject(capability))?;
   let identity_arg = utils::owned_ref_to_shared_object_arg(identity, &mut ptb, true)?;
   let exp_arg = utils::option_to_move(expiration, &mut ptb, package_id)?;
   let doc_arg = ptb.pure(did_doc.as_ref())?;
->>>>>>> e2e633fd
 
   let proposal_id = ptb.programmable_move_call(
     package_id,
@@ -91,29 +40,6 @@
   capability: ObjectRef,
   proposal_id: ObjectID,
   package_id: ObjectID,
-<<<<<<< HEAD
-) -> Result<ProgrammableTransaction, Error> {
-  let mut ptb = ProgrammableTransactionBuilder::new();
-  let cap_arg = ptb_obj(&mut ptb, "capability", ObjectArg::ImmOrOwnedObject(capability))?;
-  let key_arg = ptb_pure(&mut ptb, "key", key)?;
-  let initial_shared_version = if let Owner::Shared { initial_shared_version } = identity.owner {
-    initial_shared_version
-  } else {
-    return Err(Error::Identity(format!(
-      "given identity {} is not a shared object",
-      identity.reference.object_id
-    )));
-  };
-  let identity_arg = ptb_obj(
-    &mut ptb,
-    "identity",
-    ObjectArg::SharedObject {
-      id: identity.reference.object_id,
-      initial_shared_version,
-      mutable: true,
-    },
-  )?;
-=======
 ) -> Result<ProgrammableTransaction, anyhow::Error> {
   let mut ptb = ptb.unwrap_or_default();
   let cap_arg = ptb.obj(ObjectArg::ImmOrOwnedObject(capability))?;
@@ -123,7 +49,6 @@
     ptb.pure(proposal_id)?
   };
   let identity_arg = utils::owned_ref_to_shared_object_arg(identity, &mut ptb, true)?;
->>>>>>> e2e633fd
 
   let _ = ptb.programmable_move_call(
     package_id,

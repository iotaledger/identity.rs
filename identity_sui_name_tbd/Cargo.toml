--- conflicted
+++ resolved
@@ -46,11 +46,7 @@
 
 [dev-dependencies]
 bcs = "0.1.4"
-<<<<<<< HEAD
-identity_credential = { version = "=1.2.0", path = "../identity_credential", features = [
-=======
 identity_credential = { version = "=1.4.0", path = "../identity_credential", features = [
->>>>>>> aae9b727
     "validator",
 ] }
 identity_storage = { path = "../identity_storage", features = [

[package]
name = "identity_sui_name_tbd"
version = "0.0.1"
authors.workspace = true
edition.workspace = true
homepage.workspace = true
keywords = ["iota", "identity", "sui"]
license.workspace = true
readme = "./README.md"
repository.workspace = true
rust-version.workspace = true
description = "SUI related tooling for identity-rs"

[dependencies]
identity_stronghold = { path = "../identity_stronghold", default-features = false }
iota-sdk = { version = "1.0", default-features = false, features = ["tls", "client", "stronghold"] }
serde.workspace = true
serde_json.workspace = true
strum.workspace = true
sui-sdk = { git = "https://github.com/iotaledger/kinesis.git", package = "sui-sdk" }
thiserror.workspace = true
anyhow = "1.0.75"

[dev-dependencies]
<<<<<<< HEAD
=======
anyhow = "1.0.75"
bcs = "0.1.4"
fastcrypto = { git = "https://github.com/MystenLabs/fastcrypto", rev = "d7a33a9f79271bfc19fc4c8816ea5467e4205e17" }
shared-crypto = { git = "https://github.com/iotaledger/kinesis.git", package = "shared-crypto" }
>>>>>>> 169b99c5
tokio = { version = "1.29.0", default-features = false, features = ["macros", "sync", "rt"] }

[lints]
workspace = true<|MERGE_RESOLUTION|>--- conflicted
+++ resolved
@@ -12,6 +12,7 @@
 description = "SUI related tooling for identity-rs"
 
 [dependencies]
+anyhow = "1.0.75"
 identity_stronghold = { path = "../identity_stronghold", default-features = false }
 iota-sdk = { version = "1.0", default-features = false, features = ["tls", "client", "stronghold"] }
 serde.workspace = true
@@ -19,16 +20,11 @@
 strum.workspace = true
 sui-sdk = { git = "https://github.com/iotaledger/kinesis.git", package = "sui-sdk" }
 thiserror.workspace = true
-anyhow = "1.0.75"
 
 [dev-dependencies]
-<<<<<<< HEAD
-=======
-anyhow = "1.0.75"
 bcs = "0.1.4"
 fastcrypto = { git = "https://github.com/MystenLabs/fastcrypto", rev = "d7a33a9f79271bfc19fc4c8816ea5467e4205e17" }
 shared-crypto = { git = "https://github.com/iotaledger/kinesis.git", package = "shared-crypto" }
->>>>>>> 169b99c5
 tokio = { version = "1.29.0", default-features = false, features = ["macros", "sync", "rt"] }
 
 [lints]

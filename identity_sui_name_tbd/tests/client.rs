// Copyright 2020-2024 IOTA Stiftung
// SPDX-License-Identifier: Apache-2.0

mod common;

use common::get_client as get_test_client;
use common::request_funds;
use common::TEST_DOC;
use common::TEST_GAS_BUDGET;
use identity_storage::JwkMemStore;
use identity_storage::JwkStorage;
use identity_storage::KeyIdMemstore;
use identity_storage::KeyType;
use identity_storage::Storage;
use identity_sui_name_tbd::client::IdentityClient;
use identity_sui_name_tbd::migration;
use identity_sui_name_tbd::utils::get_client as get_iota_client;
use identity_sui_name_tbd::utils::LOCAL_NETWORK;
use identity_verification::jws::JwsAlgorithm;

pub type MemStorage = Storage<JwkMemStore, KeyIdMemstore>;

#[tokio::test]
async fn can_create_an_identity() -> anyhow::Result<()> {
  let test_client = get_test_client().await?;
  let iota_client = get_iota_client(LOCAL_NETWORK).await?;
  let storage = MemStorage::new(JwkMemStore::new(), KeyIdMemstore::new());

  // generate new key
  let generate = storage
    .key_storage()
    .generate(KeyType::new("Ed25519"), JwsAlgorithm::EdDSA)
    .await?;
  let public_key = generate.jwk.to_public().expect("public components should be derivable");

  let identity_client = IdentityClient::builder()
    .identity_iota_package_id(test_client.package_id())
    .sender_key_id(generate.key_id)
    .sender_public_jwk(public_key)
    .storage(storage)
    .iota_client(iota_client)
    .build()?;

  // call faucet with out new account
  request_funds(&identity_client.sender_address()?).await?;

  let result = identity_client
    .create_identity(TEST_DOC)
    .gas_budget(TEST_GAS_BUDGET)
    .finish(&identity_client)
    .await;

  assert!(result.is_ok());

  Ok(())
}

#[tokio::test]
async fn can_resolve_a_new_identity() -> anyhow::Result<()> {
  let test_client = get_test_client().await?;
  let iota_client = get_iota_client(LOCAL_NETWORK).await?;
  let storage = MemStorage::new(JwkMemStore::new(), KeyIdMemstore::new());

  // generate new key
  let generate = storage
    .key_storage()
    .generate(KeyType::new("Ed25519"), JwsAlgorithm::EdDSA)
    .await?;
  let public_key = generate.jwk.to_public().expect("public components should be derivable");

  let identity_client = IdentityClient::builder()
    .identity_iota_package_id(test_client.package_id())
    .sender_key_id(generate.key_id)
    .sender_public_jwk(public_key)
    .storage(storage)
    .iota_client(iota_client)
    .build()?;

  // call faucet with out new account
  request_funds(&identity_client.sender_address()?).await?;

  let newly_created_identity = identity_client
    .create_identity(TEST_DOC)
    .gas_budget(TEST_GAS_BUDGET)
    .finish(&identity_client)
    .await?;

  let iota_client = get_iota_client(LOCAL_NETWORK).await?;
  let identity = migration::get_identity(&iota_client, *newly_created_identity.id.object_id()).await?;

  assert!(identity.is_some());

  Ok(())
}

mod resolution {
  use serial_test::serial;

  use super::*;

  mod direct_lookup {
    use identity_sui_name_tbd::migration;

    use super::*;

    #[serial]
    #[tokio::test]
    async fn legacy_did_document_resolution_works() -> anyhow::Result<()> {
      let test_client = get_test_client().await?;
      let alias_id = test_client.create_legacy_did().await?;

      let resolved_alias = migration::get_alias(&test_client, alias_id).await?;

      assert!(resolved_alias.is_some());

      Ok(())
    }

    #[serial]
    #[tokio::test]
    async fn migrated_legacy_did_document_resolution_works() -> anyhow::Result<()> {
      let test_client = get_test_client().await?;
      let alias_id = test_client.create_legacy_did().await?;
      let (doc_id, _cap_id) = test_client.migrate_legacy_did(alias_id).await?;

      let resolved_id = migration::lookup(&test_client, alias_id)
        .await?
        .map(|doc| *doc.id.object_id())
        .unwrap();

      assert_eq!(resolved_id, doc_id);

      Ok(())
    }

    #[serial]
    #[tokio::test]
    async fn resolving_migrated_documents_without_registry_does_not_work() -> anyhow::Result<()> {
      let test_client = get_test_client().await?;
      let alias_id = test_client.create_legacy_did().await?;
      let _ = test_client.migrate_legacy_did(alias_id).await?;

      assert!(migration::get_alias(&test_client, alias_id).await?.is_none());

      Ok(())
    }

    #[serial]
    #[tokio::test]
    async fn new_identity_resolution_works() -> anyhow::Result<()> {
      let test_client = get_test_client().await?;
      let object_id = test_client.create_identity().await?;

      let document = migration::get_identity(&test_client, object_id).await?;

      assert!(document.is_some());

      Ok(())
    }
  }

  mod parallel_lookup {
    use identity_sui_name_tbd::client::IdentityClient;

    use super::*;

    #[serial]
    #[tokio::test]
    async fn legacy_did_document_resolution_works() -> anyhow::Result<()> {
      let test_client = get_test_client().await?;
      let iota_client = get_iota_client(LOCAL_NETWORK).await?;
      let alias_id = test_client.create_legacy_did().await?;
      let identity_client: IdentityClient<JwkMemStore, KeyIdMemstore> = IdentityClient::builder()
        .identity_iota_package_id(test_client.package_id())
        .iota_client(iota_client)
        .build()?;

<<<<<<< HEAD
      let result = identity_client.get_raw_did_document(alias_id).await;
=======
      let result = identity_client.get_identity(alias_id).await;
>>>>>>> 47d947ae

      assert!(result.is_ok());

      Ok(())
    }

    #[serial]
    #[tokio::test]
    async fn migrated_legacy_did_document_resolution_works() -> anyhow::Result<()> {
      let test_client = get_test_client().await?;
      let iota_client = get_iota_client(LOCAL_NETWORK).await?;
      let alias_id = test_client.create_legacy_did().await?;
      let _ = test_client.migrate_legacy_did(alias_id).await?;
      let identity_client: IdentityClient<JwkMemStore, KeyIdMemstore> = IdentityClient::builder()
        .identity_iota_package_id(test_client.package_id())
        .iota_client(iota_client)
        .build()?;

<<<<<<< HEAD
      let result = identity_client.get_raw_did_document(alias_id).await;
=======
      let result = identity_client.get_identity(alias_id).await;
>>>>>>> 47d947ae

      assert!(result.is_ok());

      Ok(())
    }

    #[serial]
    #[tokio::test]
    async fn new_identity_resolution_works() -> anyhow::Result<()> {
      let test_client = get_test_client().await?;
      let iota_client = get_iota_client(LOCAL_NETWORK).await?;
      let object_id = test_client.create_identity().await?;
      let identity_client: IdentityClient<JwkMemStore, KeyIdMemstore> = IdentityClient::builder()
        .identity_iota_package_id(test_client.package_id())
        .iota_client(iota_client)
        .build()?;

<<<<<<< HEAD
      let result = identity_client.get_raw_did_document(object_id).await;
=======
      let result = identity_client.get_identity(object_id).await;
>>>>>>> 47d947ae

      assert!(result.is_ok());

      Ok(())
    }
  }
}<|MERGE_RESOLUTION|>--- conflicted
+++ resolved
@@ -175,11 +175,7 @@
         .iota_client(iota_client)
         .build()?;
 
-<<<<<<< HEAD
-      let result = identity_client.get_raw_did_document(alias_id).await;
-=======
       let result = identity_client.get_identity(alias_id).await;
->>>>>>> 47d947ae
 
       assert!(result.is_ok());
 
@@ -198,11 +194,7 @@
         .iota_client(iota_client)
         .build()?;
 
-<<<<<<< HEAD
-      let result = identity_client.get_raw_did_document(alias_id).await;
-=======
       let result = identity_client.get_identity(alias_id).await;
->>>>>>> 47d947ae
 
       assert!(result.is_ok());
 
@@ -220,11 +212,7 @@
         .iota_client(iota_client)
         .build()?;
 
-<<<<<<< HEAD
-      let result = identity_client.get_raw_did_document(object_id).await;
-=======
       let result = identity_client.get_identity(object_id).await;
->>>>>>> 47d947ae
 
       assert!(result.is_ok());
 
